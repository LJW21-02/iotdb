/*
 * Licensed to the Apache Software Foundation (ASF) under one
 * or more contributor license agreements.  See the NOTICE file
 * distributed with this work for additional information
 * regarding copyright ownership.  The ASF licenses this file
 * to you under the Apache License, Version 2.0 (the
 * "License"); you may not use this file except in compliance
 * with the License.  You may obtain a copy of the License at
 *
 *     http://www.apache.org/licenses/LICENSE-2.0
 *
 * Unless required by applicable law or agreed to in writing,
 * software distributed under the License is distributed on an
 * "AS IS" BASIS, WITHOUT WARRANTIES OR CONDITIONS OF ANY
 * KIND, either express or implied.  See the License for the
 * specific language governing permissions and limitations
 * under the License.
 */

package org.apache.iotdb.db.storageengine.dataregion.memtable;

import org.apache.iotdb.common.rpc.thrift.TSStatus;
import org.apache.iotdb.db.storageengine.dataregion.modification.ModEntry;
import org.apache.iotdb.db.storageengine.dataregion.wal.buffer.IWALByteBufferView;
import org.apache.iotdb.db.storageengine.dataregion.wal.utils.WALWriteUtils;

import org.apache.tsfile.utils.BitMap;
import org.apache.tsfile.utils.ReadWriteIOUtils;
import org.apache.tsfile.write.schema.IMeasurementSchema;

import java.io.DataInputStream;
import java.io.IOException;
import java.util.HashMap;
import java.util.Iterator;
import java.util.List;
import java.util.Map;
import java.util.Map.Entry;

public class WritableMemChunkGroup implements IWritableMemChunkGroup {

  private Map<String, IWritableMemChunk> memChunkMap;

  public WritableMemChunkGroup() {
    memChunkMap = new HashMap<>();
  }

  @Override
  public boolean writeValuesWithFlushCheck(
      long[] times,
      Object[] columns,
      BitMap[] bitMaps,
      List<IMeasurementSchema> schemaList,
      int start,
      int end,
      TSStatus[] results) {
    boolean flushFlag = false;
    for (int i = 0; i < columns.length; i++) {
      if (columns[i] == null || schemaList.get(i) == null) {
        continue;
      }
      IWritableMemChunk memChunk = createMemChunkIfNotExistAndGet(schemaList.get(i));
      flushFlag |=
          memChunk.writeWithFlushCheck(
              times,
              columns[i],
              bitMaps == null ? null : bitMaps[i],
              schemaList.get(i).getType(),
              start,
              end);
    }
    return flushFlag;
  }

  private IWritableMemChunk createMemChunkIfNotExistAndGet(IMeasurementSchema schema) {
    return memChunkMap.computeIfAbsent(
        schema.getMeasurementName(), k -> new WritableMemChunk(schema));
  }

  @Override
  public void release() {
    for (IWritableMemChunk memChunk : memChunkMap.values()) {
      memChunk.release();
    }
  }

  @Override
  public long count() {
    long count = 0;
    for (IWritableMemChunk memChunk : memChunkMap.values()) {
      count += memChunk.count();
    }
    return count;
  }

  @Override
  public boolean contains(String measurement) {
    return memChunkMap.containsKey(measurement);
  }

  @Override
  public boolean writeWithFlushCheck(
      long insertTime, Object[] objectValue, List<IMeasurementSchema> schemaList) {
    boolean flushFlag = false;
    for (int i = 0; i < objectValue.length; i++) {
      if (objectValue[i] == null || schemaList.get(i) == null) {
        continue;
      }
      IWritableMemChunk memChunk = createMemChunkIfNotExistAndGet(schemaList.get(i));
      flushFlag |= memChunk.writeWithFlushCheck(insertTime, objectValue[i]);
    }
    return flushFlag;
  }

  @Override
  public Map<String, IWritableMemChunk> getMemChunkMap() {
    return memChunkMap;
  }

  @Override
  public boolean isEmpty() {
    return memChunkMap.isEmpty() || count() == 0;
  }

  @Override
  public long delete(ModEntry modEntry) {
    Iterator<Entry<String, IWritableMemChunk>> iter = memChunkMap.entrySet().iterator();
    long deletedPointsNumber = 0;
    while (iter.hasNext()) {
      Entry<String, IWritableMemChunk> entry = iter.next();
      if (!modEntry.affects(entry.getKey())) {
        continue;
      }

      IWritableMemChunk chunk = entry.getValue();
      if (modEntry.getStartTime() == Long.MIN_VALUE && modEntry.getEndTime() == Long.MAX_VALUE) {
        iter.remove();
        deletedPointsNumber += chunk.count();
        chunk.release();
      } else {
        deletedPointsNumber += chunk.delete(modEntry.getStartTime(), modEntry.getEndTime());
        if (chunk.count() == 0) {
          iter.remove();
        }
      }
    }
    return deletedPointsNumber;
  }

  @Override
  public long deleteTime(ModEntry modEntry) {
    return delete(modEntry);
  }

  @Override
<<<<<<< HEAD
  public long getCurrentTVListSize(String measurement) {
    if (!memChunkMap.containsKey(measurement)) {
      return 0;
    }
    return memChunkMap.get(measurement).getTVList().rowCount();
=======
  public IWritableMemChunk getWritableMemChunk(String measurement) {
    if (!memChunkMap.containsKey(measurement)) {
      return null;
    }
    return memChunkMap.get(measurement);
>>>>>>> d68180b2
  }

  @Override
  public long getMaxTime() {
    long maxTime = Long.MIN_VALUE;
    for (IWritableMemChunk memChunk : memChunkMap.values()) {
      maxTime = Math.max(maxTime, memChunk.getMaxTime());
    }
    return maxTime;
  }

  @Override
  public int serializedSize() {
    int size = 0;
    size += Integer.BYTES;
    for (Map.Entry<String, IWritableMemChunk> entry : memChunkMap.entrySet()) {
      size += ReadWriteIOUtils.sizeToWrite(entry.getKey());
      size += entry.getValue().serializedSize();
    }
    return size;
  }

  @Override
  public void serializeToWAL(IWALByteBufferView buffer) {
    buffer.putInt(memChunkMap.size());
    for (Map.Entry<String, IWritableMemChunk> entry : memChunkMap.entrySet()) {
      WALWriteUtils.write(entry.getKey(), buffer);
      IWritableMemChunk memChunk = entry.getValue();
      memChunk.serializeToWAL(buffer);
    }
  }

  public static WritableMemChunkGroup deserialize(DataInputStream stream) throws IOException {
    WritableMemChunkGroup memChunkGroup = new WritableMemChunkGroup();
    int memChunkMapSize = stream.readInt();
    for (int i = 0; i < memChunkMapSize; ++i) {
      String measurement = ReadWriteIOUtils.readString(stream);
      IWritableMemChunk memChunk = WritableMemChunk.deserialize(stream);
      memChunkGroup.memChunkMap.put(measurement, memChunk);
    }
    return memChunkGroup;
  }
}<|MERGE_RESOLUTION|>--- conflicted
+++ resolved
@@ -45,7 +45,7 @@
   }
 
   @Override
-  public boolean writeValuesWithFlushCheck(
+  public void writeTablet(
       long[] times,
       Object[] columns,
       BitMap[] bitMaps,
@@ -53,22 +53,19 @@
       int start,
       int end,
       TSStatus[] results) {
-    boolean flushFlag = false;
     for (int i = 0; i < columns.length; i++) {
       if (columns[i] == null || schemaList.get(i) == null) {
         continue;
       }
       IWritableMemChunk memChunk = createMemChunkIfNotExistAndGet(schemaList.get(i));
-      flushFlag |=
-          memChunk.writeWithFlushCheck(
-              times,
-              columns[i],
-              bitMaps == null ? null : bitMaps[i],
-              schemaList.get(i).getType(),
-              start,
-              end);
-    }
-    return flushFlag;
+      memChunk.writeNonAlignedTablet(
+          times,
+          columns[i],
+          bitMaps == null ? null : bitMaps[i],
+          schemaList.get(i).getType(),
+          start,
+          end);
+    }
   }
 
   private IWritableMemChunk createMemChunkIfNotExistAndGet(IMeasurementSchema schema) {
@@ -98,17 +95,14 @@
   }
 
   @Override
-  public boolean writeWithFlushCheck(
-      long insertTime, Object[] objectValue, List<IMeasurementSchema> schemaList) {
-    boolean flushFlag = false;
+  public void writeRow(long insertTime, Object[] objectValue, List<IMeasurementSchema> schemaList) {
     for (int i = 0; i < objectValue.length; i++) {
       if (objectValue[i] == null || schemaList.get(i) == null) {
         continue;
       }
       IWritableMemChunk memChunk = createMemChunkIfNotExistAndGet(schemaList.get(i));
-      flushFlag |= memChunk.writeWithFlushCheck(insertTime, objectValue[i]);
-    }
-    return flushFlag;
+      memChunk.writeNonAlignedPoint(insertTime, objectValue[i]);
+    }
   }
 
   @Override
@@ -152,19 +146,11 @@
   }
 
   @Override
-<<<<<<< HEAD
-  public long getCurrentTVListSize(String measurement) {
-    if (!memChunkMap.containsKey(measurement)) {
-      return 0;
-    }
-    return memChunkMap.get(measurement).getTVList().rowCount();
-=======
   public IWritableMemChunk getWritableMemChunk(String measurement) {
     if (!memChunkMap.containsKey(measurement)) {
       return null;
     }
     return memChunkMap.get(measurement);
->>>>>>> d68180b2
   }
 
   @Override
@@ -207,4 +193,16 @@
     }
     return memChunkGroup;
   }
+
+  public static WritableMemChunkGroup deserializeSingleTVListMemChunks(DataInputStream stream)
+      throws IOException {
+    WritableMemChunkGroup memChunkGroup = new WritableMemChunkGroup();
+    int memChunkMapSize = stream.readInt();
+    for (int i = 0; i < memChunkMapSize; ++i) {
+      String measurement = ReadWriteIOUtils.readString(stream);
+      IWritableMemChunk memChunk = WritableMemChunk.deserializeSingleTVListMemChunks(stream);
+      memChunkGroup.memChunkMap.put(measurement, memChunk);
+    }
+    return memChunkGroup;
+  }
 }