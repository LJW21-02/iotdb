--- conflicted
+++ resolved
@@ -100,13 +100,9 @@
 import static java.util.Objects.requireNonNull;
 import static org.apache.iotdb.db.queryengine.metric.QueryPlanCostMetricSet.LOGICAL_PLANNER;
 import static org.apache.iotdb.db.queryengine.metric.QueryPlanCostMetricSet.LOGICAL_PLAN_OPTIMIZE;
-<<<<<<< HEAD
-import static org.apache.iotdb.db.queryengine.metric.QueryPlanCostMetricSet.TABLE_TYPE;
-=======
 import static org.apache.iotdb.db.queryengine.plan.relational.metadata.MetadataUtil.createQualifiedObjectName;
 import static org.apache.iotdb.db.queryengine.plan.relational.planner.QueryPlanner.visibleFields;
 import static org.apache.iotdb.db.queryengine.plan.relational.planner.node.OutputNode.COLUMN_NAME_PREFIX;
->>>>>>> d68180b2
 import static org.apache.iotdb.db.queryengine.plan.relational.sql.ast.CountDevice.COUNT_DEVICE_HEADER_STRING;
 import static org.apache.iotdb.db.queryengine.plan.relational.sql.ast.ShowDevice.getDeviceColumnHeaderList;
 import static org.apache.iotdb.db.queryengine.plan.relational.type.InternalTypeManager.getTSDataType;
@@ -159,7 +155,7 @@
     if (analysis.isQuery()) {
       long logicalPlanCostTime = System.nanoTime() - startTime;
       QueryPlanCostMetricSet.getInstance()
-          .recordPlanCost(TABLE_TYPE, LOGICAL_PLANNER, logicalPlanCostTime);
+          .recordTablePlanCost(LOGICAL_PLANNER, logicalPlanCostTime);
       queryContext.setLogicalPlanCost(logicalPlanCostTime);
 
       startTime = System.nanoTime();
@@ -184,7 +180,7 @@
               - queryContext.getFetchSchemaCost();
       queryContext.setLogicalOptimizationCost(logicalOptimizationCost);
       QueryPlanCostMetricSet.getInstance()
-          .recordPlanCost(TABLE_TYPE, LOGICAL_PLAN_OPTIMIZE, logicalOptimizationCost);
+          .recordTablePlanCost(LOGICAL_PLAN_OPTIMIZE, logicalOptimizationCost);
     }
 
     return new LogicalQueryPlan(queryContext, planNode);
@@ -193,14 +189,15 @@
   private PlanNode planStatement(final Analysis analysis, Statement statement) {
     // Schema statements are handled here
     if (statement instanceof PipeEnriched) {
-      statement = ((PipeEnriched) statement).getInnerStatement();
-      if (statement instanceof CreateOrUpdateDevice) {
+      Statement innerStatement = ((PipeEnriched) statement).getInnerStatement();
+      if (innerStatement instanceof CreateOrUpdateDevice) {
         return new PipeEnrichedWritePlanNode(
-            (WritePlanNode) planCreateOrUpdateDevice((CreateOrUpdateDevice) statement, analysis));
+            (WritePlanNode)
+                planCreateOrUpdateDevice((CreateOrUpdateDevice) innerStatement, analysis));
       }
-      if (statement instanceof Update) {
+      if (innerStatement instanceof Update) {
         return new PipeEnrichedWritePlanNode(
-            (WritePlanNode) planUpdate((Update) statement, analysis));
+            (WritePlanNode) planUpdate((Update) innerStatement, analysis));
       }
     }
     if (statement instanceof CreateOrUpdateDevice) {
