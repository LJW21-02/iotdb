--- conflicted
+++ resolved
@@ -156,11 +156,8 @@
 import org.apache.iotdb.db.queryengine.plan.relational.sql.ast.ReconstructRegion;
 import org.apache.iotdb.db.queryengine.plan.relational.sql.ast.Relation;
 import org.apache.iotdb.db.queryengine.plan.relational.sql.ast.RelationalAuthorStatement;
-<<<<<<< HEAD
-=======
 import org.apache.iotdb.db.queryengine.plan.relational.sql.ast.RemoveAINode;
 import org.apache.iotdb.db.queryengine.plan.relational.sql.ast.RemoveConfigNode;
->>>>>>> d68180b2
 import org.apache.iotdb.db.queryengine.plan.relational.sql.ast.RemoveDataNode;
 import org.apache.iotdb.db.queryengine.plan.relational.sql.ast.RemoveRegion;
 import org.apache.iotdb.db.queryengine.plan.relational.sql.ast.RenameColumn;
@@ -173,6 +170,7 @@
 import org.apache.iotdb.db.queryengine.plan.relational.sql.ast.SetColumnComment;
 import org.apache.iotdb.db.queryengine.plan.relational.sql.ast.SetConfiguration;
 import org.apache.iotdb.db.queryengine.plan.relational.sql.ast.SetProperties;
+import org.apache.iotdb.db.queryengine.plan.relational.sql.ast.SetSqlDialect;
 import org.apache.iotdb.db.queryengine.plan.relational.sql.ast.SetSystemStatus;
 import org.apache.iotdb.db.queryengine.plan.relational.sql.ast.SetTableComment;
 import org.apache.iotdb.db.queryengine.plan.relational.sql.ast.ShowAINodes;
@@ -837,8 +835,6 @@
       columnNames.remove(timeColumnIndex);
     }
 
-    String[] columnNameArray = columnNames.toArray(new String[0]);
-
     List<Expression> rows = queryBody.getRows();
     if (timeColumnIndex == -1 && rows.size() > 1) {
       throw new SemanticException("need timestamps when insert multi rows");
@@ -856,6 +852,7 @@
                   } else {
                     throw new SemanticException("unexpected expression: " + r);
                   }
+                  String[] columnNameArray = columnNames.toArray(new String[0]);
                   return toInsertRowStatement(
                       expressions,
                       finalTimeColumnIndex,
@@ -1458,16 +1455,11 @@
   @Override
   public Node visitRemoveDataNodeStatement(RelationalSqlParser.RemoveDataNodeStatementContext ctx) {
     List<Integer> nodeIds =
-        ctx.INTEGER_VALUE().stream()
-            .map(TerminalNode::getText)
-            .map(Integer::valueOf)
-            .collect(Collectors.toList());
+        Collections.singletonList(Integer.parseInt(ctx.INTEGER_VALUE().getText()));
     return new RemoveDataNode(nodeIds);
   }
 
   @Override
-<<<<<<< HEAD
-=======
   public Node visitRemoveConfigNodeStatement(
       RelationalSqlParser.RemoveConfigNodeStatementContext ctx) {
     Integer nodeId = Integer.parseInt(ctx.INTEGER_VALUE().getText());
@@ -1480,7 +1472,6 @@
   }
 
   @Override
->>>>>>> d68180b2
   public Node visitFlushStatement(final RelationalSqlParser.FlushStatementContext ctx) {
     final FlushStatement flushStatement = new FlushStatement(StatementType.FLUSH);
     List<String> storageGroups = null;
@@ -1547,6 +1538,13 @@
   public Node visitShowCurrentSqlDialectStatement(
       RelationalSqlParser.ShowCurrentSqlDialectStatementContext ctx) {
     return new ShowCurrentSqlDialect(getLocation(ctx));
+  }
+
+  @Override
+  public Node visitSetSqlDialectStatement(RelationalSqlParser.SetSqlDialectStatementContext ctx) {
+    return new SetSqlDialect(
+        ctx.TABLE() == null ? IClientSession.SqlDialect.TREE : IClientSession.SqlDialect.TABLE,
+        getLocation(ctx));
   }
 
   @Override
