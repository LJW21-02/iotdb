--- conflicted
+++ resolved
@@ -366,11 +366,10 @@
             properties.getProperty(
                 "tvlist_sort_algorithm", conf.getTvListSortAlgorithm().toString())));
 
-    conf.setAvgSeriesPointNumberThreshold(
-        Integer.parseInt(
-            properties.getProperty(
-                "avg_series_point_number_threshold",
-                Integer.toString(conf.getAvgSeriesPointNumberThreshold()))));
+    conf.setTVListSortThreshold(
+        Integer.parseInt(
+            properties.getProperty(
+                "tvlist_sort_threshold", Integer.toString(conf.getTvListSortThreshold()))));
 
     conf.setCheckPeriodWhenInsertBlocked(
         Integer.parseInt(
@@ -1876,6 +1875,10 @@
           properties.getProperty(IoTDBConstant.MQTT_PAYLOAD_FORMATTER_NAME).trim());
     }
 
+    if (properties.getProperty(IoTDBConstant.MQTT_DATA_PATH) != null) {
+      conf.setMqttDataPath(properties.getProperty(IoTDBConstant.MQTT_DATA_PATH).trim());
+    }
+
     if (properties.getProperty(IoTDBConstant.ENABLE_MQTT) != null) {
       conf.setEnableMQTTService(
           Boolean.parseBoolean(properties.getProperty(IoTDBConstant.ENABLE_MQTT).trim()));
@@ -2080,6 +2083,15 @@
         BinaryAllocator.getInstance().close(true);
       }
 
+      commonDescriptor
+          .getConfig()
+          .setTimestampPrecisionCheckEnabled(
+              Boolean.parseBoolean(
+                  properties.getProperty(
+                      "timestamp_precision_check_enabled",
+                      ConfigurationFileUtils.getConfigurationDefaultValue(
+                          "timestamp_precision_check_enabled"))));
+
       conf.setEnablePartialInsert(
           Boolean.parseBoolean(
               Optional.ofNullable(
@@ -2092,8 +2104,6 @@
       loadQuerySampleThroughput(properties);
       // update trusted_uri_pattern
       loadTrustedUriPattern(properties);
-<<<<<<< HEAD
-=======
 
       // tvlist_sort_threshold
       conf.setTVListSortThreshold(
@@ -2114,7 +2124,6 @@
                   "include_null_value_in_write_throughput_metric",
                   ConfigurationFileUtils.getConfigurationDefaultValue(
                       "include_null_value_in_write_throughput_metric"))));
->>>>>>> d68180b2
     } catch (Exception e) {
       if (e instanceof InterruptedException) {
         Thread.currentThread().interrupt();
@@ -2206,6 +2215,12 @@
             properties.getProperty(
                 "max_allocate_memory_ratio_for_load",
                 String.valueOf(conf.getMaxAllocateMemoryRatioForLoad()))));
+    conf.setLoadTsFileAnalyzeSchemaBatchReadTimeSeriesMetadataCount(
+        Integer.parseInt(
+            properties.getProperty(
+                "load_tsfile_analyze_schema_batch_read_time_series_metadata_count",
+                String.valueOf(
+                    conf.getLoadTsFileAnalyzeSchemaBatchReadTimeSeriesMetadataCount()))));
     conf.setLoadTsFileAnalyzeSchemaBatchFlushTimeSeriesNumber(
         Integer.parseInt(
             properties.getProperty(
