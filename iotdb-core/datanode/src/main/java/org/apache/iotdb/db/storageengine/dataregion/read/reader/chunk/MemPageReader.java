/*
 * Licensed to the Apache Software Foundation (ASF) under one
 * or more contributor license agreements.  See the NOTICE file
 * distributed with this work for additional information
 * regarding copyright ownership.  The ASF licenses this file
 * to you under the Apache License, Version 2.0 (the
 * "License"); you may not use this file except in compliance
 * with the License.  You may obtain a copy of the License at
 *
 *     http://www.apache.org/licenses/LICENSE-2.0
 *
 * Unless required by applicable law or agreed to in writing,
 * software distributed under the License is distributed on an
 * "AS IS" BASIS, WITHOUT WARRANTIES OR CONDITIONS OF ANY
 * KIND, either express or implied.  See the License for the
 * specific language governing permissions and limitations
 * under the License.
 */

package org.apache.iotdb.db.storageengine.dataregion.read.reader.chunk;

<<<<<<< HEAD
=======
import org.apache.iotdb.db.storageengine.dataregion.read.reader.chunk.metadata.PageMetadata;

>>>>>>> d68180b2
import org.apache.tsfile.block.column.Column;
import org.apache.tsfile.block.column.ColumnBuilder;
import org.apache.tsfile.enums.TSDataType;
import org.apache.tsfile.file.metadata.IChunkMetadata;
import org.apache.tsfile.file.metadata.statistics.Statistics;
import org.apache.tsfile.read.common.BatchData;
import org.apache.tsfile.read.common.BatchDataFactory;
import org.apache.tsfile.read.common.block.TsBlock;
import org.apache.tsfile.read.common.block.TsBlockBuilder;
import org.apache.tsfile.read.filter.basic.Filter;
import org.apache.tsfile.read.filter.factory.FilterFactory;
import org.apache.tsfile.read.reader.IPageReader;
import org.apache.tsfile.read.reader.series.PaginationController;
import org.apache.tsfile.write.UnSupportedDataTypeException;

import java.io.IOException;
import java.io.Serializable;
import java.util.Arrays;
import java.util.Collections;
import java.util.List;
import java.util.Optional;

import static org.apache.tsfile.read.reader.series.PaginationController.UNLIMITED_PAGINATION_CONTROLLER;

public class MemPageReader implements IPageReader {

  private final TsBlock tsBlock;
  private final IChunkMetadata chunkMetadata;

<<<<<<< HEAD
  private Filter recordFilter;

  private PaginationController paginationController = UNLIMITED_PAGINATION_CONTROLLER;

  public MemPageReader(TsBlock tsBlock, IChunkMetadata chunkMetadata, Filter recordFilter) {
    this.tsBlock = tsBlock;
    this.chunkMetadata = chunkMetadata;
=======
  private final int pageIndex;
  private final Supplier<TsBlock> tsBlockSupplier;
  private final TSDataType tsDataType;
  private final PageMetadata pageMetadata;

  private PaginationController paginationController = UNLIMITED_PAGINATION_CONTROLLER;

  public MemPageReader(
      Supplier<TsBlock> tsBlockSupplier,
      int pageIndex,
      TSDataType tsDataType,
      String measurementUid,
      Statistics statistics,
      Filter recordFilter) {
    this.tsBlockSupplier = tsBlockSupplier;
    this.pageIndex = pageIndex;
>>>>>>> d68180b2
    this.recordFilter = recordFilter;
  }

  @Override
  public BatchData getAllSatisfiedPageData(boolean ascending) throws IOException {
    TSDataType dataType = chunkMetadata.getDataType();
    BatchData batchData = BatchDataFactory.createBatchData(dataType, ascending, false);

    boolean[] satisfyInfo = buildSatisfyInfoArray();

    for (int i = 0; i < tsBlock.getPositionCount(); i++) {
      if (satisfyInfo[i]) {
        switch (dataType) {
          case BOOLEAN:
            batchData.putBoolean(
                tsBlock.getTimeColumn().getLong(i), tsBlock.getColumn(0).getBoolean(i));
            break;
          case INT32:
          case DATE:
            batchData.putInt(tsBlock.getTimeColumn().getLong(i), tsBlock.getColumn(0).getInt(i));
            break;
          case INT64:
          case TIMESTAMP:
            batchData.putLong(tsBlock.getTimeColumn().getLong(i), tsBlock.getColumn(0).getLong(i));
            break;
          case DOUBLE:
            batchData.putDouble(
                tsBlock.getTimeColumn().getLong(i), tsBlock.getColumn(0).getDouble(i));
            break;
          case FLOAT:
            batchData.putFloat(
                tsBlock.getTimeColumn().getLong(i), tsBlock.getColumn(0).getFloat(i));
            break;
          case TEXT:
          case STRING:
          case BLOB:
            batchData.putBinary(
                tsBlock.getTimeColumn().getLong(i), tsBlock.getColumn(0).getBinary(i));
            break;
          default:
            throw new UnSupportedDataTypeException(String.valueOf(dataType));
        }
      }
    }
    return batchData.flip();
  }

  @Override
  public TsBlock getAllSatisfiedData() {
    TsBlockBuilder builder =
        new TsBlockBuilder(Collections.singletonList(chunkMetadata.getDataType()));

    boolean[] satisfyInfo = buildSatisfyInfoArray();

    // build time column
    int readEndIndex = buildTimeColumn(builder, satisfyInfo);

    // build value column
    buildValueColumn(builder, satisfyInfo, readEndIndex);

    return builder.build();
  }

  private boolean[] buildSatisfyInfoArray() {
    if (recordFilter == null || recordFilter.allSatisfy(this)) {
      boolean[] satisfyInfo = new boolean[tsBlock.getPositionCount()];
      Arrays.fill(satisfyInfo, true);
      return satisfyInfo;
    }
    return recordFilter.satisfyTsBlock(tsBlock);
  }

  private int buildTimeColumn(TsBlockBuilder builder, boolean[] satisfyInfo) {
    int readEndIndex = tsBlock.getPositionCount();
    for (int rowIndex = 0; rowIndex < readEndIndex; rowIndex++) {

      if (needSkipCurrentRow(satisfyInfo, rowIndex)) {
        continue;
      }

      if (paginationController.hasCurLimit()) {
        builder.getTimeColumnBuilder().writeLong(tsBlock.getTimeByIndex(rowIndex));
        builder.declarePosition();
        paginationController.consumeLimit();
      } else {
        readEndIndex = rowIndex;
      }
    }
    return readEndIndex;
  }

  private boolean needSkipCurrentRow(boolean[] satisfyInfo, int rowIndex) {
    if (!satisfyInfo[rowIndex]) {
      return true;
    }
    if (paginationController.hasCurOffset()) {
      paginationController.consumeOffset();
      satisfyInfo[rowIndex] = false;
      return true;
    }
    return false;
  }

  private void buildValueColumn(TsBlockBuilder builder, boolean[] satisfyInfo, int readEndIndex) {
    for (int column = 0; column < tsBlock.getValueColumnCount(); column++) {
      Column valueColumn = tsBlock.getColumn(column);
      ColumnBuilder valueBuilder = builder.getColumnBuilder(column);
      for (int row = 0; row < readEndIndex; row++) {
        if (satisfyInfo[row]) {
          if (!valueColumn.isNull(row)) {
            valueBuilder.write(valueColumn, row);
          } else {
            valueBuilder.appendNull();
          }
        }
      }
    }
  }

  @Override
  public Statistics<? extends Serializable> getStatistics() {
    return chunkMetadata.getStatistics();
  }

  @Override
  public Statistics<? extends Serializable> getTimeStatistics() {
    return chunkMetadata.getTimeStatistics();
  }

  @Override
  public Optional<Statistics<? extends Serializable>> getMeasurementStatistics(
      int measurementIndex) {
    return chunkMetadata.getMeasurementStatistics(measurementIndex);
  }

  @Override
  public boolean hasNullValue(int measurementIndex) {
    return chunkMetadata.hasNullValue(measurementIndex);
  }

  @Override
  public void addRecordFilter(Filter filter) {
    this.recordFilter = FilterFactory.and(recordFilter, filter);
  }

  @Override
  public void setLimitOffset(PaginationController paginationController) {
    this.paginationController = paginationController;
  }

  @Override
  public boolean isModified() {
    return false;
  }

  @Override
  public void initTsBlockBuilder(List<TSDataType> dataTypes) {
    // non-aligned page reader don't need to init TsBlockBuilder at the very beginning
  }
<<<<<<< HEAD
=======

  private void getTsBlock() {
    if (tsBlock == null) {
      initializeTsBlockIndex();
      tsBlock = tsBlockSupplier.get();
      if (pageMetadata.getStatistics() == null) {
        initPageStatistics();
      }
    }
  }

  private void initializeTsBlockIndex() {
    if (tsBlockSupplier instanceof MemChunkReader.TsBlockSupplier) {
      ((MemChunkReader.TsBlockSupplier) tsBlockSupplier).setTsBlockIndex(pageIndex);
    }
  }

  // memory page statistics should be initialized when constructing ReadOnlyMemChunk object.
  // We do the initialization if it is not set, especially in test cases.
  private void initPageStatistics() {
    Statistics statistics = Statistics.getStatsByType(tsDataType);
    updatePageStatisticsFromTsBlock(statistics);
    statistics.setEmpty(tsBlock.isEmpty());
    pageMetadata.setStatistics(statistics);
  }

  private void updatePageStatisticsFromTsBlock(Statistics statistics) {
    if (!tsBlock.isEmpty()) {
      switch (tsDataType) {
        case BOOLEAN:
          for (int i = 0; i < tsBlock.getPositionCount(); i++) {
            statistics.update(tsBlock.getTimeByIndex(i), tsBlock.getColumn(0).getBoolean(i));
          }
          break;
        case TEXT:
        case BLOB:
        case STRING:
          for (int i = 0; i < tsBlock.getPositionCount(); i++) {
            statistics.update(tsBlock.getTimeByIndex(i), tsBlock.getColumn(0).getBinary(i));
          }
          break;
        case FLOAT:
          for (int i = 0; i < tsBlock.getPositionCount(); i++) {
            statistics.update(tsBlock.getTimeByIndex(i), tsBlock.getColumn(0).getFloat(i));
          }
          break;
        case INT32:
        case DATE:
          for (int i = 0; i < tsBlock.getPositionCount(); i++) {
            statistics.update(tsBlock.getTimeByIndex(i), tsBlock.getColumn(0).getInt(i));
          }
          break;
        case INT64:
        case TIMESTAMP:
          for (int i = 0; i < tsBlock.getPositionCount(); i++) {
            statistics.update(tsBlock.getTimeByIndex(i), tsBlock.getColumn(0).getLong(i));
          }
          break;
        case DOUBLE:
          for (int i = 0; i < tsBlock.getPositionCount(); i++) {
            statistics.update(tsBlock.getTimeByIndex(i), tsBlock.getColumn(0).getDouble(i));
          }
          break;
        default:
          throw new UnSupportedDataTypeException(
              String.format("Data type %s is not supported.", tsDataType));
      }
    }
  }
>>>>>>> d68180b2
}<|MERGE_RESOLUTION|>--- conflicted
+++ resolved
@@ -19,15 +19,11 @@
 
 package org.apache.iotdb.db.storageengine.dataregion.read.reader.chunk;
 
-<<<<<<< HEAD
-=======
 import org.apache.iotdb.db.storageengine.dataregion.read.reader.chunk.metadata.PageMetadata;
 
->>>>>>> d68180b2
 import org.apache.tsfile.block.column.Column;
 import org.apache.tsfile.block.column.ColumnBuilder;
 import org.apache.tsfile.enums.TSDataType;
-import org.apache.tsfile.file.metadata.IChunkMetadata;
 import org.apache.tsfile.file.metadata.statistics.Statistics;
 import org.apache.tsfile.read.common.BatchData;
 import org.apache.tsfile.read.common.BatchDataFactory;
@@ -45,23 +41,15 @@
 import java.util.Collections;
 import java.util.List;
 import java.util.Optional;
+import java.util.function.Supplier;
 
 import static org.apache.tsfile.read.reader.series.PaginationController.UNLIMITED_PAGINATION_CONTROLLER;
 
 public class MemPageReader implements IPageReader {
 
-  private final TsBlock tsBlock;
-  private final IChunkMetadata chunkMetadata;
-
-<<<<<<< HEAD
+  private TsBlock tsBlock;
   private Filter recordFilter;
 
-  private PaginationController paginationController = UNLIMITED_PAGINATION_CONTROLLER;
-
-  public MemPageReader(TsBlock tsBlock, IChunkMetadata chunkMetadata, Filter recordFilter) {
-    this.tsBlock = tsBlock;
-    this.chunkMetadata = chunkMetadata;
-=======
   private final int pageIndex;
   private final Supplier<TsBlock> tsBlockSupplier;
   private final TSDataType tsDataType;
@@ -78,20 +66,22 @@
       Filter recordFilter) {
     this.tsBlockSupplier = tsBlockSupplier;
     this.pageIndex = pageIndex;
->>>>>>> d68180b2
     this.recordFilter = recordFilter;
+    this.tsDataType = tsDataType;
+    this.pageMetadata = new PageMetadata(measurementUid, tsDataType, statistics);
   }
 
   @Override
   public BatchData getAllSatisfiedPageData(boolean ascending) throws IOException {
-    TSDataType dataType = chunkMetadata.getDataType();
-    BatchData batchData = BatchDataFactory.createBatchData(dataType, ascending, false);
+    getTsBlock();
+
+    BatchData batchData = BatchDataFactory.createBatchData(tsDataType, ascending, false);
 
     boolean[] satisfyInfo = buildSatisfyInfoArray();
 
     for (int i = 0; i < tsBlock.getPositionCount(); i++) {
       if (satisfyInfo[i]) {
-        switch (dataType) {
+        switch (tsDataType) {
           case BOOLEAN:
             batchData.putBoolean(
                 tsBlock.getTimeColumn().getLong(i), tsBlock.getColumn(0).getBoolean(i));
@@ -119,7 +109,7 @@
                 tsBlock.getTimeColumn().getLong(i), tsBlock.getColumn(0).getBinary(i));
             break;
           default:
-            throw new UnSupportedDataTypeException(String.valueOf(dataType));
+            throw new UnSupportedDataTypeException(String.valueOf(tsDataType));
         }
       }
     }
@@ -128,8 +118,9 @@
 
   @Override
   public TsBlock getAllSatisfiedData() {
-    TsBlockBuilder builder =
-        new TsBlockBuilder(Collections.singletonList(chunkMetadata.getDataType()));
+    getTsBlock();
+
+    TsBlockBuilder builder = new TsBlockBuilder(Collections.singletonList(tsDataType));
 
     boolean[] satisfyInfo = buildSatisfyInfoArray();
 
@@ -200,23 +191,23 @@
 
   @Override
   public Statistics<? extends Serializable> getStatistics() {
-    return chunkMetadata.getStatistics();
+    return pageMetadata.getStatistics();
   }
 
   @Override
   public Statistics<? extends Serializable> getTimeStatistics() {
-    return chunkMetadata.getTimeStatistics();
+    return pageMetadata.getTimeStatistics();
   }
 
   @Override
   public Optional<Statistics<? extends Serializable>> getMeasurementStatistics(
       int measurementIndex) {
-    return chunkMetadata.getMeasurementStatistics(measurementIndex);
+    return pageMetadata.getMeasurementStatistics(measurementIndex);
   }
 
   @Override
   public boolean hasNullValue(int measurementIndex) {
-    return chunkMetadata.hasNullValue(measurementIndex);
+    return pageMetadata.hasNullValue(measurementIndex);
   }
 
   @Override
@@ -238,8 +229,6 @@
   public void initTsBlockBuilder(List<TSDataType> dataTypes) {
     // non-aligned page reader don't need to init TsBlockBuilder at the very beginning
   }
-<<<<<<< HEAD
-=======
 
   private void getTsBlock() {
     if (tsBlock == null) {
@@ -309,5 +298,4 @@
       }
     }
   }
->>>>>>> d68180b2
 }