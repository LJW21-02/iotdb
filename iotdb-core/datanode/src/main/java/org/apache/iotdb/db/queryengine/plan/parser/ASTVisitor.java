/*
 * Licensed to the Apache Software Foundation (ASF) under one
 * or more contributor license agreements.  See the NOTICE file
 * distributed with this work for additional information
 * regarding copyright ownership.  The ASF licenses this file
 * to you under the Apache License, Version 2.0 (the
 * "License"); you may not use this file except in compliance
 * with the License.  You may obtain a copy of the License at
 *
 *     http://www.apache.org/licenses/LICENSE-2.0
 *
 * Unless required by applicable law or agreed to in writing,
 * software distributed under the License is distributed on an
 * "AS IS" BASIS, WITHOUT WARRANTIES OR CONDITIONS OF ANY
 * KIND, either express or implied.  See the License for the
 * specific language governing permissions and limitations
 * under the License.
 */

package org.apache.iotdb.db.queryengine.plan.parser;

import org.apache.iotdb.common.rpc.thrift.TConsensusGroupType;
import org.apache.iotdb.common.rpc.thrift.TTimedQuota;
import org.apache.iotdb.common.rpc.thrift.ThrottleType;
import org.apache.iotdb.commons.auth.entity.PrivilegeType;
import org.apache.iotdb.commons.cluster.NodeStatus;
import org.apache.iotdb.commons.conf.CommonDescriptor;
import org.apache.iotdb.commons.conf.IoTDBConstant;
import org.apache.iotdb.commons.cq.TimeoutPolicy;
import org.apache.iotdb.commons.exception.IllegalPathException;
import org.apache.iotdb.commons.path.MeasurementPath;
import org.apache.iotdb.commons.path.PartialPath;
import org.apache.iotdb.commons.schema.cache.CacheClearOptions;
import org.apache.iotdb.commons.schema.column.ColumnHeaderConstant;
import org.apache.iotdb.commons.schema.filter.SchemaFilter;
import org.apache.iotdb.commons.schema.filter.SchemaFilterFactory;
import org.apache.iotdb.commons.schema.table.column.TsTableColumnCategory;
import org.apache.iotdb.commons.utils.CommonDateTimeUtils;
import org.apache.iotdb.commons.utils.PathUtils;
import org.apache.iotdb.db.conf.IoTDBConfig;
import org.apache.iotdb.db.conf.IoTDBDescriptor;
import org.apache.iotdb.db.exception.sql.SemanticException;
import org.apache.iotdb.db.qp.sql.IoTDBSqlParser;
import org.apache.iotdb.db.qp.sql.IoTDBSqlParser.ConnectorAttributeClauseContext;
import org.apache.iotdb.db.qp.sql.IoTDBSqlParser.ConstantContext;
import org.apache.iotdb.db.qp.sql.IoTDBSqlParser.CountDatabasesContext;
import org.apache.iotdb.db.qp.sql.IoTDBSqlParser.CountDevicesContext;
import org.apache.iotdb.db.qp.sql.IoTDBSqlParser.CountNodesContext;
import org.apache.iotdb.db.qp.sql.IoTDBSqlParser.CountTimeseriesContext;
import org.apache.iotdb.db.qp.sql.IoTDBSqlParser.CreateFunctionContext;
import org.apache.iotdb.db.qp.sql.IoTDBSqlParser.DropFunctionContext;
import org.apache.iotdb.db.qp.sql.IoTDBSqlParser.ExpressionContext;
import org.apache.iotdb.db.qp.sql.IoTDBSqlParser.ExtractorAttributeClauseContext;
import org.apache.iotdb.db.qp.sql.IoTDBSqlParser.GroupByAttributeClauseContext;
import org.apache.iotdb.db.qp.sql.IoTDBSqlParser.IdentifierContext;
import org.apache.iotdb.db.qp.sql.IoTDBSqlParser.ProcessorAttributeClauseContext;
import org.apache.iotdb.db.qp.sql.IoTDBSqlParser.ShowFunctionsContext;
import org.apache.iotdb.db.qp.sql.IoTDBSqlParserBaseVisitor;
import org.apache.iotdb.db.queryengine.execution.operator.window.WindowType;
import org.apache.iotdb.db.queryengine.execution.operator.window.ainode.CountInferenceWindow;
import org.apache.iotdb.db.queryengine.execution.operator.window.ainode.HeadInferenceWindow;
import org.apache.iotdb.db.queryengine.execution.operator.window.ainode.InferenceWindow;
import org.apache.iotdb.db.queryengine.execution.operator.window.ainode.TailInferenceWindow;
import org.apache.iotdb.db.queryengine.plan.analyze.ExpressionAnalyzer;
import org.apache.iotdb.db.queryengine.plan.analyze.cache.schema.DataNodeDevicePathCache;
import org.apache.iotdb.db.queryengine.plan.expression.Expression;
import org.apache.iotdb.db.queryengine.plan.expression.ExpressionType;
import org.apache.iotdb.db.queryengine.plan.expression.binary.AdditionExpression;
import org.apache.iotdb.db.queryengine.plan.expression.binary.CompareBinaryExpression;
import org.apache.iotdb.db.queryengine.plan.expression.binary.DivisionExpression;
import org.apache.iotdb.db.queryengine.plan.expression.binary.EqualToExpression;
import org.apache.iotdb.db.queryengine.plan.expression.binary.GreaterEqualExpression;
import org.apache.iotdb.db.queryengine.plan.expression.binary.GreaterThanExpression;
import org.apache.iotdb.db.queryengine.plan.expression.binary.LessEqualExpression;
import org.apache.iotdb.db.queryengine.plan.expression.binary.LessThanExpression;
import org.apache.iotdb.db.queryengine.plan.expression.binary.LogicAndExpression;
import org.apache.iotdb.db.queryengine.plan.expression.binary.LogicOrExpression;
import org.apache.iotdb.db.queryengine.plan.expression.binary.ModuloExpression;
import org.apache.iotdb.db.queryengine.plan.expression.binary.MultiplicationExpression;
import org.apache.iotdb.db.queryengine.plan.expression.binary.NonEqualExpression;
import org.apache.iotdb.db.queryengine.plan.expression.binary.SubtractionExpression;
import org.apache.iotdb.db.queryengine.plan.expression.binary.WhenThenExpression;
import org.apache.iotdb.db.queryengine.plan.expression.leaf.ConstantOperand;
import org.apache.iotdb.db.queryengine.plan.expression.leaf.NullOperand;
import org.apache.iotdb.db.queryengine.plan.expression.leaf.TimeSeriesOperand;
import org.apache.iotdb.db.queryengine.plan.expression.leaf.TimestampOperand;
import org.apache.iotdb.db.queryengine.plan.expression.multi.FunctionExpression;
import org.apache.iotdb.db.queryengine.plan.expression.multi.builtin.BuiltInScalarFunctionHelperFactory;
import org.apache.iotdb.db.queryengine.plan.expression.other.CaseWhenThenExpression;
import org.apache.iotdb.db.queryengine.plan.expression.ternary.BetweenExpression;
import org.apache.iotdb.db.queryengine.plan.expression.unary.InExpression;
import org.apache.iotdb.db.queryengine.plan.expression.unary.IsNullExpression;
import org.apache.iotdb.db.queryengine.plan.expression.unary.LikeExpression;
import org.apache.iotdb.db.queryengine.plan.expression.unary.LogicNotExpression;
import org.apache.iotdb.db.queryengine.plan.expression.unary.NegationExpression;
import org.apache.iotdb.db.queryengine.plan.expression.unary.RegularExpression;
import org.apache.iotdb.db.queryengine.plan.relational.sql.ast.ColumnDefinition;
import org.apache.iotdb.db.queryengine.plan.relational.sql.ast.CreateView;
import org.apache.iotdb.db.queryengine.plan.relational.sql.ast.DataType;
import org.apache.iotdb.db.queryengine.plan.relational.sql.ast.DataTypeParameter;
import org.apache.iotdb.db.queryengine.plan.relational.sql.ast.GenericDataType;
import org.apache.iotdb.db.queryengine.plan.relational.sql.ast.Identifier;
import org.apache.iotdb.db.queryengine.plan.relational.sql.ast.Node;
import org.apache.iotdb.db.queryengine.plan.relational.sql.ast.NumericParameter;
import org.apache.iotdb.db.queryengine.plan.relational.sql.ast.Property;
import org.apache.iotdb.db.queryengine.plan.relational.sql.ast.QualifiedName;
import org.apache.iotdb.db.queryengine.plan.relational.sql.ast.TypeParameter;
import org.apache.iotdb.db.queryengine.plan.relational.sql.ast.ViewFieldDefinition;
import org.apache.iotdb.db.queryengine.plan.statement.AuthorType;
import org.apache.iotdb.db.queryengine.plan.statement.Statement;
import org.apache.iotdb.db.queryengine.plan.statement.StatementType;
import org.apache.iotdb.db.queryengine.plan.statement.component.FillComponent;
import org.apache.iotdb.db.queryengine.plan.statement.component.FillPolicy;
import org.apache.iotdb.db.queryengine.plan.statement.component.FromComponent;
import org.apache.iotdb.db.queryengine.plan.statement.component.GroupByComponent;
import org.apache.iotdb.db.queryengine.plan.statement.component.GroupByConditionComponent;
import org.apache.iotdb.db.queryengine.plan.statement.component.GroupByCountComponent;
import org.apache.iotdb.db.queryengine.plan.statement.component.GroupByLevelComponent;
import org.apache.iotdb.db.queryengine.plan.statement.component.GroupBySessionComponent;
import org.apache.iotdb.db.queryengine.plan.statement.component.GroupByTagComponent;
import org.apache.iotdb.db.queryengine.plan.statement.component.GroupByTimeComponent;
import org.apache.iotdb.db.queryengine.plan.statement.component.GroupByVariationComponent;
import org.apache.iotdb.db.queryengine.plan.statement.component.HavingCondition;
import org.apache.iotdb.db.queryengine.plan.statement.component.IntoComponent;
import org.apache.iotdb.db.queryengine.plan.statement.component.IntoItem;
import org.apache.iotdb.db.queryengine.plan.statement.component.NullOrdering;
import org.apache.iotdb.db.queryengine.plan.statement.component.OrderByComponent;
import org.apache.iotdb.db.queryengine.plan.statement.component.OrderByKey;
import org.apache.iotdb.db.queryengine.plan.statement.component.Ordering;
import org.apache.iotdb.db.queryengine.plan.statement.component.ResultColumn;
import org.apache.iotdb.db.queryengine.plan.statement.component.ResultSetFormat;
import org.apache.iotdb.db.queryengine.plan.statement.component.SelectComponent;
import org.apache.iotdb.db.queryengine.plan.statement.component.SortItem;
import org.apache.iotdb.db.queryengine.plan.statement.component.WhereCondition;
import org.apache.iotdb.db.queryengine.plan.statement.crud.DeleteDataStatement;
import org.apache.iotdb.db.queryengine.plan.statement.crud.InsertStatement;
import org.apache.iotdb.db.queryengine.plan.statement.crud.LoadTsFileStatement;
import org.apache.iotdb.db.queryengine.plan.statement.crud.QueryStatement;
import org.apache.iotdb.db.queryengine.plan.statement.literal.BinaryLiteral;
import org.apache.iotdb.db.queryengine.plan.statement.literal.BooleanLiteral;
import org.apache.iotdb.db.queryengine.plan.statement.literal.DoubleLiteral;
import org.apache.iotdb.db.queryengine.plan.statement.literal.Literal;
import org.apache.iotdb.db.queryengine.plan.statement.literal.LongLiteral;
import org.apache.iotdb.db.queryengine.plan.statement.literal.StringLiteral;
import org.apache.iotdb.db.queryengine.plan.statement.metadata.AlterTimeSeriesStatement;
import org.apache.iotdb.db.queryengine.plan.statement.metadata.CountDatabaseStatement;
import org.apache.iotdb.db.queryengine.plan.statement.metadata.CountDevicesStatement;
import org.apache.iotdb.db.queryengine.plan.statement.metadata.CountLevelTimeSeriesStatement;
import org.apache.iotdb.db.queryengine.plan.statement.metadata.CountNodesStatement;
import org.apache.iotdb.db.queryengine.plan.statement.metadata.CountTimeSeriesStatement;
import org.apache.iotdb.db.queryengine.plan.statement.metadata.CountTimeSlotListStatement;
import org.apache.iotdb.db.queryengine.plan.statement.metadata.CreateAlignedTimeSeriesStatement;
import org.apache.iotdb.db.queryengine.plan.statement.metadata.CreateContinuousQueryStatement;
import org.apache.iotdb.db.queryengine.plan.statement.metadata.CreateFunctionStatement;
import org.apache.iotdb.db.queryengine.plan.statement.metadata.CreateTimeSeriesStatement;
import org.apache.iotdb.db.queryengine.plan.statement.metadata.CreateTriggerStatement;
import org.apache.iotdb.db.queryengine.plan.statement.metadata.DatabaseSchemaStatement;
import org.apache.iotdb.db.queryengine.plan.statement.metadata.DeleteDatabaseStatement;
import org.apache.iotdb.db.queryengine.plan.statement.metadata.DeleteTimeSeriesStatement;
import org.apache.iotdb.db.queryengine.plan.statement.metadata.DropContinuousQueryStatement;
import org.apache.iotdb.db.queryengine.plan.statement.metadata.DropFunctionStatement;
import org.apache.iotdb.db.queryengine.plan.statement.metadata.DropTriggerStatement;
import org.apache.iotdb.db.queryengine.plan.statement.metadata.GetRegionIdStatement;
import org.apache.iotdb.db.queryengine.plan.statement.metadata.GetSeriesSlotListStatement;
import org.apache.iotdb.db.queryengine.plan.statement.metadata.GetTimeSlotListStatement;
<<<<<<< HEAD
=======
import org.apache.iotdb.db.queryengine.plan.statement.metadata.RemoveAINodeStatement;
import org.apache.iotdb.db.queryengine.plan.statement.metadata.RemoveConfigNodeStatement;
>>>>>>> d68180b2
import org.apache.iotdb.db.queryengine.plan.statement.metadata.RemoveDataNodeStatement;
import org.apache.iotdb.db.queryengine.plan.statement.metadata.SetTTLStatement;
import org.apache.iotdb.db.queryengine.plan.statement.metadata.ShowChildNodesStatement;
import org.apache.iotdb.db.queryengine.plan.statement.metadata.ShowChildPathsStatement;
import org.apache.iotdb.db.queryengine.plan.statement.metadata.ShowClusterIdStatement;
import org.apache.iotdb.db.queryengine.plan.statement.metadata.ShowClusterStatement;
import org.apache.iotdb.db.queryengine.plan.statement.metadata.ShowConfigNodesStatement;
import org.apache.iotdb.db.queryengine.plan.statement.metadata.ShowContinuousQueriesStatement;
import org.apache.iotdb.db.queryengine.plan.statement.metadata.ShowCurrentTimestampStatement;
import org.apache.iotdb.db.queryengine.plan.statement.metadata.ShowDataNodesStatement;
import org.apache.iotdb.db.queryengine.plan.statement.metadata.ShowDatabaseStatement;
import org.apache.iotdb.db.queryengine.plan.statement.metadata.ShowDevicesStatement;
import org.apache.iotdb.db.queryengine.plan.statement.metadata.ShowFunctionsStatement;
import org.apache.iotdb.db.queryengine.plan.statement.metadata.ShowRegionStatement;
import org.apache.iotdb.db.queryengine.plan.statement.metadata.ShowTTLStatement;
import org.apache.iotdb.db.queryengine.plan.statement.metadata.ShowTimeSeriesStatement;
import org.apache.iotdb.db.queryengine.plan.statement.metadata.ShowTriggersStatement;
import org.apache.iotdb.db.queryengine.plan.statement.metadata.ShowVariablesStatement;
import org.apache.iotdb.db.queryengine.plan.statement.metadata.UnSetTTLStatement;
import org.apache.iotdb.db.queryengine.plan.statement.metadata.model.CreateModelStatement;
import org.apache.iotdb.db.queryengine.plan.statement.metadata.model.CreateTrainingStatement;
import org.apache.iotdb.db.queryengine.plan.statement.metadata.model.DropModelStatement;
import org.apache.iotdb.db.queryengine.plan.statement.metadata.model.ShowAINodesStatement;
import org.apache.iotdb.db.queryengine.plan.statement.metadata.model.ShowModelsStatement;
import org.apache.iotdb.db.queryengine.plan.statement.metadata.pipe.AlterPipeStatement;
import org.apache.iotdb.db.queryengine.plan.statement.metadata.pipe.CreatePipePluginStatement;
import org.apache.iotdb.db.queryengine.plan.statement.metadata.pipe.CreatePipeStatement;
import org.apache.iotdb.db.queryengine.plan.statement.metadata.pipe.DropPipePluginStatement;
import org.apache.iotdb.db.queryengine.plan.statement.metadata.pipe.DropPipeStatement;
import org.apache.iotdb.db.queryengine.plan.statement.metadata.pipe.ShowPipePluginsStatement;
import org.apache.iotdb.db.queryengine.plan.statement.metadata.pipe.ShowPipesStatement;
import org.apache.iotdb.db.queryengine.plan.statement.metadata.pipe.StartPipeStatement;
import org.apache.iotdb.db.queryengine.plan.statement.metadata.pipe.StopPipeStatement;
import org.apache.iotdb.db.queryengine.plan.statement.metadata.region.ExtendRegionStatement;
import org.apache.iotdb.db.queryengine.plan.statement.metadata.region.MigrateRegionStatement;
import org.apache.iotdb.db.queryengine.plan.statement.metadata.region.ReconstructRegionStatement;
import org.apache.iotdb.db.queryengine.plan.statement.metadata.region.RemoveRegionStatement;
import org.apache.iotdb.db.queryengine.plan.statement.metadata.subscription.CreateTopicStatement;
import org.apache.iotdb.db.queryengine.plan.statement.metadata.subscription.DropSubscriptionStatement;
import org.apache.iotdb.db.queryengine.plan.statement.metadata.subscription.DropTopicStatement;
import org.apache.iotdb.db.queryengine.plan.statement.metadata.subscription.ShowSubscriptionsStatement;
import org.apache.iotdb.db.queryengine.plan.statement.metadata.subscription.ShowTopicsStatement;
import org.apache.iotdb.db.queryengine.plan.statement.metadata.template.ActivateTemplateStatement;
import org.apache.iotdb.db.queryengine.plan.statement.metadata.template.AlterSchemaTemplateStatement;
import org.apache.iotdb.db.queryengine.plan.statement.metadata.template.CreateSchemaTemplateStatement;
import org.apache.iotdb.db.queryengine.plan.statement.metadata.template.DeactivateTemplateStatement;
import org.apache.iotdb.db.queryengine.plan.statement.metadata.template.DropSchemaTemplateStatement;
import org.apache.iotdb.db.queryengine.plan.statement.metadata.template.SetSchemaTemplateStatement;
import org.apache.iotdb.db.queryengine.plan.statement.metadata.template.ShowNodesInSchemaTemplateStatement;
import org.apache.iotdb.db.queryengine.plan.statement.metadata.template.ShowPathSetTemplateStatement;
import org.apache.iotdb.db.queryengine.plan.statement.metadata.template.ShowPathsUsingTemplateStatement;
import org.apache.iotdb.db.queryengine.plan.statement.metadata.template.ShowSchemaTemplateStatement;
import org.apache.iotdb.db.queryengine.plan.statement.metadata.template.UnsetSchemaTemplateStatement;
import org.apache.iotdb.db.queryengine.plan.statement.metadata.view.AlterLogicalViewStatement;
import org.apache.iotdb.db.queryengine.plan.statement.metadata.view.CreateLogicalViewStatement;
import org.apache.iotdb.db.queryengine.plan.statement.metadata.view.CreateTableViewStatement;
import org.apache.iotdb.db.queryengine.plan.statement.metadata.view.DeleteLogicalViewStatement;
import org.apache.iotdb.db.queryengine.plan.statement.metadata.view.ShowLogicalViewStatement;
import org.apache.iotdb.db.queryengine.plan.statement.sys.AuthorStatement;
import org.apache.iotdb.db.queryengine.plan.statement.sys.ClearCacheStatement;
import org.apache.iotdb.db.queryengine.plan.statement.sys.ExplainAnalyzeStatement;
import org.apache.iotdb.db.queryengine.plan.statement.sys.ExplainStatement;
import org.apache.iotdb.db.queryengine.plan.statement.sys.FlushStatement;
import org.apache.iotdb.db.queryengine.plan.statement.sys.KillQueryStatement;
import org.apache.iotdb.db.queryengine.plan.statement.sys.LoadConfigurationStatement;
import org.apache.iotdb.db.queryengine.plan.statement.sys.SetConfigurationStatement;
import org.apache.iotdb.db.queryengine.plan.statement.sys.SetSystemStatusStatement;
import org.apache.iotdb.db.queryengine.plan.statement.sys.ShowQueriesStatement;
import org.apache.iotdb.db.queryengine.plan.statement.sys.ShowVersionStatement;
import org.apache.iotdb.db.queryengine.plan.statement.sys.StartRepairDataStatement;
import org.apache.iotdb.db.queryengine.plan.statement.sys.StopRepairDataStatement;
import org.apache.iotdb.db.queryengine.plan.statement.sys.TestConnectionStatement;
import org.apache.iotdb.db.queryengine.plan.statement.sys.quota.SetSpaceQuotaStatement;
import org.apache.iotdb.db.queryengine.plan.statement.sys.quota.SetThrottleQuotaStatement;
import org.apache.iotdb.db.queryengine.plan.statement.sys.quota.ShowSpaceQuotaStatement;
import org.apache.iotdb.db.queryengine.plan.statement.sys.quota.ShowThrottleQuotaStatement;
import org.apache.iotdb.db.schemaengine.template.TemplateAlterOperationType;
import org.apache.iotdb.db.storageengine.load.config.LoadTsFileConfigurator;
import org.apache.iotdb.db.utils.DateTimeUtils;
import org.apache.iotdb.db.utils.TimestampPrecisionUtils;
import org.apache.iotdb.db.utils.constant.SqlConstant;
import org.apache.iotdb.trigger.api.enums.TriggerEvent;
import org.apache.iotdb.trigger.api.enums.TriggerType;

import com.google.common.collect.ImmutableList;
import com.google.common.collect.ImmutableSet;
import com.google.common.io.BaseEncoding;
import org.antlr.v4.runtime.Token;
import org.antlr.v4.runtime.tree.ParseTree;
import org.antlr.v4.runtime.tree.TerminalNode;
import org.apache.commons.lang3.StringUtils;
import org.apache.tsfile.common.conf.TSFileDescriptor;
import org.apache.tsfile.common.constant.TsFileConstant;
import org.apache.tsfile.enums.TSDataType;
import org.apache.tsfile.file.metadata.IDeviceID.Factory;
import org.apache.tsfile.file.metadata.enums.CompressionType;
import org.apache.tsfile.file.metadata.enums.TSEncoding;
import org.apache.tsfile.read.common.TimeRange;
import org.apache.tsfile.utils.TimeDuration;

import java.io.FileNotFoundException;
import java.net.URI;
import java.net.URISyntaxException;
import java.time.ZoneId;
import java.util.ArrayList;
import java.util.Arrays;
import java.util.Collections;
import java.util.HashMap;
import java.util.HashSet;
import java.util.LinkedHashSet;
import java.util.List;
import java.util.Map;
import java.util.Objects;
import java.util.Optional;
import java.util.Set;
import java.util.function.BiConsumer;
import java.util.function.Consumer;
import java.util.regex.Pattern;
import java.util.stream.Collectors;

import static com.google.common.collect.ImmutableList.toImmutableList;
import static java.util.stream.Collectors.toList;
import static org.apache.iotdb.commons.schema.SchemaConstant.ALL_RESULT_NODES;
import static org.apache.iotdb.commons.schema.table.column.TsTableColumnCategory.FIELD;
import static org.apache.iotdb.commons.schema.table.column.TsTableColumnCategory.TAG;
import static org.apache.iotdb.commons.schema.table.column.TsTableColumnCategory.TIME;
import static org.apache.iotdb.db.queryengine.plan.expression.unary.LikeExpression.getEscapeCharacter;
import static org.apache.iotdb.db.queryengine.plan.optimization.LimitOffsetPushDown.canPushDownLimitOffsetToGroupByTime;
import static org.apache.iotdb.db.queryengine.plan.optimization.LimitOffsetPushDown.pushDownLimitOffsetToTimeParameter;
import static org.apache.iotdb.db.queryengine.plan.relational.sql.parser.AstBuilder.lowerIdentifier;
import static org.apache.iotdb.db.utils.TimestampPrecisionUtils.TIMESTAMP_PRECISION;
import static org.apache.iotdb.db.utils.TimestampPrecisionUtils.currPrecision;
import static org.apache.iotdb.db.utils.constant.SqlConstant.CAST_FUNCTION;
import static org.apache.iotdb.db.utils.constant.SqlConstant.CAST_TYPE;
import static org.apache.iotdb.db.utils.constant.SqlConstant.REPLACE_FROM;
import static org.apache.iotdb.db.utils.constant.SqlConstant.REPLACE_FUNCTION;
import static org.apache.iotdb.db.utils.constant.SqlConstant.REPLACE_TO;
import static org.apache.iotdb.db.utils.constant.SqlConstant.ROUND_FUNCTION;
import static org.apache.iotdb.db.utils.constant.SqlConstant.ROUND_PLACES;
import static org.apache.iotdb.db.utils.constant.SqlConstant.SUBSTRING_FUNCTION;
import static org.apache.iotdb.db.utils.constant.SqlConstant.SUBSTRING_IS_STANDARD;
import static org.apache.iotdb.db.utils.constant.SqlConstant.SUBSTRING_LENGTH;
import static org.apache.iotdb.db.utils.constant.SqlConstant.SUBSTRING_START;

/** Parse AST to Statement. */
public class ASTVisitor extends IoTDBSqlParserBaseVisitor<Statement> {

  private static final IoTDBConfig CONFIG = IoTDBDescriptor.getInstance().getConfig();

  private static final String DELETE_RANGE_ERROR_MSG =
      "For delete statement, where clause can only contain atomic expressions like : "
          + "time > XXX, time <= XXX, or two atomic expressions connected by 'AND'";
  private static final String DELETE_ONLY_SUPPORT_TIME_EXP_ERROR_MSG =
      "For delete statement, where clause can only contain time expressions, "
          + "value filter is not currently supported.";

  private static final String GROUP_BY_COMMON_ONLY_ONE_MSG =
      "Only one of group by time or group by variation/series/session can be supported at a time";

  private static final String LIMIT_CONFIGURATION_ENABLED_ERROR_MSG =
      "Limit configuration is not enabled, please enable it first.";

  private static final String NODE_NAME_IN_INTO_PATH_MATCHER = "([a-zA-Z0-9_${}\\u2E80-\\u9FFF]+)";
  private static final Pattern NODE_NAME_IN_INTO_PATH_PATTERN =
      Pattern.compile(NODE_NAME_IN_INTO_PATH_MATCHER);

  private static final String IGNORENULL = "IgnoreNull";
  private ZoneId zoneId;

  private boolean useWildcard = false;

  private boolean lastLevelUseWildcard = false;

  public void setZoneId(ZoneId zoneId) {
    this.zoneId = zoneId;
  }

  /** Top Level Description. */
  @Override
  public Statement visitSingleStatement(IoTDBSqlParser.SingleStatementContext ctx) {
    Statement statement = visit(ctx.statement());
    if (ctx.DEBUG() != null) {
      statement.setDebug(true);
    }
    return statement;
  }

  /** Data Definition Language (DDL). */

  // Create Timeseries ========================================================================
  @Override
  public Statement visitCreateNonAlignedTimeseries(
      IoTDBSqlParser.CreateNonAlignedTimeseriesContext ctx) {
    CreateTimeSeriesStatement createTimeSeriesStatement = new CreateTimeSeriesStatement();
    createTimeSeriesStatement.setPath(parseFullPath(ctx.fullPath()));
    if (ctx.attributeClauses() != null) {
      parseAttributeClausesForCreateNonAlignedTimeSeries(
          ctx.attributeClauses(), createTimeSeriesStatement);
    }
    return createTimeSeriesStatement;
  }

  @Override
  public Statement visitCreateAlignedTimeseries(IoTDBSqlParser.CreateAlignedTimeseriesContext ctx) {
    CreateAlignedTimeSeriesStatement createAlignedTimeSeriesStatement =
        new CreateAlignedTimeSeriesStatement();
    createAlignedTimeSeriesStatement.setDevicePath(parseAlignedDevice(ctx.fullPath()));
    parseAlignedMeasurements(ctx.alignedMeasurements(), createAlignedTimeSeriesStatement);
    return createAlignedTimeSeriesStatement;
  }

  public void parseAlignedMeasurements(
      IoTDBSqlParser.AlignedMeasurementsContext ctx,
      CreateAlignedTimeSeriesStatement createAlignedTimeSeriesStatement) {
    for (int i = 0; i < ctx.nodeNameWithoutWildcard().size(); i++) {
      createAlignedTimeSeriesStatement.addMeasurement(
          parseNodeNameWithoutWildCard(ctx.nodeNameWithoutWildcard(i)));
      parseAttributeClausesForCreateAlignedTimeSeries(
          ctx.attributeClauses(i), createAlignedTimeSeriesStatement);
    }
  }

  public void parseAttributeClausesForCreateNonAlignedTimeSeries(
      IoTDBSqlParser.AttributeClausesContext ctx,
      CreateTimeSeriesStatement createTimeSeriesStatement) {
    if (ctx.aliasNodeName() != null) {
      createTimeSeriesStatement.setAlias(parseNodeName(ctx.aliasNodeName().nodeName()));
    }

    Map<String, String> props = new HashMap<>();
    TSDataType dataType = parseDataTypeAttribute(ctx);
    if (dataType != null) {
      props.put(
          IoTDBConstant.COLUMN_TIMESERIES_DATATYPE.toLowerCase(),
          dataType.toString().toLowerCase());
    }
    List<IoTDBSqlParser.AttributePairContext> attributePairs = ctx.attributePair();
    if (ctx.attributePair(0) != null) {
      for (IoTDBSqlParser.AttributePairContext attributePair : attributePairs) {
        props.put(
            parseAttributeKey(attributePair.attributeKey()).toLowerCase(),
            parseAttributeValue(attributePair.attributeValue()).toLowerCase());
      }
    }

    createTimeSeriesStatement.setProps(props);
    checkPropsInCreateTimeSeries(createTimeSeriesStatement);

    if (ctx.tagClause() != null) {
      parseTagClause(ctx.tagClause(), createTimeSeriesStatement);
    }
    if (ctx.attributeClause() != null) {
      parseAttributeClauseForTimeSeries(ctx.attributeClause(), createTimeSeriesStatement);
    }
  }

  /**
   * Check and set datatype, encoding, compressor.
   *
   * @throws SemanticException if encoding or dataType meets error handling
   */
  private void checkPropsInCreateTimeSeries(CreateTimeSeriesStatement createTimeSeriesStatement) {
    Map<String, String> props = createTimeSeriesStatement.getProps();
    if (props != null
        && props.containsKey(IoTDBConstant.COLUMN_TIMESERIES_DATATYPE.toLowerCase())) {
      String datatypeString =
          props.get(IoTDBConstant.COLUMN_TIMESERIES_DATATYPE.toLowerCase()).toUpperCase();
      try {
        createTimeSeriesStatement.setDataType(TSDataType.valueOf(datatypeString));
        props.remove(IoTDBConstant.COLUMN_TIMESERIES_DATATYPE.toLowerCase());
      } catch (Exception e) {
        throw new SemanticException(String.format("Unsupported datatype: %s", datatypeString));
      }
    }
    if (createTimeSeriesStatement.getDataType() == null) {
      throw new SemanticException("datatype must be declared");
    }

    final IoTDBDescriptor ioTDBDescriptor = IoTDBDescriptor.getInstance();
    createTimeSeriesStatement.setEncoding(
        ioTDBDescriptor.getDefaultEncodingByType(createTimeSeriesStatement.getDataType()));
    if (props != null
        && props.containsKey(IoTDBConstant.COLUMN_TIMESERIES_ENCODING.toLowerCase())) {
      String encodingString =
          props.get(IoTDBConstant.COLUMN_TIMESERIES_ENCODING.toLowerCase()).toUpperCase();
      try {
        createTimeSeriesStatement.setEncoding(TSEncoding.valueOf(encodingString));
        props.remove(IoTDBConstant.COLUMN_TIMESERIES_ENCODING.toLowerCase());
      } catch (Exception e) {
        throw new SemanticException(String.format("Unsupported encoding: %s", encodingString));
      }
    }

    createTimeSeriesStatement.setCompressor(
        TSFileDescriptor.getInstance()
            .getConfig()
            .getCompressor(createTimeSeriesStatement.getDataType()));
    if (props != null
        && props.containsKey(IoTDBConstant.COLUMN_TIMESERIES_COMPRESSION.toLowerCase())) {
      String compressionString =
          props.get(IoTDBConstant.COLUMN_TIMESERIES_COMPRESSION.toLowerCase()).toUpperCase();
      try {
        createTimeSeriesStatement.setCompressor(CompressionType.valueOf(compressionString));
        props.remove(IoTDBConstant.COLUMN_TIMESERIES_COMPRESSION.toLowerCase());
      } catch (Exception e) {
        throw new SemanticException(
            String.format("Unsupported compression: %s", compressionString));
      }
    } else if (props != null
        && props.containsKey(IoTDBConstant.COLUMN_TIMESERIES_COMPRESSOR.toLowerCase())) {
      String compressorString =
          props.get(IoTDBConstant.COLUMN_TIMESERIES_COMPRESSOR.toLowerCase()).toUpperCase();
      try {
        createTimeSeriesStatement.setCompressor(CompressionType.valueOf(compressorString));
        props.remove(IoTDBConstant.COLUMN_TIMESERIES_COMPRESSOR.toLowerCase());
      } catch (Exception e) {
        throw new SemanticException(String.format("Unsupported compression: %s", compressorString));
      }
    }
    createTimeSeriesStatement.setProps(props);
  }

  public void parseAttributeClausesForCreateAlignedTimeSeries(
      IoTDBSqlParser.AttributeClausesContext ctx,
      CreateAlignedTimeSeriesStatement createAlignedTimeSeriesStatement) {
    if (ctx.aliasNodeName() != null) {
      createAlignedTimeSeriesStatement.addAliasList(parseNodeName(ctx.aliasNodeName().nodeName()));
    } else {
      createAlignedTimeSeriesStatement.addAliasList(null);
    }

    TSDataType dataType = parseDataTypeAttribute(ctx);
    createAlignedTimeSeriesStatement.addDataType(dataType);

    Map<String, String> props = new HashMap<>();
    if (ctx.attributePair() != null) {
      for (int i = 0; i < ctx.attributePair().size(); i++) {
        props.put(
            parseAttributeKey(ctx.attributePair(i).attributeKey()).toLowerCase(),
            parseAttributeValue(ctx.attributePair(i).attributeValue()));
      }
    }

    TSEncoding encoding = IoTDBDescriptor.getInstance().getDefaultEncodingByType(dataType);
    if (props.containsKey(IoTDBConstant.COLUMN_TIMESERIES_ENCODING.toLowerCase())) {
      String encodingString =
          props.get(IoTDBConstant.COLUMN_TIMESERIES_ENCODING.toLowerCase()).toUpperCase();
      try {
        encoding = TSEncoding.valueOf(encodingString);
        createAlignedTimeSeriesStatement.addEncoding(encoding);
        props.remove(IoTDBConstant.COLUMN_TIMESERIES_ENCODING.toLowerCase());
      } catch (Exception e) {
        throw new SemanticException(String.format("unsupported encoding: %s", encodingString));
      }
    } else {
      createAlignedTimeSeriesStatement.addEncoding(encoding);
    }

    CompressionType compressor = TSFileDescriptor.getInstance().getConfig().getCompressor(dataType);
    if (props.containsKey(IoTDBConstant.COLUMN_TIMESERIES_COMPRESSOR.toLowerCase())) {
      String compressorString =
          props.get(IoTDBConstant.COLUMN_TIMESERIES_COMPRESSOR.toLowerCase()).toUpperCase();
      try {
        compressor = CompressionType.valueOf(compressorString);
        createAlignedTimeSeriesStatement.addCompressor(compressor);
        props.remove(IoTDBConstant.COLUMN_TIMESERIES_COMPRESSOR.toLowerCase());
      } catch (Exception e) {
        throw new SemanticException(String.format("unsupported compressor: %s", compressorString));
      }
    } else if (props.containsKey(IoTDBConstant.COLUMN_TIMESERIES_COMPRESSION.toLowerCase())) {
      String compressionString =
          props.get(IoTDBConstant.COLUMN_TIMESERIES_COMPRESSION.toLowerCase()).toUpperCase();
      try {
        compressor = CompressionType.valueOf(compressionString);
        createAlignedTimeSeriesStatement.addCompressor(compressor);
        props.remove(IoTDBConstant.COLUMN_TIMESERIES_COMPRESSION.toLowerCase());
      } catch (Exception e) {
        throw new SemanticException(
            String.format("unsupported compression: %s", compressionString));
      }
    } else {
      createAlignedTimeSeriesStatement.addCompressor(compressor);
    }

    if (props.size() > 0) {
      throw new SemanticException("create aligned timeseries: property is not supported yet.");
    }

    if (ctx.tagClause() != null) {
      parseTagClause(ctx.tagClause(), createAlignedTimeSeriesStatement);
    } else {
      createAlignedTimeSeriesStatement.addTagsList(null);
    }

    if (ctx.attributeClause() != null) {
      parseAttributeClauseForTimeSeries(ctx.attributeClause(), createAlignedTimeSeriesStatement);
    } else {
      createAlignedTimeSeriesStatement.addAttributesList(null);
    }
  }

  // Tag & Property & Attribute

  public void parseTagClause(IoTDBSqlParser.TagClauseContext ctx, Statement statement) {
    Map<String, String> tags = extractMap(ctx.attributePair(), ctx.attributePair(0));
    if (statement instanceof CreateTimeSeriesStatement) {
      ((CreateTimeSeriesStatement) statement).setTags(tags);
    } else if (statement instanceof CreateAlignedTimeSeriesStatement) {
      ((CreateAlignedTimeSeriesStatement) statement).addTagsList(tags);
    } else if (statement instanceof AlterTimeSeriesStatement) {
      ((AlterTimeSeriesStatement) statement).setTagsMap(tags);
    }
  }

  public void parseAttributeClauseForTimeSeries(
      IoTDBSqlParser.AttributeClauseContext ctx, Statement statement) {
    Map<String, String> attributes = extractMap(ctx.attributePair(), ctx.attributePair(0));
    if (statement instanceof CreateTimeSeriesStatement) {
      ((CreateTimeSeriesStatement) statement).setAttributes(attributes);
    } else if (statement instanceof CreateAlignedTimeSeriesStatement) {
      ((CreateAlignedTimeSeriesStatement) statement).addAttributesList(attributes);
    } else if (statement instanceof AlterTimeSeriesStatement) {
      ((AlterTimeSeriesStatement) statement).setAttributesMap(attributes);
    }
  }

  // Alter Timeseries ========================================================================

  @Override
  public Statement visitAlterTimeseries(IoTDBSqlParser.AlterTimeseriesContext ctx) {
    AlterTimeSeriesStatement alterTimeSeriesStatement = new AlterTimeSeriesStatement();
    alterTimeSeriesStatement.setPath(parseFullPath(ctx.fullPath()));
    parseAlterClause(ctx.alterClause(), alterTimeSeriesStatement);
    return alterTimeSeriesStatement;
  }

  private void parseAlterClause(
      IoTDBSqlParser.AlterClauseContext ctx, AlterTimeSeriesStatement alterTimeSeriesStatement) {
    Map<String, String> alterMap = new HashMap<>();
    // Rename
    if (ctx.RENAME() != null) {
      alterTimeSeriesStatement.setAlterType(AlterTimeSeriesStatement.AlterType.RENAME);
      alterMap.put(parseAttributeKey(ctx.beforeName), parseAttributeKey(ctx.currentName));
    } else if (ctx.SET() != null) {
      // Set
      alterTimeSeriesStatement.setAlterType(AlterTimeSeriesStatement.AlterType.SET);
      setMap(ctx, alterMap);
    } else if (ctx.DROP() != null) {
      // Drop
      alterTimeSeriesStatement.setAlterType(AlterTimeSeriesStatement.AlterType.DROP);
      for (int i = 0; i < ctx.attributeKey().size(); i++) {
        alterMap.put(parseAttributeKey(ctx.attributeKey().get(i)), null);
      }
    } else if (ctx.TAGS() != null) {
      // Add tag
      alterTimeSeriesStatement.setAlterType((AlterTimeSeriesStatement.AlterType.ADD_TAGS));
      setMap(ctx, alterMap);
    } else if (ctx.ATTRIBUTES() != null) {
      // Add attribute
      alterTimeSeriesStatement.setAlterType(AlterTimeSeriesStatement.AlterType.ADD_ATTRIBUTES);
      setMap(ctx, alterMap);
    } else {
      // Upsert
      alterTimeSeriesStatement.setAlterType(AlterTimeSeriesStatement.AlterType.UPSERT);
      if (ctx.aliasClause() != null) {
        parseAliasClause(ctx.aliasClause(), alterTimeSeriesStatement);
      }
      if (ctx.tagClause() != null) {
        parseTagClause(ctx.tagClause(), alterTimeSeriesStatement);
      }
      if (ctx.attributeClause() != null) {
        parseAttributeClauseForTimeSeries(ctx.attributeClause(), alterTimeSeriesStatement);
      }
    }
    alterTimeSeriesStatement.setAlterMap(alterMap);
  }

  public void parseAliasClause(
      IoTDBSqlParser.AliasClauseContext ctx, AlterTimeSeriesStatement alterTimeSeriesStatement) {
    if (alterTimeSeriesStatement != null && ctx.ALIAS() != null) {
      alterTimeSeriesStatement.setAlias(parseAliasNode(ctx.alias()));
    }
  }

  // Drop Timeseries ======================================================================

  @Override
  public Statement visitDropTimeseries(IoTDBSqlParser.DropTimeseriesContext ctx) {
    DeleteTimeSeriesStatement deleteTimeSeriesStatement = new DeleteTimeSeriesStatement();
    List<PartialPath> partialPaths = new ArrayList<>();
    for (IoTDBSqlParser.PrefixPathContext prefixPathContext : ctx.prefixPath()) {
      partialPaths.add(parsePrefixPath(prefixPathContext));
    }
    deleteTimeSeriesStatement.setPathPatternList(partialPaths);
    return deleteTimeSeriesStatement;
  }

  // Show Timeseries ========================================================================

  @Override
  public Statement visitShowTimeseries(IoTDBSqlParser.ShowTimeseriesContext ctx) {
    boolean orderByHeat = ctx.LATEST() != null;
    ShowTimeSeriesStatement showTimeSeriesStatement;
    if (ctx.prefixPath() != null) {
      showTimeSeriesStatement =
          new ShowTimeSeriesStatement(parsePrefixPath(ctx.prefixPath()), orderByHeat);
    } else {
      showTimeSeriesStatement =
          new ShowTimeSeriesStatement(
              new PartialPath(SqlConstant.getSingleRootArray()), orderByHeat);
    }
    if (ctx.timeseriesWhereClause() != null) {
      if (ctx.timeConditionClause() != null) {
        throw new SemanticException(
            "TIMESERIES condition and TIME condition cannot be used at the same time.");
      }
      SchemaFilter schemaFilter = parseTimeseriesWhereClause(ctx.timeseriesWhereClause());
      showTimeSeriesStatement.setSchemaFilter(schemaFilter);
    }
    if (ctx.timeConditionClause() != null) {
      showTimeSeriesStatement.setTimeCondition(
          parseWhereClause(ctx.timeConditionClause().whereClause()));
    }
    if (ctx.rowPaginationClause() != null) {
      if (ctx.rowPaginationClause().limitClause() != null) {
        showTimeSeriesStatement.setLimit(parseLimitClause(ctx.rowPaginationClause().limitClause()));
      }
      if (ctx.rowPaginationClause().offsetClause() != null) {
        showTimeSeriesStatement.setOffset(
            parseOffsetClause(ctx.rowPaginationClause().offsetClause()));
      }
    }
    return showTimeSeriesStatement;
  }

  private SchemaFilter parseTimeseriesWhereClause(IoTDBSqlParser.TimeseriesWhereClauseContext ctx) {
    if (ctx.timeseriesContainsExpression() != null) {
      // path contains filter
      return SchemaFilterFactory.createPathContainsFilter(
          parseStringLiteral(ctx.timeseriesContainsExpression().value.getText()));
    } else if (ctx.columnEqualsExpression() != null) {
      return parseColumnEqualsExpressionContext(ctx.columnEqualsExpression());
    } else {
      // tag filter
      if (ctx.tagContainsExpression() != null) {
        return SchemaFilterFactory.createTagFilter(
            parseAttributeKey(ctx.tagContainsExpression().attributeKey()),
            parseStringLiteral(ctx.tagContainsExpression().value.getText()),
            true);
      } else {
        return SchemaFilterFactory.createTagFilter(
            parseAttributeKey(ctx.tagEqualsExpression().attributeKey()),
            parseAttributeValue(ctx.tagEqualsExpression().attributeValue()),
            false);
      }
    }
  }

  private SchemaFilter parseColumnEqualsExpressionContext(
      IoTDBSqlParser.ColumnEqualsExpressionContext ctx) {
    String column = parseAttributeKey(ctx.attributeKey());
    String value = parseAttributeValue(ctx.attributeValue());
    if (column.equalsIgnoreCase(IoTDBConstant.COLUMN_TIMESERIES_DATATYPE)) {
      try {
        TSDataType dataType = TSDataType.valueOf(value.toUpperCase());
        return SchemaFilterFactory.createDataTypeFilter(dataType);
      } catch (Exception e) {
        throw new SemanticException(String.format("unsupported datatype: %s", value));
      }
    } else {
      throw new SemanticException("unexpected filter key");
    }
  }

  // SHOW DATABASES

  @Override
  public Statement visitShowDatabases(IoTDBSqlParser.ShowDatabasesContext ctx) {
    ShowDatabaseStatement showDatabaseStatement;

    // Parse prefixPath
    if (ctx.prefixPath() != null) {
      showDatabaseStatement = new ShowDatabaseStatement(parsePrefixPath(ctx.prefixPath()));
    } else {
      showDatabaseStatement =
          new ShowDatabaseStatement(new PartialPath(SqlConstant.getSingleRootArray()));
    }

    // Is detailed
    showDatabaseStatement.setDetailed(ctx.DETAILS() != null);

    return showDatabaseStatement;
  }

  // Show Devices ========================================================================

  @Override
  public Statement visitShowDevices(IoTDBSqlParser.ShowDevicesContext ctx) {
    ShowDevicesStatement showDevicesStatement;
    if (ctx.prefixPath() != null) {
      showDevicesStatement = new ShowDevicesStatement(parsePrefixPath(ctx.prefixPath()));
    } else {
      showDevicesStatement =
          new ShowDevicesStatement(new PartialPath(SqlConstant.getSingleRootArray()));
    }
    if (ctx.devicesWhereClause() != null) {
      if (ctx.timeConditionClause() != null) {
        throw new SemanticException(
            "DEVICE condition and TIME condition cannot be used at the same time.");
      }
      showDevicesStatement.setSchemaFilter(parseDevicesWhereClause(ctx.devicesWhereClause()));
    }
    if (ctx.timeConditionClause() != null) {
      showDevicesStatement.setTimeCondition(
          parseWhereClause(ctx.timeConditionClause().whereClause()));
    }
    if (ctx.rowPaginationClause() != null) {
      if (ctx.rowPaginationClause().limitClause() != null) {
        showDevicesStatement.setLimit(parseLimitClause(ctx.rowPaginationClause().limitClause()));
      }
      if (ctx.rowPaginationClause().offsetClause() != null) {
        showDevicesStatement.setOffset(parseOffsetClause(ctx.rowPaginationClause().offsetClause()));
      }
    }
    // show devices with database
    if (ctx.WITH() != null) {
      showDevicesStatement.setSgCol(true);
    }
    return showDevicesStatement;
  }

  private SchemaFilter parseDevicesWhereClause(IoTDBSqlParser.DevicesWhereClauseContext ctx) {
    // path contains filter
    if (ctx.deviceContainsExpression() != null) {
      return SchemaFilterFactory.createPathContainsFilter(
          parseStringLiteral(ctx.deviceContainsExpression().value.getText()));
    } else {
      String templateName = null;
      boolean isEqual = true;
      if (ctx.templateEqualExpression().operator_is() != null) {
        if (ctx.templateEqualExpression().operator_not() != null) {
          isEqual = false;
        }
      } else {
        templateName = parseStringLiteral(ctx.templateEqualExpression().templateName.getText());
        if (ctx.templateEqualExpression().OPERATOR_NEQ() != null) {
          isEqual = false;
        }
      }
      return SchemaFilterFactory.createTemplateNameFilter(templateName, isEqual);
    }
  }

  // Count Devices ========================================================================

  @Override
  public Statement visitCountDevices(CountDevicesContext ctx) {
    PartialPath path;
    if (ctx.prefixPath() != null) {
      path = parsePrefixPath(ctx.prefixPath());
    } else {
      path = new PartialPath(SqlConstant.getSingleRootArray());
    }
    CountDevicesStatement statement = new CountDevicesStatement(path);
    if (ctx.timeConditionClause() != null) {
      WhereCondition timeCondition = parseWhereClause(ctx.timeConditionClause().whereClause());
      statement.setTimeCondition(timeCondition);
    }
    return statement;
  }

  // Count TimeSeries ========================================================================
  @Override
  public Statement visitCountTimeseries(CountTimeseriesContext ctx) {
    Statement statement = null;
    PartialPath path;
    if (ctx.prefixPath() != null) {
      path = parsePrefixPath(ctx.prefixPath());
    } else {
      path = new PartialPath(SqlConstant.getSingleRootArray());
    }
    if (ctx.timeConditionClause() != null) {
      statement = new CountTimeSeriesStatement(path);
      WhereCondition timeCondition = parseWhereClause(ctx.timeConditionClause().whereClause());
      ((CountTimeSeriesStatement) statement).setTimeCondition(timeCondition);
    }
    if (ctx.INTEGER_LITERAL() != null) {
      if (ctx.timeConditionClause() != null) {
        throw new SemanticException(
            "TIME condition and GROUP BY LEVEL cannot be used at the same time.");
      }
      int level = Integer.parseInt(ctx.INTEGER_LITERAL().getText());
      statement = new CountLevelTimeSeriesStatement(path, level);
    } else if (statement == null) {
      statement = new CountTimeSeriesStatement(path);
    }
    if (ctx.timeseriesWhereClause() != null) {
      if (ctx.timeConditionClause() != null) {
        throw new SemanticException(
            "TIMESERIES condition and TIME condition cannot be used at the same time.");
      }
      SchemaFilter schemaFilter = parseTimeseriesWhereClause(ctx.timeseriesWhereClause());
      if (statement instanceof CountTimeSeriesStatement) {
        ((CountTimeSeriesStatement) statement).setSchemaFilter(schemaFilter);
      } else if (statement instanceof CountLevelTimeSeriesStatement) {
        ((CountLevelTimeSeriesStatement) statement).setSchemaFilter(schemaFilter);
      }
    }
    return statement;
  }

  // Count Nodes ========================================================================
  @Override
  public Statement visitCountNodes(CountNodesContext ctx) {
    PartialPath path;
    if (ctx.prefixPath() != null) {
      path = parsePrefixPath(ctx.prefixPath());
    } else {
      path = new PartialPath(SqlConstant.getSingleRootArray());
    }
    int level = Integer.parseInt(ctx.INTEGER_LITERAL().getText());
    return new CountNodesStatement(path, level);
  }

  // Count StorageGroup ========================================================================
  @Override
  public Statement visitCountDatabases(CountDatabasesContext ctx) {
    PartialPath path;
    if (ctx.prefixPath() != null) {
      path = parsePrefixPath(ctx.prefixPath());
    } else {
      path = new PartialPath(SqlConstant.getSingleRootArray());
    }
    return new CountDatabaseStatement(path);
  }

  // Show version
  @Override
  public Statement visitShowVersion(IoTDBSqlParser.ShowVersionContext ctx) {
    return new ShowVersionStatement();
  }

  // Create Function
  @Override
  public Statement visitCreateFunction(CreateFunctionContext ctx) {
    if (ctx.uriClause() == null) {
      return new CreateFunctionStatement(
          parseIdentifier(ctx.udfName.getText()),
          parseStringLiteral(ctx.className.getText()),
          Optional.empty());
    } else {
      String uriString = parseAndValidateURI(ctx.uriClause());
      return new CreateFunctionStatement(
          parseIdentifier(ctx.udfName.getText()),
          parseStringLiteral(ctx.className.getText()),
          Optional.of(uriString));
    }
  }

  private String parseAndValidateURI(IoTDBSqlParser.UriClauseContext ctx) {
    String uriString = parseStringLiteral(ctx.uri().getText());
    if (StringUtils.isEmpty(uriString)) {
      throw new SemanticException("URI is empty, please specify the URI.");
    }
    try {
      new URI(uriString);
    } catch (URISyntaxException e) {
      throw new SemanticException(String.format("Invalid URI: %s", uriString));
    }
    return uriString;
  }

  // Drop Function
  @Override
  public Statement visitDropFunction(DropFunctionContext ctx) {
    return new DropFunctionStatement(parseIdentifier(ctx.udfName.getText()));
  }

  // Show Functions
  @Override
  public Statement visitShowFunctions(ShowFunctionsContext ctx) {
    return new ShowFunctionsStatement();
  }

  // Create Trigger =====================================================================
  @Override
  public Statement visitCreateTrigger(IoTDBSqlParser.CreateTriggerContext ctx) {
    if (ctx.triggerEventClause().DELETE() != null) {
      throw new SemanticException("Trigger does not support DELETE as TRIGGER_EVENT for now.");
    }
    if (ctx.triggerType() == null) {
      throw new SemanticException("Please specify trigger type: STATELESS or STATEFUL.");
    }
    Map<String, String> attributes = new HashMap<>();
    if (ctx.triggerAttributeClause() != null) {
      for (IoTDBSqlParser.TriggerAttributeContext triggerAttributeContext :
          ctx.triggerAttributeClause().triggerAttribute()) {
        attributes.put(
            parseAttributeKey(triggerAttributeContext.key),
            parseAttributeValue(triggerAttributeContext.value));
      }
    }
    if (ctx.uriClause() == null) {
      return new CreateTriggerStatement(
          parseIdentifier(ctx.triggerName.getText()),
          parseStringLiteral(ctx.className.getText()),
          "",
          false,
          ctx.triggerEventClause().BEFORE() != null
              ? TriggerEvent.BEFORE_INSERT
              : TriggerEvent.AFTER_INSERT,
          ctx.triggerType().STATELESS() != null ? TriggerType.STATELESS : TriggerType.STATEFUL,
          parsePrefixPath(ctx.prefixPath()),
          attributes);
    } else {
      String uriString = parseAndValidateURI(ctx.uriClause());
      return new CreateTriggerStatement(
          parseIdentifier(ctx.triggerName.getText()),
          parseStringLiteral(ctx.className.getText()),
          uriString,
          true,
          ctx.triggerEventClause().BEFORE() != null
              ? TriggerEvent.BEFORE_INSERT
              : TriggerEvent.AFTER_INSERT,
          ctx.triggerType().STATELESS() != null ? TriggerType.STATELESS : TriggerType.STATEFUL,
          parsePrefixPath(ctx.prefixPath()),
          attributes);
    }
  }

  // Drop Trigger =====================================================================
  @Override
  public Statement visitDropTrigger(IoTDBSqlParser.DropTriggerContext ctx) {
    return new DropTriggerStatement(parseIdentifier(ctx.triggerName.getText()));
  }

  // Show Trigger =====================================================================
  @Override
  public Statement visitShowTriggers(IoTDBSqlParser.ShowTriggersContext ctx) {
    return new ShowTriggersStatement();
  }

  // Create PipePlugin =====================================================================
  @Override
  public Statement visitCreatePipePlugin(IoTDBSqlParser.CreatePipePluginContext ctx) {
    return new CreatePipePluginStatement(
        parseIdentifier(ctx.pluginName.getText()),
        ctx.IF() != null && ctx.NOT() != null && ctx.EXISTS() != null,
        parseStringLiteral(ctx.className.getText()),
        parseAndValidateURI(ctx.uriClause()));
  }

  // Drop PipePlugin =====================================================================
  @Override
  public Statement visitDropPipePlugin(IoTDBSqlParser.DropPipePluginContext ctx) {
    final DropPipePluginStatement dropPipePluginStatement = new DropPipePluginStatement();
    dropPipePluginStatement.setPluginName(parseIdentifier(ctx.pluginName.getText()));
    dropPipePluginStatement.setIfExists(ctx.IF() != null && ctx.EXISTS() != null);
    return dropPipePluginStatement;
  }

  // Show PipePlugins =====================================================================
  @Override
  public Statement visitShowPipePlugins(IoTDBSqlParser.ShowPipePluginsContext ctx) {
    return new ShowPipePluginsStatement();
  }

  // Show Child Paths =====================================================================
  @Override
  public Statement visitShowChildPaths(IoTDBSqlParser.ShowChildPathsContext ctx) {
    if (ctx.prefixPath() != null) {
      return new ShowChildPathsStatement(parsePrefixPath(ctx.prefixPath()));
    } else {
      return new ShowChildPathsStatement(new PartialPath(SqlConstant.getSingleRootArray()));
    }
  }

  // Show Child Nodes =====================================================================
  @Override
  public Statement visitShowChildNodes(IoTDBSqlParser.ShowChildNodesContext ctx) {
    if (ctx.prefixPath() != null) {
      return new ShowChildNodesStatement(parsePrefixPath(ctx.prefixPath()));
    } else {
      return new ShowChildNodesStatement(new PartialPath(SqlConstant.getSingleRootArray()));
    }
  }

  // Create CQ =====================================================================
  @Override
  public Statement visitCreateContinuousQuery(IoTDBSqlParser.CreateContinuousQueryContext ctx) {
    CreateContinuousQueryStatement statement = new CreateContinuousQueryStatement();

    statement.setCqId(parseIdentifier(ctx.cqId.getText()));

    QueryStatement queryBodyStatement =
        (QueryStatement) visitSelectStatement(ctx.selectStatement());
    queryBodyStatement.setCqQueryBody(true);
    statement.setQueryBodyStatement(queryBodyStatement);

    if (ctx.resampleClause() != null) {
      parseResampleClause(ctx.resampleClause(), statement);
    } else {
      QueryStatement queryStatement = statement.getQueryBodyStatement();
      if (!queryStatement.isGroupByTime()) {
        throw new SemanticException(
            "CQ: At least one of the parameters `every_interval` and `group_by_interval` needs to be specified.");
      }

      long interval =
          queryStatement.getGroupByTimeComponent().getInterval().getTotalDuration(currPrecision);
      statement.setEveryInterval(interval);
      statement.setStartTimeOffset(interval);
    }

    if (ctx.timeoutPolicyClause() != null) {
      parseTimeoutPolicyClause(ctx.timeoutPolicyClause(), statement);
    }

    return statement;
  }

  private void parseResampleClause(
      IoTDBSqlParser.ResampleClauseContext ctx, CreateContinuousQueryStatement statement) {
    if (ctx.EVERY() != null) {
      statement.setEveryInterval(
          DateTimeUtils.convertDurationStrToLong(ctx.everyInterval.getText()));
    } else {
      QueryStatement queryStatement = statement.getQueryBodyStatement();
      if (!queryStatement.isGroupByTime()) {
        throw new SemanticException(
            "CQ: At least one of the parameters `every_interval` and `group_by_interval` needs to be specified.");
      }
      statement.setEveryInterval(
          queryStatement.getGroupByTimeComponent().getInterval().getTotalDuration(currPrecision));
    }

    if (ctx.BOUNDARY() != null) {
      statement.setBoundaryTime(
          parseTimeValue(ctx.boundaryTime, CommonDateTimeUtils.currentTime()));
    }

    if (ctx.RANGE() != null) {
      statement.setStartTimeOffset(
          DateTimeUtils.convertDurationStrToLong(ctx.startTimeOffset.getText()));
      if (ctx.endTimeOffset != null) {
        statement.setEndTimeOffset(
            DateTimeUtils.convertDurationStrToLong(ctx.endTimeOffset.getText()));
      }
    } else {
      statement.setStartTimeOffset(statement.getEveryInterval());
    }
  }

  private void parseTimeoutPolicyClause(
      IoTDBSqlParser.TimeoutPolicyClauseContext ctx, CreateContinuousQueryStatement statement) {
    if (ctx.DISCARD() != null) {
      statement.setTimeoutPolicy(TimeoutPolicy.DISCARD);
    }
  }

  // Drop CQ =====================================================================
  @Override
  public Statement visitDropContinuousQuery(IoTDBSqlParser.DropContinuousQueryContext ctx) {
    return new DropContinuousQueryStatement(parseIdentifier(ctx.cqId.getText()));
  }

  // Show CQs =====================================================================
  @Override
  public Statement visitShowContinuousQueries(IoTDBSqlParser.ShowContinuousQueriesContext ctx) {
    return new ShowContinuousQueriesStatement();
  }

  // Create Logical View
  @Override
  public Statement visitCreateLogicalView(IoTDBSqlParser.CreateLogicalViewContext ctx) {
    CreateLogicalViewStatement createLogicalViewStatement = new CreateLogicalViewStatement();
    // parse target
    parseViewTargetPaths(
        ctx.viewTargetPaths(),
        createLogicalViewStatement::setTargetFullPaths,
        createLogicalViewStatement::setTargetPathsGroup,
        createLogicalViewStatement::setTargetIntoItem);
    // parse source
    parseViewSourcePaths(
        ctx.viewSourcePaths(),
        createLogicalViewStatement::setSourceFullPaths,
        createLogicalViewStatement::setSourcePathsGroup,
        createLogicalViewStatement::setSourceQueryStatement);

    return createLogicalViewStatement;
  }

  @Override
  public Statement visitDropLogicalView(IoTDBSqlParser.DropLogicalViewContext ctx) {
    DeleteLogicalViewStatement deleteLogicalViewStatement = new DeleteLogicalViewStatement();
    List<PartialPath> partialPaths = new ArrayList<>();
    for (IoTDBSqlParser.PrefixPathContext prefixPathContext : ctx.prefixPath()) {
      partialPaths.add(parsePrefixPath(prefixPathContext));
    }
    deleteLogicalViewStatement.setPathPatternList(partialPaths);
    return deleteLogicalViewStatement;
  }

  @Override
  public Statement visitShowLogicalView(IoTDBSqlParser.ShowLogicalViewContext ctx) {
    ShowLogicalViewStatement showLogicalViewStatement;
    if (ctx.prefixPath() != null) {
      showLogicalViewStatement = new ShowLogicalViewStatement(parsePrefixPath(ctx.prefixPath()));
    } else {
      showLogicalViewStatement =
          new ShowLogicalViewStatement(new PartialPath(SqlConstant.getSingleRootArray()));
    }
    if (ctx.timeseriesWhereClause() != null) {
      SchemaFilter schemaFilter = parseTimeseriesWhereClause(ctx.timeseriesWhereClause());
      showLogicalViewStatement.setSchemaFilter(schemaFilter);
    }
    if (ctx.rowPaginationClause() != null) {
      if (ctx.rowPaginationClause().limitClause() != null) {
        showLogicalViewStatement.setLimit(
            parseLimitClause(ctx.rowPaginationClause().limitClause()));
      }
      if (ctx.rowPaginationClause().offsetClause() != null) {
        showLogicalViewStatement.setOffset(
            parseOffsetClause(ctx.rowPaginationClause().offsetClause()));
      }
    }
    return showLogicalViewStatement;
  }

  @Override
  public Statement visitRenameLogicalView(IoTDBSqlParser.RenameLogicalViewContext ctx) {
    throw new SemanticException("Renaming view is not supported.");
  }

  @Override
  public Statement visitAlterLogicalView(IoTDBSqlParser.AlterLogicalViewContext ctx) {
    if (ctx.alterClause() == null) {
      final AlterLogicalViewStatement alterLogicalViewStatement = new AlterLogicalViewStatement();
      // parse target
      parseViewTargetPaths(
          ctx.viewTargetPaths(),
          alterLogicalViewStatement::setTargetFullPaths,
          alterLogicalViewStatement::setTargetPathsGroup,
          intoItem -> {
            if (intoItem != null) {
              throw new SemanticException(
                  "Can not use char '$' or into item in alter view statement.");
            }
          });
      // parse source
      parseViewSourcePaths(
          ctx.viewSourcePaths(),
          alterLogicalViewStatement::setSourceFullPaths,
          alterLogicalViewStatement::setSourcePathsGroup,
          alterLogicalViewStatement::setSourceQueryStatement);

      return alterLogicalViewStatement;
    } else {
      final AlterTimeSeriesStatement alterTimeSeriesStatement = new AlterTimeSeriesStatement(true);
      alterTimeSeriesStatement.setPath(parseFullPath(ctx.fullPath()));
      parseAlterClause(ctx.alterClause(), alterTimeSeriesStatement);
      if (alterTimeSeriesStatement.getAlias() != null) {
        throw new SemanticException("View doesn't support alias.");
      }
      return alterTimeSeriesStatement;
    }
  }

  // Parse suffix paths in logical view with into item
  private PartialPath parseViewPrefixPathWithInto(IoTDBSqlParser.PrefixPathContext ctx) {
    final List<IoTDBSqlParser.NodeNameContext> nodeNames = ctx.nodeName();
    final String[] path = new String[nodeNames.size() + 1];
    path[0] = ctx.ROOT().getText();
    for (int i = 0; i < nodeNames.size(); i++) {
      path[i + 1] = parseNodeStringInIntoPath(nodeNames.get(i).getText());
    }
    return new PartialPath(path);
  }

  private PartialPath parseViewSuffixPatWithInto(IoTDBSqlParser.ViewSuffixPathsContext ctx) {
    final List<IoTDBSqlParser.NodeNameWithoutWildcardContext> nodeNamesWithoutStar =
        ctx.nodeNameWithoutWildcard();
    final String[] nodeList = new String[nodeNamesWithoutStar.size()];
    for (int i = 0; i < nodeNamesWithoutStar.size(); i++) {
      nodeList[i] = parseNodeStringInIntoPath(nodeNamesWithoutStar.get(i).getText());
    }
    return new PartialPath(nodeList);
  }

  private PartialPath parseViewSuffixPath(IoTDBSqlParser.ViewSuffixPathsContext ctx) {
    final List<IoTDBSqlParser.NodeNameWithoutWildcardContext> nodeNamesWithoutStar =
        ctx.nodeNameWithoutWildcard();
    final String[] nodeList = new String[nodeNamesWithoutStar.size()];
    for (int i = 0; i < nodeNamesWithoutStar.size(); i++) {
      nodeList[i] = parseNodeNameWithoutWildCard(nodeNamesWithoutStar.get(i));
    }
    return new PartialPath(nodeList);
  }

  // parse target paths in CreateLogicalView statement
  private void parseViewTargetPaths(
      IoTDBSqlParser.ViewTargetPathsContext ctx,
      Consumer<List<PartialPath>> setTargetFullPaths,
      BiConsumer<PartialPath, List<PartialPath>> setTargetPathsGroup,
      Consumer<IntoItem> setTargetIntoItem) {
    // Full paths
    if (ctx.fullPath() != null && !ctx.fullPath().isEmpty()) {
      final List<IoTDBSqlParser.FullPathContext> fullPathContextList = ctx.fullPath();
      final List<PartialPath> pathList = new ArrayList<>();
      for (IoTDBSqlParser.FullPathContext pathContext : fullPathContextList) {
        pathList.add(parseFullPath(pathContext));
      }
      setTargetFullPaths.accept(pathList);
    }
    // Prefix path and suffix paths
    if (ctx.prefixPath() != null
        && ctx.viewSuffixPaths() != null
        && !ctx.viewSuffixPaths().isEmpty()) {
      final IoTDBSqlParser.PrefixPathContext prefixPathContext = ctx.prefixPath();
      final List<IoTDBSqlParser.ViewSuffixPathsContext> suffixPathContextList =
          ctx.viewSuffixPaths();
      final List<PartialPath> suffixPathList = new ArrayList<>();
      PartialPath prefixPath = null;
      boolean isMultipleCreating = false;
      try {
        prefixPath = parsePrefixPath(prefixPathContext);
        for (IoTDBSqlParser.ViewSuffixPathsContext suffixPathContext : suffixPathContextList) {
          suffixPathList.add(parseViewSuffixPath(suffixPathContext));
        }
      } catch (SemanticException e) {
        // There is '$', '{', '}' in this statement
        isMultipleCreating = true;
        suffixPathList.clear();
      }
      if (!isMultipleCreating) {
        setTargetPathsGroup.accept(prefixPath, suffixPathList);
      } else {
        prefixPath = parseViewPrefixPathWithInto(prefixPathContext);
        for (final IoTDBSqlParser.ViewSuffixPathsContext suffixPathContext :
            suffixPathContextList) {
          suffixPathList.add(parseViewSuffixPatWithInto(suffixPathContext));
        }
        final List<String> intoMeasurementList = new ArrayList<>();
        for (PartialPath path : suffixPathList) {
          intoMeasurementList.add(path.toString());
        }
        final IntoItem intoItem = new IntoItem(prefixPath, intoMeasurementList, false);
        setTargetIntoItem.accept(intoItem);
      }
    }
  }

  // Parse source paths in CreateLogicalView statement
  private void parseViewSourcePaths(
      IoTDBSqlParser.ViewSourcePathsContext ctx,
      Consumer<List<PartialPath>> setSourceFullPaths,
      BiConsumer<PartialPath, List<PartialPath>> setSourcePathsGroup,
      Consumer<QueryStatement> setSourceQueryStatement) {
    // Full paths
    if (ctx.fullPath() != null && !ctx.fullPath().isEmpty()) {
      List<IoTDBSqlParser.FullPathContext> fullPathContextList = ctx.fullPath();
      List<PartialPath> pathList = new ArrayList<>();
      for (IoTDBSqlParser.FullPathContext pathContext : fullPathContextList) {
        pathList.add(parseFullPath(pathContext));
      }
      setSourceFullPaths.accept(pathList);
    }
    // prefix path and suffix paths
    if (ctx.prefixPath() != null
        && ctx.viewSuffixPaths() != null
        && !ctx.viewSuffixPaths().isEmpty()) {
      final IoTDBSqlParser.PrefixPathContext prefixPathContext = ctx.prefixPath();
      final PartialPath prefixPath = parsePrefixPath(prefixPathContext);
      final List<IoTDBSqlParser.ViewSuffixPathsContext> suffixPathContextList =
          ctx.viewSuffixPaths();
      final List<PartialPath> suffixPathList = new ArrayList<>();
      for (final IoTDBSqlParser.ViewSuffixPathsContext suffixPathContext : suffixPathContextList) {
        suffixPathList.add(parseViewSuffixPath(suffixPathContext));
      }
      setSourcePathsGroup.accept(prefixPath, suffixPathList);
    }
    if (ctx.selectClause() != null && ctx.fromClause() != null) {
      final QueryStatement queryStatement = new QueryStatement();
      queryStatement.setSelectComponent(parseSelectClause(ctx.selectClause(), queryStatement));
      queryStatement.setFromComponent(parseFromClause(ctx.fromClause()));
      setSourceQueryStatement.accept(queryStatement);
    }
  }

  // Create Model =====================================================================
  public static void validateModelId(String modelId) {
    if (modelId.length() < 2 || modelId.length() > 64) {
      throw new SemanticException("ModelId should be 2-64 characters");
    } else if (modelId.startsWith("_")) {
      throw new SemanticException("ModelId should not start with '_'");
    } else if (!modelId.matches("^[-\\w]*$")) {
      throw new SemanticException("ModelId can only contain letters, numbers, and underscores");
    }
  }

  @Override
  public Statement visitCreateModel(IoTDBSqlParser.CreateModelContext ctx) {
    if (ctx.uriClause() == null) {
      String modelId = ctx.modelId.getText();
      CreateTrainingStatement createTrainingStatement = new CreateTrainingStatement(modelId);
      if (ctx.hparamPair() != null) {
        Map<String, String> parameterList = new HashMap<>();
        for (IoTDBSqlParser.HparamPairContext hparamPairContext : ctx.hparamPair()) {
          parameterList.put(
              hparamPairContext.hparamKey.getText(), hparamPairContext.hparamValue().getText());
        }
        createTrainingStatement.setParameters(parameterList);
      }

      if (ctx.existingModelId != null) {
        createTrainingStatement.setExistingModelId(ctx.existingModelId.getText());
      }

      if (ctx.trainingData() == null) {
        throw new UnsupportedOperationException("data should not be set for model training");
      }

      List<PartialPath> targetPath = new ArrayList<>();
      List<List<Long>> timeRanges = new ArrayList<>();
      for (IoTDBSqlParser.DataElementContext dataElementContext :
          ctx.trainingData().dataElement()) {
        if (dataElementContext.timeRange() != null) {
          long currentTime = CommonDateTimeUtils.currentTime();
          long startTime = parseTimeValue(dataElementContext.timeRange().timeValue(0), currentTime);
          long endTime = parseTimeValue(dataElementContext.timeRange().timeValue(1), currentTime);
          timeRanges.add(Arrays.asList(startTime, endTime));
        } else {
          timeRanges.add(Collections.emptyList());
        }
        targetPath.add(parsePrefixPath(dataElementContext.pathPatternElement().prefixPath()));
      }
      createTrainingStatement.setTargetTimeRanges(timeRanges);
      createTrainingStatement.setTargetPathPatterns(targetPath);
      return createTrainingStatement;
    }
    String modelId = ctx.modelId.getText();
    validateModelId(modelId);
    CreateModelStatement createModelStatement = new CreateModelStatement();
    createModelStatement.setModelId(parseIdentifier(modelId));
    createModelStatement.setUri(parseAndValidateURI(ctx.uriClause()));
    return createModelStatement;
  }

  // Drop Model =====================================================================
  @Override
  public Statement visitDropModel(IoTDBSqlParser.DropModelContext ctx) {
    return new DropModelStatement(parseIdentifier(ctx.modelId.getText()));
  }

  // Show Models =====================================================================
  @Override
  public Statement visitShowModels(IoTDBSqlParser.ShowModelsContext ctx) {
    ShowModelsStatement statement = new ShowModelsStatement();
    if (ctx.modelId != null) {
      statement.setModelId(parseIdentifier(ctx.modelId.getText()));
    }
    return statement;
  }

  /** Data Manipulation Language (DML). */

  // Select Statement ========================================================================
  @Override
  public Statement visitSelectStatement(IoTDBSqlParser.SelectStatementContext ctx) {
    QueryStatement queryStatement = new QueryStatement();

    // parse SELECT & FROM
    queryStatement.setSelectComponent(parseSelectClause(ctx.selectClause(), queryStatement));
    queryStatement.setFromComponent(parseFromClause(ctx.fromClause()));

    // parse INTO
    if (ctx.intoClause() != null) {
      queryStatement.setIntoComponent(parseIntoClause(ctx.intoClause()));
    }

    // parse WHERE
    if (ctx.whereClause() != null) {
      queryStatement.setWhereCondition(parseWhereClause(ctx.whereClause()));
    }

    // parse GROUP BY
    if (ctx.groupByClause() != null) {
      Set<String> groupByKeys = new HashSet<>();
      List<IoTDBSqlParser.GroupByAttributeClauseContext> groupByAttributes =
          ctx.groupByClause().groupByAttributeClause();
      for (IoTDBSqlParser.GroupByAttributeClauseContext groupByAttribute : groupByAttributes) {
        if (groupByAttribute.TIME() != null || groupByAttribute.interval != null) {
          if (groupByKeys.contains("COMMON")) {
            throw new SemanticException(GROUP_BY_COMMON_ONLY_ONE_MSG);
          }

          groupByKeys.add("COMMON");
          queryStatement.setGroupByTimeComponent(parseGroupByTimeClause(groupByAttribute));
        } else if (groupByAttribute.LEVEL() != null) {
          if (groupByKeys.contains("LEVEL")) {
            throw new SemanticException("duplicated group by key: LEVEL");
          }

          groupByKeys.add("LEVEL");
          queryStatement.setGroupByLevelComponent(parseGroupByLevelClause(groupByAttribute));
        } else if (groupByAttribute.TAGS() != null) {
          if (groupByKeys.contains("TAGS")) {
            throw new SemanticException("duplicated group by key: TAGS");
          }

          groupByKeys.add("TAGS");
          queryStatement.setGroupByTagComponent(parseGroupByTagClause(groupByAttribute));
        } else if (groupByAttribute.VARIATION() != null) {
          if (groupByKeys.contains("COMMON")) {
            throw new SemanticException(GROUP_BY_COMMON_ONLY_ONE_MSG);
          }

          groupByKeys.add("COMMON");
          queryStatement.setGroupByComponent(
              parseGroupByClause(groupByAttribute, WindowType.VARIATION_WINDOW));
        } else if (groupByAttribute.CONDITION() != null) {
          if (groupByKeys.contains("COMMON")) {
            throw new SemanticException(GROUP_BY_COMMON_ONLY_ONE_MSG);
          }

          groupByKeys.add("COMMON");
          queryStatement.setGroupByComponent(
              parseGroupByClause(groupByAttribute, WindowType.CONDITION_WINDOW));
        } else if (groupByAttribute.SESSION() != null) {
          if (groupByKeys.contains("COMMON")) {
            throw new SemanticException(GROUP_BY_COMMON_ONLY_ONE_MSG);
          }

          groupByKeys.add("COMMON");
          queryStatement.setGroupByComponent(
              parseGroupByClause(groupByAttribute, WindowType.SESSION_WINDOW));
        } else if (groupByAttribute.COUNT() != null) {
          if (groupByKeys.contains("COMMON")) {
            throw new SemanticException(GROUP_BY_COMMON_ONLY_ONE_MSG);
          }

          groupByKeys.add("COMMON");
          queryStatement.setGroupByComponent(
              parseGroupByClause(groupByAttribute, WindowType.COUNT_WINDOW));

        } else {
          throw new SemanticException("Unknown GROUP BY type.");
        }
      }
    }

    // parse HAVING
    if (ctx.havingClause() != null) {
      queryStatement.setHavingCondition(parseHavingClause(ctx.havingClause()));
    }

    // parse ORDER BY
    if (ctx.orderByClause() != null) {
      queryStatement.setOrderByComponent(
          parseOrderByClause(
              ctx.orderByClause(),
              ImmutableSet.of(OrderByKey.TIME, OrderByKey.DEVICE, OrderByKey.TIMESERIES)));
    }

    // parse FILL
    if (ctx.fillClause() != null) {
      queryStatement.setFillComponent(parseFillClause(ctx.fillClause()));
    }

    // parse ALIGN BY
    if (ctx.alignByClause() != null) {
      queryStatement.setResultSetFormat(parseAlignBy(ctx.alignByClause()));
    }

    if (ctx.paginationClause() != null) {
      // parse SLIMIT & SOFFSET
      if (ctx.paginationClause().seriesPaginationClause() != null) {
        if (ctx.paginationClause().seriesPaginationClause().slimitClause() != null) {
          queryStatement.setSeriesLimit(
              parseSLimitClause(ctx.paginationClause().seriesPaginationClause().slimitClause()));
        }
        if (ctx.paginationClause().seriesPaginationClause().soffsetClause() != null) {
          queryStatement.setSeriesOffset(
              parseSOffsetClause(ctx.paginationClause().seriesPaginationClause().soffsetClause()));
        }
      }

      // parse LIMIT & OFFSET
      if (ctx.paginationClause().rowPaginationClause() != null) {
        if (ctx.paginationClause().rowPaginationClause().limitClause() != null) {
          queryStatement.setRowLimit(
              parseLimitClause(ctx.paginationClause().rowPaginationClause().limitClause()));
        }
        if (ctx.paginationClause().rowPaginationClause().offsetClause() != null) {
          queryStatement.setRowOffset(
              parseOffsetClause(ctx.paginationClause().rowPaginationClause().offsetClause()));
        }
        if (canPushDownLimitOffsetToGroupByTime(queryStatement)) {
          pushDownLimitOffsetToTimeParameter(queryStatement, zoneId);
        }
      }
    }

    queryStatement.setUseWildcard(useWildcard);
    queryStatement.setLastLevelUseWildcard(lastLevelUseWildcard);
    return queryStatement;
  }

  // ---- Select Clause
  private SelectComponent parseSelectClause(
      IoTDBSqlParser.SelectClauseContext ctx, QueryStatement queryStatement) {
    SelectComponent selectComponent = new SelectComponent();

    // parse LAST
    if (ctx.LAST() != null) {
      selectComponent.setHasLast(true);
    }

    // parse resultColumn
    Map<String, Expression> aliasToColumnMap = new HashMap<>();
    for (IoTDBSqlParser.ResultColumnContext resultColumnContext : ctx.resultColumn()) {
      ResultColumn resultColumn = parseResultColumn(resultColumnContext);
      String columnName = resultColumn.getExpression().getExpressionString();
      // __endTime shouldn't be included in resultColumns
      if (columnName.equals(ColumnHeaderConstant.ENDTIME)) {
        queryStatement.setOutputEndTime(true);
        continue;
      }
      // don't support pure time in select
      if (columnName.equals(ColumnHeaderConstant.TIME)) {
        throw new SemanticException(
            "Time column is no need to appear in SELECT Clause explicitly, it will always be returned if possible");
      }
      if (resultColumn.hasAlias()) {
        String alias = resultColumn.getAlias();
        if (aliasToColumnMap.containsKey(alias)) {
          throw new SemanticException("duplicate alias in select clause");
        }
        aliasToColumnMap.put(alias, resultColumn.getExpression());
      }
      selectComponent.addResultColumn(resultColumn);
    }
    selectComponent.setAliasToColumnMap(aliasToColumnMap);

    return selectComponent;
  }

  private ResultColumn parseResultColumn(IoTDBSqlParser.ResultColumnContext resultColumnContext) {
    Expression expression = parseExpression(resultColumnContext.expression(), false);
    if (expression.isConstantOperand()) {
      throw new SemanticException("Constant operand is not allowed: " + expression);
    }
    String alias = null;
    if (resultColumnContext.AS() != null) {
      alias = parseAlias(resultColumnContext.alias());
    }
    ResultColumn.ColumnType columnType =
        ExpressionAnalyzer.identifyOutputColumnType(expression, true);
    return new ResultColumn(expression, alias, columnType);
  }

  // ---- From Clause
  private FromComponent parseFromClause(IoTDBSqlParser.FromClauseContext ctx) {
    FromComponent fromComponent = new FromComponent();
    List<IoTDBSqlParser.PrefixPathContext> prefixFromPaths = ctx.prefixPath();
    for (IoTDBSqlParser.PrefixPathContext prefixFromPath : prefixFromPaths) {
      PartialPath path = parsePrefixPath(prefixFromPath);
      fromComponent.addPrefixPath(path);
    }
    return fromComponent;
  }

  // ---- Into Clause
  private IntoComponent parseIntoClause(IoTDBSqlParser.IntoClauseContext ctx) {
    List<IntoItem> intoItems = new ArrayList<>();
    for (IoTDBSqlParser.IntoItemContext intoItemContext : ctx.intoItem()) {
      intoItems.add(parseIntoItem(intoItemContext));
    }
    return new IntoComponent(intoItems);
  }

  private IntoItem parseIntoItem(IoTDBSqlParser.IntoItemContext intoItemContext) {
    boolean isAligned = intoItemContext.ALIGNED() != null;
    PartialPath intoDevice = parseIntoPath(intoItemContext.intoPath());
    List<String> intoMeasurements =
        intoItemContext.nodeNameInIntoPath().stream()
            .map(this::parseNodeNameInIntoPath)
            .collect(Collectors.toList());
    return new IntoItem(intoDevice, intoMeasurements, isAligned);
  }

  private PartialPath parseIntoPath(IoTDBSqlParser.IntoPathContext intoPathContext) {
    if (intoPathContext instanceof IoTDBSqlParser.FullPathInIntoPathContext) {
      return parseFullPathInIntoPath((IoTDBSqlParser.FullPathInIntoPathContext) intoPathContext);
    } else {
      List<IoTDBSqlParser.NodeNameInIntoPathContext> nodeNames =
          ((IoTDBSqlParser.SuffixPathInIntoPathContext) intoPathContext).nodeNameInIntoPath();
      String[] path = new String[nodeNames.size()];
      for (int i = 0; i < nodeNames.size(); i++) {
        path[i] = parseNodeNameInIntoPath(nodeNames.get(i));
      }
      return new PartialPath(path);
    }
  }

  // ---- Where Clause
  private WhereCondition parseWhereClause(IoTDBSqlParser.WhereClauseContext ctx) {
    Expression predicate = parseExpression(ctx.expression(), true);
    return new WhereCondition(predicate);
  }

  // ---- Group By Clause
  private GroupByTimeComponent parseGroupByTimeClause(
      IoTDBSqlParser.GroupByAttributeClauseContext ctx) {
    GroupByTimeComponent groupByTimeComponent = new GroupByTimeComponent();

    // Parse time range
    if (ctx.timeRange() != null) {
      parseTimeRangeForGroupByTime(ctx.timeRange(), groupByTimeComponent);
      groupByTimeComponent.setLeftCRightO(ctx.timeRange().LS_BRACKET() != null);
    }

    // Parse time interval
    groupByTimeComponent.setInterval(DateTimeUtils.constructTimeDuration(ctx.interval.getText()));
    groupByTimeComponent.setOriginalInterval(ctx.interval.getText());
    if (groupByTimeComponent.getInterval().monthDuration == 0
        && groupByTimeComponent.getInterval().nonMonthDuration == 0) {
      throw new SemanticException(
          "The second parameter time interval should be a positive integer.");
    }

    // parse sliding step
    if (ctx.step != null) {
      groupByTimeComponent.setSlidingStep(DateTimeUtils.constructTimeDuration(ctx.step.getText()));
      groupByTimeComponent.setOriginalSlidingStep(ctx.step.getText());
    } else {
      groupByTimeComponent.setSlidingStep(groupByTimeComponent.getInterval());
      groupByTimeComponent.setOriginalSlidingStep(groupByTimeComponent.getOriginalInterval());
    }
    TimeDuration slidingStep = groupByTimeComponent.getSlidingStep();
    if (slidingStep.containsMonth()
        && Math.ceil(
                ((groupByTimeComponent.getEndTime() - groupByTimeComponent.getStartTime())
                    / (double) slidingStep.getMinTotalDuration(currPrecision)))
            >= 10000) {
      throw new SemanticException("The time windows may exceed 10000, please ensure your input.");
    }
    if (groupByTimeComponent.getSlidingStep().monthDuration == 0
        && groupByTimeComponent.getSlidingStep().nonMonthDuration == 0) {
      throw new SemanticException(
          "The third parameter time slidingStep should be a positive integer.");
    }
    return groupByTimeComponent;
  }

  /**
   * Parse time range (startTime and endTime) in group by time.
   *
   * @throws SemanticException if startTime is larger or equals to endTime in timeRange
   */
  private void parseTimeRangeForGroupByTime(
      IoTDBSqlParser.TimeRangeContext timeRange, GroupByTimeComponent groupByClauseComponent) {
    long currentTime = CommonDateTimeUtils.currentTime();
    long startTime = parseTimeValue(timeRange.timeValue(0), currentTime);
    long endTime = parseTimeValue(timeRange.timeValue(1), currentTime);
    groupByClauseComponent.setStartTime(startTime);
    groupByClauseComponent.setEndTime(endTime);
    if (startTime >= endTime) {
      throw new SemanticException("Start time should be smaller than endTime in GroupBy");
    }
  }

  private GroupByComponent parseGroupByClause(
      GroupByAttributeClauseContext ctx, WindowType windowType) {

    boolean ignoringNull = true;
    if (ctx.attributePair() != null
        && !ctx.attributePair().isEmpty()
        && ctx.attributePair().key.getText().equalsIgnoreCase(IGNORENULL)) {
      ignoringNull = Boolean.parseBoolean(ctx.attributePair().value.getText());
    }
    List<ExpressionContext> expressions = ctx.expression();
    if (windowType == WindowType.VARIATION_WINDOW) {
      ExpressionContext expressionContext = expressions.get(0);
      GroupByVariationComponent groupByVariationComponent = new GroupByVariationComponent();
      Expression expression = parseExpression(expressionContext, true);
      if (expression.isConstantOperand()) {
        throw new SemanticException(
            String.format(
                "Constant operand [%s] is not allowed in group by variation, there should be an expression",
                expression.getExpressionString()));
      }
      groupByVariationComponent.setControlColumnExpression(expression);
      groupByVariationComponent.setDelta(
          ctx.delta == null ? 0 : Double.parseDouble(ctx.delta.getText()));
      groupByVariationComponent.setIgnoringNull(ignoringNull);
      return groupByVariationComponent;
    } else if (windowType == WindowType.CONDITION_WINDOW) {
      ExpressionContext conditionExpressionContext = expressions.get(0);
      GroupByConditionComponent groupByConditionComponent = new GroupByConditionComponent();
      groupByConditionComponent.setControlColumnExpression(
          parseExpression(conditionExpressionContext, true));
      if (expressions.size() == 2) {
        groupByConditionComponent.setKeepExpression(parseExpression(expressions.get(1), true));
      } else {
        throw new SemanticException("Keep threshold in group by condition should be set");
      }
      groupByConditionComponent.setIgnoringNull(ignoringNull);
      return groupByConditionComponent;
    } else if (windowType == WindowType.SESSION_WINDOW) {
      long interval = DateTimeUtils.convertDurationStrToLong(ctx.timeInterval.getText());
      return new GroupBySessionComponent(interval);
    } else if (windowType == WindowType.COUNT_WINDOW) {
      ExpressionContext countExpressionContext = expressions.get(0);
      long countNumber = Long.parseLong(ctx.countNumber.getText());
      GroupByCountComponent groupByCountComponent = new GroupByCountComponent(countNumber);
      Expression expression = parseExpression(countExpressionContext, true);
      if (expression.isConstantOperand()) {
        throw new SemanticException(
            String.format(
                "Constant operand [%s] is not allowed in group by count, there should be an expression",
                expression.getExpressionString()));
      }
      groupByCountComponent.setControlColumnExpression(expression);
      groupByCountComponent.setIgnoringNull(ignoringNull);
      return groupByCountComponent;
    } else {
      throw new SemanticException("Unsupported window type");
    }
  }

  private GroupByLevelComponent parseGroupByLevelClause(
      IoTDBSqlParser.GroupByAttributeClauseContext ctx) {
    GroupByLevelComponent groupByLevelComponent = new GroupByLevelComponent();
    int[] levels = new int[ctx.INTEGER_LITERAL().size()];
    for (int i = 0; i < ctx.INTEGER_LITERAL().size(); i++) {
      levels[i] = Integer.parseInt(ctx.INTEGER_LITERAL().get(i).getText());
    }
    groupByLevelComponent.setLevels(levels);
    return groupByLevelComponent;
  }

  private GroupByTagComponent parseGroupByTagClause(
      IoTDBSqlParser.GroupByAttributeClauseContext ctx) {
    Set<String> tagKeys = new LinkedHashSet<>();
    for (IdentifierContext identifierContext : ctx.identifier()) {
      String key = parseIdentifier(identifierContext.getText());
      if (tagKeys.contains(key)) {
        throw new SemanticException("duplicated key in GROUP BY TAGS: " + key);
      }
      tagKeys.add(key);
    }
    return new GroupByTagComponent(new ArrayList<>(tagKeys));
  }

  // ---- Having Clause
  private HavingCondition parseHavingClause(IoTDBSqlParser.HavingClauseContext ctx) {
    Expression predicate = parseExpression(ctx.expression(), true);
    return new HavingCondition(predicate);
  }

  // ---- Order By Clause
  // all SortKeys should be contained by limitSet
  private OrderByComponent parseOrderByClause(
      IoTDBSqlParser.OrderByClauseContext ctx, ImmutableSet<String> limitSet) {
    OrderByComponent orderByComponent = new OrderByComponent();
    Set<String> sortKeySet = new HashSet<>();
    for (IoTDBSqlParser.OrderByAttributeClauseContext orderByAttributeClauseContext :
        ctx.orderByAttributeClause()) {
      // if the order by clause is unique, then the following sort keys will be ignored
      if (orderByComponent.isUnique()) {
        break;
      }
      SortItem sortItem = parseOrderByAttributeClause(orderByAttributeClauseContext, limitSet);

      String sortKey = sortItem.getSortKey();
      if (sortKeySet.contains(sortKey)) {
        continue;
      } else {
        sortKeySet.add(sortKey);
      }

      if (sortItem.isExpression()) {
        orderByComponent.addExpressionSortItem(sortItem);
      } else {
        orderByComponent.addSortItem(sortItem);
      }
    }
    return orderByComponent;
  }

  private SortItem parseOrderByAttributeClause(
      IoTDBSqlParser.OrderByAttributeClauseContext ctx, ImmutableSet<String> limitSet) {
    if (ctx.sortKey() != null) {
      String sortKey = ctx.sortKey().getText().toUpperCase();
      if (!limitSet.contains(sortKey)) {
        throw new SemanticException(
            String.format("ORDER BY: sort key[%s] is not contained in '%s'", sortKey, limitSet));
      }
      return new SortItem(sortKey, ctx.DESC() != null ? Ordering.DESC : Ordering.ASC);
    } else {
      Expression sortExpression = parseExpression(ctx.expression(), true);
      return new SortItem(
          sortExpression,
          ctx.DESC() != null ? Ordering.DESC : Ordering.ASC,
          ctx.FIRST() != null ? NullOrdering.FIRST : NullOrdering.LAST);
    }
  }

  // ---- Fill Clause
  public FillComponent parseFillClause(IoTDBSqlParser.FillClauseContext ctx) {
    FillComponent fillComponent = new FillComponent();
    if (ctx.LINEAR() != null) {
      fillComponent.setFillPolicy(FillPolicy.LINEAR);
    } else if (ctx.PREVIOUS() != null) {
      fillComponent.setFillPolicy(FillPolicy.PREVIOUS);

    } else if (ctx.constant() != null) {
      fillComponent.setFillPolicy(FillPolicy.CONSTANT);
      Literal fillValue = parseLiteral(ctx.constant());
      fillComponent.setFillValue(fillValue);
    } else {
      throw new SemanticException("Unknown FILL type.");
    }
    if (ctx.interval != null) {
      if (fillComponent.getFillPolicy() != FillPolicy.PREVIOUS) {
        throw new SemanticException(
            "Only FILL(PREVIOUS) support specifying the time duration threshold.");
      }
      fillComponent.setTimeDurationThreshold(
          DateTimeUtils.constructTimeDuration(ctx.interval.getText()));
    }
    return fillComponent;
  }

  private Literal parseLiteral(ConstantContext constantContext) {
    String text = constantContext.getText();
    if (constantContext.boolean_literal() != null) {
      return new BooleanLiteral(text);
    } else if (constantContext.STRING_LITERAL() != null) {
      return new StringLiteral(parseStringLiteral(text));
    } else if (constantContext.INTEGER_LITERAL() != null) {
      return new LongLiteral(text);
    } else if (constantContext.realLiteral() != null) {
      return new DoubleLiteral(text);
    } else if (constantContext.dateExpression() != null) {
      return new LongLiteral(
          parseDateExpression(
              constantContext.dateExpression(),
              CommonDescriptor.getInstance().getConfig().getTimestampPrecision()));
    } else {
      throw new SemanticException("Unsupported constant value in FILL: " + text);
    }
  }

  // parse LIMIT & OFFSET
  private long parseLimitClause(IoTDBSqlParser.LimitClauseContext ctx) {
    long limit;
    try {
      limit = Long.parseLong(ctx.INTEGER_LITERAL().getText());
    } catch (NumberFormatException e) {
      throw new SemanticException("Out of range. LIMIT <N>: N should be Int64.");
    }
    if (limit <= 0) {
      throw new SemanticException("LIMIT <N>: N should be greater than 0.");
    }
    return limit;
  }

  private long parseOffsetClause(IoTDBSqlParser.OffsetClauseContext ctx) {
    long offset;
    try {
      offset = Long.parseLong(ctx.INTEGER_LITERAL().getText());
    } catch (NumberFormatException e) {
      throw new SemanticException(
          "Out of range. OFFSET <OFFSETValue>: OFFSETValue should be Int64.");
    }
    if (offset < 0) {
      throw new SemanticException("OFFSET <OFFSETValue>: OFFSETValue should >= 0.");
    }
    return offset;
  }

  // parse SLIMIT & SOFFSET
  private int parseSLimitClause(IoTDBSqlParser.SlimitClauseContext ctx) {
    int slimit;
    try {
      slimit = Integer.parseInt(ctx.INTEGER_LITERAL().getText());
    } catch (NumberFormatException e) {
      throw new SemanticException("Out of range. SLIMIT <SN>: SN should be Int32.");
    }
    if (slimit <= 0) {
      throw new SemanticException("SLIMIT <SN>: SN should be greater than 0.");
    }
    return slimit;
  }

  // parse SOFFSET
  public int parseSOffsetClause(IoTDBSqlParser.SoffsetClauseContext ctx) {
    int soffset;
    try {
      soffset = Integer.parseInt(ctx.INTEGER_LITERAL().getText());
    } catch (NumberFormatException e) {
      throw new SemanticException(
          "Out of range. SOFFSET <SOFFSETValue>: SOFFSETValue should be Int32.");
    }
    if (soffset < 0) {
      throw new SemanticException("SOFFSET <SOFFSETValue>: SOFFSETValue should >= 0.");
    }
    return soffset;
  }

  // ---- Align By Clause
  private ResultSetFormat parseAlignBy(IoTDBSqlParser.AlignByClauseContext ctx) {
    if (ctx.DEVICE() != null) {
      return ResultSetFormat.ALIGN_BY_DEVICE;
    } else {
      return ResultSetFormat.ALIGN_BY_TIME;
    }
  }

  // Insert Statement ========================================================================

  @Override
  public Statement visitInsertStatement(IoTDBSqlParser.InsertStatementContext ctx) {
    InsertStatement insertStatement = new InsertStatement();
    try {
      insertStatement.setDevice(
          DataNodeDevicePathCache.getInstance().getPartialPath(ctx.prefixPath().getText()));
    } catch (IllegalPathException e) {
      throw new SemanticException(e);
    }
    int timeIndex = parseInsertColumnSpec(ctx.insertColumnsSpec(), insertStatement);
    parseInsertValuesSpec(ctx.insertValuesSpec(), insertStatement, timeIndex);
    insertStatement.setAligned(ctx.ALIGNED() != null);
    return insertStatement;
  }

  private int parseInsertColumnSpec(
      IoTDBSqlParser.InsertColumnsSpecContext ctx, InsertStatement insertStatement) {
    List<String> measurementList = new ArrayList<>();
    int timeIndex = -1;

    for (int i = 0, size = ctx.insertColumn().size(); i < size; i++) {
      String measurement = parseInsertColumn(ctx.insertColumn(i));
      if ("time".equalsIgnoreCase(measurement) || "timestamp".equalsIgnoreCase(measurement)) {
        if (timeIndex != -1) {
          throw new SemanticException("One row should only have one time value");
        } else {
          timeIndex = i;
        }
      } else {
        measurementList.add(measurement);
      }
    }
    if (measurementList.isEmpty()) {
      throw new SemanticException("InsertStatement should contain at least one measurement");
    }
    insertStatement.setMeasurementList(measurementList.toArray(new String[0]));
    return timeIndex;
  }

  private String parseInsertColumn(IoTDBSqlParser.InsertColumnContext columnContext) {
    return parseNodeString(columnContext.getText());
  }

  private void parseInsertValuesSpec(
      IoTDBSqlParser.InsertValuesSpecContext ctx, InsertStatement insertStatement, int timeIndex) {
    List<IoTDBSqlParser.RowContext> rows = ctx.row();
    if (timeIndex == -1 && rows.size() != 1) {
      throw new SemanticException("need timestamps when insert multi rows");
    }
    List<Object[]> valuesList = new ArrayList<>();
    long[] timeArray = new long[rows.size()];
    for (int i = 0, size = rows.size(); i < size; i++) {
      IoTDBSqlParser.RowContext row = rows.get(i);
      // parse timestamp
      long timestamp;
      List<Object> valueList = new ArrayList<>();
      // using now() instead
      if (timeIndex == -1) {
        timestamp = CommonDateTimeUtils.currentTime();
      } else {
        timestamp = parseTimeValue(row.constant(timeIndex));
        TimestampPrecisionUtils.checkTimestampPrecision(timestamp);
      }
      timeArray[i] = timestamp;

      // parse values
      List<ConstantContext> values = row.constant();
      for (int j = 0, columnCount = values.size(); j < columnCount; j++) {
        if (j != timeIndex) {
          if (values.get(j).dateExpression() != null) {
            valueList.add(
                parseDateExpression(
                    values.get(j).dateExpression(), CommonDateTimeUtils.currentTime()));
          } else if (values.get(j).STRING_LITERAL() != null) {
            valueList.add(parseStringLiteralInInsertValue(values.get(j).getText()));
          } else {
            valueList.add(values.get(j).getText());
          }
        }
      }

      valuesList.add(valueList.toArray(new Object[0]));
    }
    insertStatement.setTimes(timeArray);
    insertStatement.setValuesList(valuesList);
  }

  private long parseTimeValue(ConstantContext constant) {
    if (constant.INTEGER_LITERAL() != null) {
      try {
        if (constant.MINUS() != null) {
          return -Long.parseLong(constant.INTEGER_LITERAL().getText());
        }
        return Long.parseLong(constant.INTEGER_LITERAL().getText());
      } catch (NumberFormatException e) {
        throw new SemanticException(
            String.format(
                "Current system timestamp precision is %s, "
                    + "please check whether the timestamp %s is correct.",
                TIMESTAMP_PRECISION, constant.INTEGER_LITERAL().getText()));
      }
    } else if (constant.dateExpression() != null) {
      return parseDateExpression(constant.dateExpression(), CommonDateTimeUtils.currentTime());
    } else {
      throw new SemanticException(String.format("Can not parse %s to time", constant));
    }
  }

  // Load File

  @Override
  public Statement visitLoadFile(IoTDBSqlParser.LoadFileContext ctx) {
    try {
      final LoadTsFileStatement loadTsFileStatement =
          new LoadTsFileStatement(parseStringLiteral(ctx.fileName.getText()));

      // if sql have with, return new load sql statement
      if (ctx.loadFileWithAttributeClauses() != null) {
        final Map<String, String> loadTsFileAttributes = new HashMap<>();
        for (IoTDBSqlParser.LoadFileWithAttributeClauseContext attributeContext :
            ctx.loadFileWithAttributeClauses().loadFileWithAttributeClause()) {
          final String key =
              parseStringLiteral(attributeContext.loadFileWithKey.getText()).trim().toLowerCase();
          final String value =
              parseStringLiteral(attributeContext.loadFileWithValue.getText()).trim().toLowerCase();

          LoadTsFileConfigurator.validateParameters(key, value);
          loadTsFileAttributes.put(key, value);
        }
        LoadTsFileConfigurator.validateSynonymParameters(loadTsFileAttributes);

        loadTsFileStatement.setLoadAttributes(loadTsFileAttributes);
        return loadTsFileStatement;
      }

      if (ctx.loadFileAttributeClauses() != null) {
        for (IoTDBSqlParser.LoadFileAttributeClauseContext attributeContext :
            ctx.loadFileAttributeClauses().loadFileAttributeClause()) {
          parseLoadFileAttributeClause(loadTsFileStatement, attributeContext);
        }
      }
      return loadTsFileStatement;
    } catch (FileNotFoundException e) {
      throw new SemanticException(e.getMessage());
    }
  }

  /**
   * Used for parsing load tsfile, context will be one of "SCHEMA, LEVEL, METADATA", and maybe
   * followed by a recursion property statement.
   *
   * @param loadTsFileStatement the result statement, setting by clause context
   * @param ctx context of property statement
   * @throws SemanticException if AUTOREGISTER | SGLEVEL | VERIFY are not specified
   */
  private void parseLoadFileAttributeClause(
      LoadTsFileStatement loadTsFileStatement, IoTDBSqlParser.LoadFileAttributeClauseContext ctx) {
    if (ctx.ONSUCCESS() != null) {
      loadTsFileStatement.setDeleteAfterLoad(ctx.DELETE() != null);
    } else if (ctx.SGLEVEL() != null) {
      loadTsFileStatement.setDatabaseLevel(Integer.parseInt(ctx.INTEGER_LITERAL().getText()));
    } else if (ctx.VERIFY() != null) {
      loadTsFileStatement.setVerifySchema(Boolean.parseBoolean(ctx.boolean_literal().getText()));
    } else {
      throw new SemanticException(
          String.format(
              "Load tsfile format %s error, please input AUTOREGISTER | SGLEVEL | VERIFY.",
              ctx.getText()));
    }
  }

  /** Common Parsers. */

  // IoTDB Objects ========================================================================
  private MeasurementPath parseFullPath(IoTDBSqlParser.FullPathContext ctx) {
    List<IoTDBSqlParser.NodeNameWithoutWildcardContext> nodeNamesWithoutStar =
        ctx.nodeNameWithoutWildcard();
    String[] path = new String[nodeNamesWithoutStar.size() + 1];
    int i = 0;
    if (ctx.ROOT() != null) {
      path[0] = ctx.ROOT().getText();
    }
    for (IoTDBSqlParser.NodeNameWithoutWildcardContext nodeNameWithoutStar : nodeNamesWithoutStar) {
      i++;
      path[i] = parseNodeNameWithoutWildCard(nodeNameWithoutStar);
    }
    return new MeasurementPath(path);
  }

  // IoTDB Objects ========================================================================
  private PartialPath parseAlignedDevice(IoTDBSqlParser.FullPathContext ctx) {
    List<IoTDBSqlParser.NodeNameWithoutWildcardContext> nodeNamesWithoutStar =
        ctx.nodeNameWithoutWildcard();
    String[] path = new String[nodeNamesWithoutStar.size() + 1];
    int i = 0;
    if (ctx.ROOT() != null) {
      path[0] = ctx.ROOT().getText();
    }
    for (IoTDBSqlParser.NodeNameWithoutWildcardContext nodeNameWithoutStar : nodeNamesWithoutStar) {
      i++;
      path[i] = parseNodeNameWithoutWildCard(nodeNameWithoutStar);
    }
    return new PartialPath(path);
  }

  private PartialPath parseFullPathInExpression(
      IoTDBSqlParser.FullPathInExpressionContext ctx, boolean canUseFullPath) {
    List<IoTDBSqlParser.NodeNameContext> nodeNames = ctx.nodeName();
    int size = nodeNames.size();
    if (ctx.ROOT() != null) {
      if (!canUseFullPath) {
        // now full path cannot occur in SELECT only
        throw new SemanticException("Path can not start with root in select clause.");
      }
      size++;
    }
    String[] path = new String[size];
    if (ctx.ROOT() != null) {
      path[0] = ctx.ROOT().getText();
      for (int i = 0; i < nodeNames.size(); i++) {
        path[i + 1] = parseNodeName(nodeNames.get(i));
      }
    } else {
      for (int i = 0; i < nodeNames.size(); i++) {
        path[i] = parseNodeName(nodeNames.get(i));
      }
    }
    if (!lastLevelUseWildcard
        && !nodeNames.isEmpty()
        && !nodeNames.get(nodeNames.size() - 1).wildcard().isEmpty()) {
      lastLevelUseWildcard = true;
    }
    return new PartialPath(path);
  }

  private PartialPath parseFullPathInIntoPath(IoTDBSqlParser.FullPathInIntoPathContext ctx) {
    List<IoTDBSqlParser.NodeNameInIntoPathContext> nodeNames = ctx.nodeNameInIntoPath();
    String[] path = new String[nodeNames.size() + 1];
    int i = 0;
    if (ctx.ROOT() != null) {
      path[0] = ctx.ROOT().getText();
    }
    for (IoTDBSqlParser.NodeNameInIntoPathContext nodeName : nodeNames) {
      i++;
      path[i] = parseNodeNameInIntoPath(nodeName);
    }
    return new PartialPath(path);
  }

  private PartialPath parsePrefixPath(IoTDBSqlParser.PrefixPathContext ctx) {
    List<IoTDBSqlParser.NodeNameContext> nodeNames = ctx.nodeName();
    String[] path = new String[nodeNames.size() + 1];
    path[0] = ctx.ROOT().getText();
    for (int i = 0; i < nodeNames.size(); i++) {
      path[i + 1] = parseNodeName(nodeNames.get(i));
    }
    return new PartialPath(path);
  }

  private String parseNodeName(IoTDBSqlParser.NodeNameContext ctx) {
    if (!useWildcard && !ctx.wildcard().isEmpty()) {
      useWildcard = true;
    }
    return parseNodeString(ctx.getText());
  }

  private String parseNodeNameWithoutWildCard(IoTDBSqlParser.NodeNameWithoutWildcardContext ctx) {
    return parseNodeString(ctx.getText());
  }

  private String parseNodeNameInIntoPath(IoTDBSqlParser.NodeNameInIntoPathContext ctx) {
    return parseNodeStringInIntoPath(ctx.getText());
  }

  public static String parseNodeString(String nodeName) {
    if (nodeName.equals(IoTDBConstant.ONE_LEVEL_PATH_WILDCARD)
        || nodeName.equals(IoTDBConstant.MULTI_LEVEL_PATH_WILDCARD)) {
      return nodeName;
    }
    if (nodeName.startsWith(TsFileConstant.BACK_QUOTE_STRING)
        && nodeName.endsWith(TsFileConstant.BACK_QUOTE_STRING)) {
      return PathUtils.removeBackQuotesIfNecessary(nodeName);
    }
    checkNodeName(nodeName);
    return nodeName;
  }

  private static String parseNodeStringInIntoPath(String nodeName) {
    if (nodeName.equals(IoTDBConstant.DOUBLE_COLONS)) {
      return nodeName;
    }
    if (nodeName.startsWith(TsFileConstant.BACK_QUOTE_STRING)
        && nodeName.endsWith(TsFileConstant.BACK_QUOTE_STRING)) {
      // needn't remove back_quotes here, we will remove them after placeholders applied
      return nodeName;
    }
    checkNodeNameInIntoPath(nodeName);
    return nodeName;
  }

  private static void checkNodeName(String src) {
    // node name could start with * and end with *
    if (!TsFileConstant.NODE_NAME_PATTERN.matcher(src).matches()) {
      throw new SemanticException(
          String.format(
              "%s is illegal, unquoted node name can only consist of digits, characters and underscore, or start or end with wildcard",
              src));
    }
  }

  private static void checkNodeNameInIntoPath(String src) {
    // ${} are allowed
    if (!NODE_NAME_IN_INTO_PATH_PATTERN.matcher(src).matches()) {
      throw new SemanticException(
          String.format(
              "%s is illegal, unquoted node name in select into clause can only consist of digits, characters, $, { and }",
              src));
    }
  }

  private static void checkIdentifier(String src) {
    if (!TsFileConstant.IDENTIFIER_PATTERN.matcher(src).matches() || PathUtils.isRealNumber(src)) {
      throw new SemanticException(
          String.format(
              "%s is illegal, identifier not enclosed with backticks can only consist of digits, characters and underscore.",
              src));
    }
  }

  // Literals ========================================================================

  public long parseDateTimeFormat(String timestampStr) {
    if (timestampStr == null || "".equals(timestampStr.trim())) {
      throw new SemanticException("input timestamp cannot be empty");
    }
    if (timestampStr.equalsIgnoreCase(SqlConstant.NOW_FUNC)) {
      return CommonDateTimeUtils.currentTime();
    }
    try {
      return DateTimeUtils.convertDatetimeStrToLong(timestampStr, zoneId);
    } catch (Exception e) {
      throw new SemanticException(
          String.format(
              "Input time format %s error. "
                  + "Input like yyyy-MM-dd HH:mm:ss, yyyy-MM-ddTHH:mm:ss or "
                  + "refer to user document for more info.",
              timestampStr));
    }
  }

  public static long parseDateTimeFormat(String timestampStr, long currentTime, ZoneId zoneId) {
    if (timestampStr == null || timestampStr.trim().isEmpty()) {
      throw new SemanticException("input timestamp cannot be empty");
    }
    if (timestampStr.equalsIgnoreCase(SqlConstant.NOW_FUNC)) {
      return currentTime;
    }
    try {
      return DateTimeUtils.convertDatetimeStrToLong(timestampStr, zoneId);
    } catch (Exception e) {
      throw new SemanticException(
          String.format(
              "Input time format %s error. "
                  + "Input like yyyy-MM-dd HH:mm:ss, yyyy-MM-ddTHH:mm:ss or "
                  + "refer to user document for more info.",
              timestampStr));
    }
  }

  public static String parseStringLiteral(String src) {
    if (2 <= src.length()) {
      // do not unescape string
      String unWrappedString = src.substring(1, src.length() - 1);
      if (src.charAt(0) == '\"' && src.charAt(src.length() - 1) == '\"') {
        // replace "" with "
        String replaced = unWrappedString.replace("\"\"", "\"");
        return replaced.length() == 0 ? "" : replaced;
      }
      if ((src.charAt(0) == '\'' && src.charAt(src.length() - 1) == '\'')) {
        // replace '' with '
        String replaced = unWrappedString.replace("''", "'");
        return replaced.length() == 0 ? "" : replaced;
      }
    }
    return src;
  }

  private String parseStringLiteralInInsertValue(String src) {
    if (2 <= src.length()
        && ((src.charAt(0) == '\"' && src.charAt(src.length() - 1) == '\"')
            || (src.charAt(0) == '\'' && src.charAt(src.length() - 1) == '\''))) {
      return "'" + parseStringLiteral(src) + "'";
    }
    return src;
  }

  public static String parseIdentifier(String src) {
    if (src.startsWith(TsFileConstant.BACK_QUOTE_STRING)
        && src.endsWith(TsFileConstant.BACK_QUOTE_STRING)) {
      return src.substring(1, src.length() - 1)
          .replace(TsFileConstant.DOUBLE_BACK_QUOTE_STRING, TsFileConstant.BACK_QUOTE_STRING);
    }
    checkIdentifier(src);
    return src;
  }

  // Alias

  /** Function for parsing Alias of ResultColumn. */
  private String parseAlias(IoTDBSqlParser.AliasContext ctx) {
    String alias;
    if (ctx.constant() != null) {
      alias = parseConstant(ctx.constant());
    } else {
      alias = parseIdentifier(ctx.identifier().getText());
    }
    return alias;
  }

  /**
   * Function for parsing AliasNode.
   *
   * @throws SemanticException if the alias pattern is not supported
   */
  private String parseAliasNode(IoTDBSqlParser.AliasContext ctx) {
    String alias;
    if (ctx.constant() != null) {
      alias = parseConstant(ctx.constant());
      if (PathUtils.isRealNumber(alias)
          || !TsFileConstant.IDENTIFIER_PATTERN.matcher(alias).matches()) {
        throw new SemanticException("Not support for this alias, Please enclose in back quotes.");
      }
    } else {
      alias = parseNodeString(ctx.identifier().getText());
    }
    return alias;
  }

  /** Data Control Language (DCL). */

  // Create User
  @Override
  public Statement visitCreateUser(IoTDBSqlParser.CreateUserContext ctx) {
    AuthorStatement authorStatement = new AuthorStatement(AuthorType.CREATE_USER);
    authorStatement.setUserName(parseIdentifier(ctx.userName.getText()));
    authorStatement.setPassWord(parseStringLiteral(ctx.password.getText()));
    return authorStatement;
  }

  // Create Role

  @Override
  public Statement visitCreateRole(IoTDBSqlParser.CreateRoleContext ctx) {
    AuthorStatement authorStatement = new AuthorStatement(AuthorType.CREATE_ROLE);
    authorStatement.setRoleName(parseIdentifier(ctx.roleName.getText()));
    return authorStatement;
  }

  // Alter Password
  @Override
  public Statement visitAlterUser(IoTDBSqlParser.AlterUserContext ctx) {
    AuthorStatement authorStatement = new AuthorStatement(AuthorType.UPDATE_USER);
    authorStatement.setUserName(parseIdentifier(ctx.userName.getText()));
    authorStatement.setNewPassword(parseStringLiteral(ctx.password.getText()));
    return authorStatement;
  }

  // Grant User Privileges
  @Override
  public Statement visitGrantUser(IoTDBSqlParser.GrantUserContext ctx) {
    String[] privileges = parsePrivilege(ctx.privileges());
    List<PartialPath> nodeNameList =
        ctx.prefixPath().stream()
            .map(this::parsePrefixPath)
            .distinct()
            .collect(Collectors.toList());
    checkGrantRevokePrivileges(privileges, nodeNameList);
    String[] priviParsed = parsePrivilege(privileges);

    AuthorStatement authorStatement = new AuthorStatement(AuthorType.GRANT_USER);
    authorStatement.setUserName(parseIdentifier(ctx.userName.getText()));
    authorStatement.setPrivilegeList(priviParsed);
    authorStatement.setNodeNameList(nodeNameList);
    if (!CommonDescriptor.getInstance().getConfig().getEnableGrantOption()
        && ctx.grantOpt() != null) {
      throw new SemanticException(
          "Grant Option is disabled, Please check the parameter enable_grant_option.");
    }
    authorStatement.setGrantOpt(ctx.grantOpt() != null);

    return authorStatement;
  }

  // Grant Role Privileges

  @Override
  public Statement visitGrantRole(IoTDBSqlParser.GrantRoleContext ctx) {
    String[] privileges = parsePrivilege(ctx.privileges());
    List<PartialPath> nodeNameList =
        ctx.prefixPath().stream()
            .map(this::parsePrefixPath)
            .distinct()
            .collect(Collectors.toList());
    checkGrantRevokePrivileges(privileges, nodeNameList);
    String[] priviParsed = parsePrivilege(privileges);

    AuthorStatement authorStatement = new AuthorStatement(AuthorType.GRANT_ROLE);
    authorStatement.setRoleName(parseIdentifier(ctx.roleName.getText()));
    authorStatement.setPrivilegeList(priviParsed);
    authorStatement.setNodeNameList(nodeNameList);
    if (!CommonDescriptor.getInstance().getConfig().getEnableGrantOption()
        && ctx.grantOpt() != null) {
      throw new SemanticException(
          "Grant Option is disabled, Please check the parameter enable_grant_option.");
    }
    authorStatement.setGrantOpt(ctx.grantOpt() != null);
    return authorStatement;
  }

  // Grant User Role

  @Override
  public Statement visitGrantRoleToUser(IoTDBSqlParser.GrantRoleToUserContext ctx) {
    AuthorStatement authorStatement = new AuthorStatement(AuthorType.GRANT_USER_ROLE);
    authorStatement.setRoleName(parseIdentifier(ctx.roleName.getText()));
    authorStatement.setUserName(parseIdentifier(ctx.userName.getText()));
    return authorStatement;
  }

  // Revoke User Privileges

  @Override
  public Statement visitRevokeUser(IoTDBSqlParser.RevokeUserContext ctx) {
    String[] privileges = parsePrivilege(ctx.privileges());
    List<PartialPath> nodeNameList =
        ctx.prefixPath().stream()
            .map(this::parsePrefixPath)
            .distinct()
            .collect(Collectors.toList());
    checkGrantRevokePrivileges(privileges, nodeNameList);
    String[] priviParsed = parsePrivilege(privileges);

    AuthorStatement authorStatement = new AuthorStatement(AuthorType.REVOKE_USER);
    authorStatement.setUserName(parseIdentifier(ctx.userName.getText()));
    authorStatement.setPrivilegeList(priviParsed);
    authorStatement.setNodeNameList(nodeNameList);
    return authorStatement;
  }

  // Revoke Role Privileges

  @Override
  public Statement visitRevokeRole(IoTDBSqlParser.RevokeRoleContext ctx) {
    String[] privileges = parsePrivilege(ctx.privileges());
    List<PartialPath> nodeNameList =
        ctx.prefixPath().stream()
            .map(this::parsePrefixPath)
            .distinct()
            .collect(Collectors.toList());
    checkGrantRevokePrivileges(privileges, nodeNameList);
    String[] priviParsed = parsePrivilege(privileges);

    AuthorStatement authorStatement = new AuthorStatement(AuthorType.REVOKE_ROLE);
    authorStatement.setRoleName(parseIdentifier(ctx.roleName.getText()));
    authorStatement.setPrivilegeList(priviParsed);
    authorStatement.setNodeNameList(nodeNameList);
    return authorStatement;
  }

  private void checkGrantRevokePrivileges(String[] privileges, List<PartialPath> nodeNameList) {
    // 1. all grant or revoke statements need target path.
    if (nodeNameList.isEmpty()) {
      throw new SemanticException("Statement needs target paths");
    }

    // 2. if privilege list has system privilege or "ALL", nodeNameList must only contain "root.**".
    boolean hasSystemPri = false;
    String errorPrivilegeName = "";

    for (String privilege : privileges) {
      if ("ALL".equalsIgnoreCase(privilege)
          || (!"READ".equalsIgnoreCase(privilege)
              && !"WRITE".equalsIgnoreCase(privilege)
              && !PrivilegeType.valueOf(privilege.toUpperCase()).isPathPrivilege())) {
        hasSystemPri = true;
        errorPrivilegeName = privilege.toUpperCase();
        break;
      }
    }
    if (hasSystemPri
        && !(nodeNameList.size() == 1
            && nodeNameList.contains(new PartialPath(ALL_RESULT_NODES)))) {
      throw new SemanticException(
          String.format("[%s] can only be set on path: root.**", errorPrivilegeName));
    }
  }

  private String[] parsePrivilege(String[] privileges) {
    Set<String> privSet = new HashSet<>();
    for (String priv : privileges) {
      if (priv.equalsIgnoreCase("READ")) {
        privSet.add("READ_SCHEMA");
        privSet.add("READ_DATA");
        continue;
      } else if (priv.equalsIgnoreCase("WRITE")) {
        privSet.add("WRITE_DATA");
        privSet.add("WRITE_SCHEMA");
        continue;
      } else if (priv.equalsIgnoreCase("ALL")) {
        for (PrivilegeType type : PrivilegeType.values()) {
          if (type.isRelationalPrivilege()) {
            continue;
          }
          privSet.add(type.toString());
        }
        continue;
      }
      privSet.add(priv);
    }
    return privSet.toArray(new String[0]);
  }

  // Revoke Role From User
  @Override
  public Statement visitRevokeRoleFromUser(IoTDBSqlParser.RevokeRoleFromUserContext ctx) {
    AuthorStatement authorStatement = new AuthorStatement(AuthorType.REVOKE_USER_ROLE);
    authorStatement.setRoleName(parseIdentifier(ctx.roleName.getText()));
    authorStatement.setUserName(parseIdentifier(ctx.userName.getText()));
    return authorStatement;
  }

  // Drop User

  @Override
  public Statement visitDropUser(IoTDBSqlParser.DropUserContext ctx) {
    AuthorStatement authorStatement = new AuthorStatement(AuthorType.DROP_USER);
    authorStatement.setUserName(parseIdentifier(ctx.userName.getText()));
    return authorStatement;
  }

  // Drop Role

  @Override
  public Statement visitDropRole(IoTDBSqlParser.DropRoleContext ctx) {
    AuthorStatement authorStatement = new AuthorStatement(AuthorType.DROP_ROLE);
    authorStatement.setRoleName(parseIdentifier(ctx.roleName.getText()));
    return authorStatement;
  }

  // List Users

  @Override
  public Statement visitListUser(IoTDBSqlParser.ListUserContext ctx) {
    AuthorStatement authorStatement = new AuthorStatement(AuthorType.LIST_USER);
    if (ctx.roleName != null) {
      authorStatement.setRoleName(parseIdentifier(ctx.roleName.getText()));
    }
    return authorStatement;
  }

  // List Roles

  @Override
  public Statement visitListRole(IoTDBSqlParser.ListRoleContext ctx) {
    AuthorStatement authorStatement = new AuthorStatement(AuthorType.LIST_ROLE);
    if (ctx.userName != null) {
      authorStatement.setUserName(parseIdentifier(ctx.userName.getText()));
    }
    return authorStatement;
  }

  // List Privileges

  @Override
  public Statement visitListPrivilegesUser(IoTDBSqlParser.ListPrivilegesUserContext ctx) {
    AuthorStatement authorStatement = new AuthorStatement(AuthorType.LIST_USER_PRIVILEGE);
    authorStatement.setUserName(parseIdentifier(ctx.userName.getText()));
    return authorStatement;
  }

  // List Privileges of Roles On Specific Path

  @Override
  public Statement visitListPrivilegesRole(IoTDBSqlParser.ListPrivilegesRoleContext ctx) {
    AuthorStatement authorStatement = new AuthorStatement(AuthorType.LIST_ROLE_PRIVILEGE);
    authorStatement.setRoleName(parseIdentifier(ctx.roleName.getText()));
    return authorStatement;
  }

  private String[] parsePrivilege(IoTDBSqlParser.PrivilegesContext ctx) {
    List<IoTDBSqlParser.PrivilegeValueContext> privilegeList = ctx.privilegeValue();
    List<String> privileges = new ArrayList<>();
    for (IoTDBSqlParser.PrivilegeValueContext privilegeValue : privilegeList) {
      privileges.add(privilegeValue.getText());
    }
    return privileges.toArray(new String[0]);
  }

  // Create database
  @Override
  public Statement visitCreateDatabase(final IoTDBSqlParser.CreateDatabaseContext ctx) {
    final DatabaseSchemaStatement databaseSchemaStatement =
        new DatabaseSchemaStatement(DatabaseSchemaStatement.DatabaseSchemaStatementType.CREATE);
    final PartialPath path = parsePrefixPath(ctx.prefixPath());
    databaseSchemaStatement.setDatabasePath(path);
    if (ctx.databaseAttributesClause() != null) {
      parseDatabaseAttributesClause(databaseSchemaStatement, ctx.databaseAttributesClause());
    }
    return databaseSchemaStatement;
  }

  @Override
  public Statement visitAlterDatabase(IoTDBSqlParser.AlterDatabaseContext ctx) {
    DatabaseSchemaStatement databaseSchemaStatement =
        new DatabaseSchemaStatement(DatabaseSchemaStatement.DatabaseSchemaStatementType.ALTER);
    PartialPath path = parsePrefixPath(ctx.prefixPath());
    databaseSchemaStatement.setDatabasePath(path);
    parseDatabaseAttributesClause(databaseSchemaStatement, ctx.databaseAttributesClause());
    return databaseSchemaStatement;
  }

  private void parseDatabaseAttributesClause(
      final DatabaseSchemaStatement databaseSchemaStatement,
      final IoTDBSqlParser.DatabaseAttributesClauseContext ctx) {
    for (final IoTDBSqlParser.DatabaseAttributeClauseContext attribute :
        ctx.databaseAttributeClause()) {
      final IoTDBSqlParser.DatabaseAttributeKeyContext attributeKey =
          attribute.databaseAttributeKey();
      if (attributeKey.TTL() != null) {
        final long ttl = Long.parseLong(attribute.INTEGER_LITERAL().getText());
        databaseSchemaStatement.setTtl(ttl);
      } else if (attributeKey.TIME_PARTITION_INTERVAL() != null) {
        final long timePartitionInterval = Long.parseLong(attribute.INTEGER_LITERAL().getText());
        databaseSchemaStatement.setTimePartitionInterval(timePartitionInterval);
      } else if (attributeKey.SCHEMA_REGION_GROUP_NUM() != null) {
        final int schemaRegionGroupNum = Integer.parseInt(attribute.INTEGER_LITERAL().getText());
        databaseSchemaStatement.setSchemaRegionGroupNum(schemaRegionGroupNum);
      } else if (attributeKey.DATA_REGION_GROUP_NUM() != null) {
        final int dataRegionGroupNum = Integer.parseInt(attribute.INTEGER_LITERAL().getText());
        databaseSchemaStatement.setDataRegionGroupNum(dataRegionGroupNum);
      }
    }
  }

  @Override
  public Statement visitSetTTL(IoTDBSqlParser.SetTTLContext ctx) {
    SetTTLStatement setTTLStatement = new SetTTLStatement();
    PartialPath path = parsePrefixPath(ctx.prefixPath());

    String ttlStr =
        ctx.INTEGER_LITERAL() != null ? ctx.INTEGER_LITERAL().getText() : ctx.INF().getText();
    long ttl =
        ttlStr.equalsIgnoreCase(IoTDBConstant.TTL_INFINITE)
            ? Long.MAX_VALUE
            : Long.parseLong(ttlStr);
    setTTLStatement.setPath(path);
    setTTLStatement.setTTL(ttl);
    return setTTLStatement;
  }

  @Override
  public Statement visitUnsetTTL(IoTDBSqlParser.UnsetTTLContext ctx) {
    UnSetTTLStatement unSetTTLStatement = new UnSetTTLStatement();
    PartialPath partialPath = parsePrefixPath(ctx.prefixPath());
    unSetTTLStatement.setPath(partialPath);
    return unSetTTLStatement;
  }

  @Override
  public Statement visitShowTTL(IoTDBSqlParser.ShowTTLContext ctx) {
    ShowTTLStatement showTTLStatement = new ShowTTLStatement();
    for (IoTDBSqlParser.PrefixPathContext prefixPathContext : ctx.prefixPath()) {
      PartialPath partialPath = parsePrefixPath(prefixPathContext);
      showTTLStatement.addPathPatterns(partialPath);
    }
    return showTTLStatement;
  }

  @Override
  public Statement visitShowAllTTL(IoTDBSqlParser.ShowAllTTLContext ctx) {
    ShowTTLStatement showTTLStatement = new ShowTTLStatement();
    showTTLStatement.addPathPatterns(new PartialPath(SqlConstant.getSingleRootArray()));
    return showTTLStatement;
  }

  @Override
  public Statement visitShowVariables(IoTDBSqlParser.ShowVariablesContext ctx) {
    return new ShowVariablesStatement();
  }

  @Override
  public Statement visitShowCluster(IoTDBSqlParser.ShowClusterContext ctx) {
    ShowClusterStatement showClusterStatement = new ShowClusterStatement();
    if (ctx.DETAILS() != null) {
      showClusterStatement.setDetails(true);
    }
    return showClusterStatement;
  }

  @Override
  public Statement visitShowClusterId(IoTDBSqlParser.ShowClusterIdContext ctx) {
    return new ShowClusterIdStatement();
  }

  @Override
  public Statement visitDropDatabase(IoTDBSqlParser.DropDatabaseContext ctx) {
    DeleteDatabaseStatement dropDatabaseStatement = new DeleteDatabaseStatement();
    List<IoTDBSqlParser.PrefixPathContext> prefixPathContexts = ctx.prefixPath();
    List<String> paths = new ArrayList<>();
    for (IoTDBSqlParser.PrefixPathContext prefixPathContext : prefixPathContexts) {
      paths.add(parsePrefixPath(prefixPathContext).getFullPath());
    }
    dropDatabaseStatement.setPrefixPath(paths);
    return dropDatabaseStatement;
  }

  // Explain ========================================================================
  @Override
  public Statement visitExplain(IoTDBSqlParser.ExplainContext ctx) {
    QueryStatement queryStatement = (QueryStatement) visitSelectStatement(ctx.selectStatement());
    if (ctx.ANALYZE() == null) {
      return new ExplainStatement(queryStatement);
    }
    ExplainAnalyzeStatement explainAnalyzeStatement = new ExplainAnalyzeStatement(queryStatement);
    if (ctx.VERBOSE() != null) {
      explainAnalyzeStatement.setVerbose(true);
    }
    return explainAnalyzeStatement;
  }

  @Override
  public Statement visitDeleteStatement(IoTDBSqlParser.DeleteStatementContext ctx) {
    DeleteDataStatement statement = new DeleteDataStatement();
    List<IoTDBSqlParser.PrefixPathContext> prefixPaths = ctx.prefixPath();
    List<MeasurementPath> pathList = new ArrayList<>();
    for (IoTDBSqlParser.PrefixPathContext prefixPath : prefixPaths) {
      pathList.add(new MeasurementPath(parsePrefixPath(prefixPath).getNodes()));
    }
    statement.setPathList(pathList);
    if (ctx.whereClause() != null) {
      WhereCondition whereCondition = parseWhereClause(ctx.whereClause());
      TimeRange timeRange = parseDeleteTimeRange(whereCondition.getPredicate());
      statement.setTimeRange(timeRange);
    } else {
      statement.setTimeRange(new TimeRange(Long.MIN_VALUE, Long.MAX_VALUE));
    }
    return statement;
  }

  private TimeRange parseDeleteTimeRange(Expression predicate) {
    if (predicate instanceof LogicAndExpression) {
      TimeRange leftTimeRange =
          parseDeleteTimeRange(((LogicAndExpression) predicate).getLeftExpression());
      TimeRange rightTimeRange =
          parseDeleteTimeRange(((LogicAndExpression) predicate).getRightExpression());
      return new TimeRange(
          Math.max(leftTimeRange.getMin(), rightTimeRange.getMin()),
          Math.min(leftTimeRange.getMax(), rightTimeRange.getMax()));
    } else if (predicate instanceof CompareBinaryExpression) {
      if (((CompareBinaryExpression) predicate).getLeftExpression() instanceof TimestampOperand) {
        return parseTimeRangeForDeleteTimeRange(
            predicate.getExpressionType(),
            ((CompareBinaryExpression) predicate).getLeftExpression(),
            ((CompareBinaryExpression) predicate).getRightExpression());
      } else {
        return parseTimeRangeForDeleteTimeRange(
            predicate.getExpressionType(),
            ((CompareBinaryExpression) predicate).getRightExpression(),
            ((CompareBinaryExpression) predicate).getLeftExpression());
      }
    } else {
      throw new SemanticException(DELETE_RANGE_ERROR_MSG);
    }
  }

  private TimeRange parseTimeRangeForDeleteTimeRange(
      ExpressionType expressionType, Expression timeExpression, Expression valueExpression) {
    if (!(timeExpression instanceof TimestampOperand)
        || !(valueExpression instanceof ConstantOperand)) {
      throw new SemanticException(DELETE_ONLY_SUPPORT_TIME_EXP_ERROR_MSG);
    }

    if (((ConstantOperand) valueExpression).getDataType() != TSDataType.INT64) {
      throw new SemanticException("The datatype of timestamp should be LONG.");
    }

    long time = Long.parseLong(((ConstantOperand) valueExpression).getValueString());
    switch (expressionType) {
      case LESS_THAN:
        return new TimeRange(Long.MIN_VALUE, time - 1);
      case LESS_EQUAL:
        return new TimeRange(Long.MIN_VALUE, time);
      case GREATER_THAN:
        return new TimeRange(time + 1, Long.MAX_VALUE);
      case GREATER_EQUAL:
        return new TimeRange(time, Long.MAX_VALUE);
      case EQUAL_TO:
        return new TimeRange(time, time);
      default:
        throw new SemanticException(DELETE_RANGE_ERROR_MSG);
    }
  }

  /** function for parsing file path used by LOAD statement. */
  public String parseFilePath(String src) {
    return src.substring(1, src.length() - 1);
  }

  // Expression & Predicate ========================================================================

  private Expression parseExpression(
      IoTDBSqlParser.ExpressionContext context, boolean canUseFullPath) {
    if (context.unaryInBracket != null) {
      return parseExpression(context.unaryInBracket, canUseFullPath);
    }

    if (context.expressionAfterUnaryOperator != null) {
      if (context.MINUS() != null) {
        return new NegationExpression(
            parseExpression(context.expressionAfterUnaryOperator, canUseFullPath));
      }
      if (context.operator_not() != null) {
        return new LogicNotExpression(
            parseExpression(context.expressionAfterUnaryOperator, canUseFullPath));
      }
      return parseExpression(context.expressionAfterUnaryOperator, canUseFullPath);
    }

    if (context.leftExpression != null && context.rightExpression != null) {
      Expression leftExpression = parseExpression(context.leftExpression, canUseFullPath);
      Expression rightExpression = parseExpression(context.rightExpression, canUseFullPath);
      if (context.STAR() != null) {
        return new MultiplicationExpression(leftExpression, rightExpression);
      }
      if (context.DIV() != null) {
        return new DivisionExpression(leftExpression, rightExpression);
      }
      if (context.MOD() != null) {
        return new ModuloExpression(leftExpression, rightExpression);
      }
      if (context.PLUS() != null) {
        return new AdditionExpression(leftExpression, rightExpression);
      }
      if (context.MINUS() != null) {
        return new SubtractionExpression(leftExpression, rightExpression);
      }
      if (context.OPERATOR_GT() != null) {
        return new GreaterThanExpression(leftExpression, rightExpression);
      }
      if (context.OPERATOR_GTE() != null) {
        return new GreaterEqualExpression(leftExpression, rightExpression);
      }
      if (context.OPERATOR_LT() != null) {
        return new LessThanExpression(leftExpression, rightExpression);
      }
      if (context.OPERATOR_LTE() != null) {
        return new LessEqualExpression(leftExpression, rightExpression);
      }
      if (context.OPERATOR_DEQ() != null || context.OPERATOR_SEQ() != null) {
        return new EqualToExpression(leftExpression, rightExpression);
      }
      if (context.OPERATOR_NEQ() != null) {
        return new NonEqualExpression(leftExpression, rightExpression);
      }
      if (context.operator_and() != null) {
        return new LogicAndExpression(leftExpression, rightExpression);
      }
      if (context.operator_or() != null) {
        return new LogicOrExpression(leftExpression, rightExpression);
      }
      throw new UnsupportedOperationException();
    }

    if (context.unaryBeforeRegularOrLikeExpression != null) {
      if (context.REGEXP() != null) {
        return parseRegularExpression(context, canUseFullPath);
      }
      if (context.LIKE() != null) {
        return parseLikeExpression(context, canUseFullPath);
      }
      throw new UnsupportedOperationException();
    }

    if (context.unaryBeforeIsNullExpression != null) {
      return parseIsNullExpression(context, canUseFullPath);
    }

    if (context.firstExpression != null
        && context.secondExpression != null
        && context.thirdExpression != null) {
      Expression firstExpression = parseExpression(context.firstExpression, canUseFullPath);
      Expression secondExpression = parseExpression(context.secondExpression, canUseFullPath);
      Expression thirdExpression = parseExpression(context.thirdExpression, canUseFullPath);

      if (context.operator_between() != null) {
        return new BetweenExpression(
            firstExpression, secondExpression, thirdExpression, context.operator_not() != null);
      }
      throw new UnsupportedOperationException();
    }

    if (context.unaryBeforeInExpression != null) {
      return parseInExpression(context, canUseFullPath);
    }

    if (context.scalarFunctionExpression() != null) {
      return parseScalarFunctionExpression(context.scalarFunctionExpression(), canUseFullPath);
    }

    if (context.functionName() != null) {
      return parseFunctionExpression(context, canUseFullPath);
    }

    if (context.fullPathInExpression() != null) {
      return new TimeSeriesOperand(
          parseFullPathInExpression(context.fullPathInExpression(), canUseFullPath));
    }

    if (context.time != null) {
      return new TimestampOperand();
    }

    if (context.constant() != null && !context.constant().isEmpty()) {
      return parseConstantOperand(context.constant(0));
    }

    if (context.caseWhenThenExpression() != null) {
      return parseCaseWhenThenExpression(context.caseWhenThenExpression(), canUseFullPath);
    }

    throw new UnsupportedOperationException();
  }

  private Expression parseScalarFunctionExpression(
      IoTDBSqlParser.ScalarFunctionExpressionContext context, boolean canUseFullPath) {
    if (context.CAST() != null) {
      return parseCastFunction(context, canUseFullPath);
    } else if (context.REPLACE() != null) {
      return parseReplaceFunction(context, canUseFullPath);
    } else if (context.ROUND() != null) {
      return parseRoundFunction(context, canUseFullPath);
    } else if (context.SUBSTRING() != null) {
      return parseSubStrFunction(context, canUseFullPath);
    }
    throw new UnsupportedOperationException();
  }

  private Expression parseCastFunction(
      IoTDBSqlParser.ScalarFunctionExpressionContext castClause, boolean canUseFullPath) {
    FunctionExpression functionExpression = new FunctionExpression(CAST_FUNCTION);
    functionExpression.addExpression(parseExpression(castClause.castInput, canUseFullPath));
    functionExpression.addAttribute(CAST_TYPE, parseAttributeValue(castClause.attributeValue()));
    return functionExpression;
  }

  private Expression parseReplaceFunction(
      IoTDBSqlParser.ScalarFunctionExpressionContext replaceClause, boolean canUseFullPath) {
    FunctionExpression functionExpression = new FunctionExpression(REPLACE_FUNCTION);
    functionExpression.addExpression(parseExpression(replaceClause.text, canUseFullPath));
    functionExpression.addAttribute(REPLACE_FROM, parseStringLiteral(replaceClause.from.getText()));
    functionExpression.addAttribute(REPLACE_TO, parseStringLiteral(replaceClause.to.getText()));
    return functionExpression;
  }

  private Expression parseSubStrFunction(
      IoTDBSqlParser.ScalarFunctionExpressionContext subStrClause, boolean canUseFullPath) {
    FunctionExpression functionExpression = new FunctionExpression(SUBSTRING_FUNCTION);
    IoTDBSqlParser.SubStringExpressionContext subStringExpression =
        subStrClause.subStringExpression();
    functionExpression.addExpression(parseExpression(subStringExpression.input, canUseFullPath));
    if (subStringExpression.startPosition != null) {
      functionExpression.addAttribute(SUBSTRING_START, subStringExpression.startPosition.getText());
      if (subStringExpression.length != null) {
        functionExpression.addAttribute(SUBSTRING_LENGTH, subStringExpression.length.getText());
      }
    }
    if (subStringExpression.from != null) {
      functionExpression.addAttribute(SUBSTRING_IS_STANDARD, "0");
      functionExpression.addAttribute(
          SUBSTRING_START, parseStringLiteral(subStringExpression.from.getText()));
      if (subStringExpression.forLength != null) {
        functionExpression.addAttribute(SUBSTRING_LENGTH, subStringExpression.forLength.getText());
      }
    }
    return functionExpression;
  }

  private Expression parseRoundFunction(
      IoTDBSqlParser.ScalarFunctionExpressionContext roundClause, boolean canUseFullPath) {
    FunctionExpression functionExpression = new FunctionExpression(ROUND_FUNCTION);
    functionExpression.addExpression(parseExpression(roundClause.input, canUseFullPath));
    if (roundClause.places != null) {
      functionExpression.addAttribute(ROUND_PLACES, parseConstant(roundClause.constant()));
    }
    return functionExpression;
  }

  private CaseWhenThenExpression parseCaseWhenThenExpression(
      IoTDBSqlParser.CaseWhenThenExpressionContext context, boolean canUseFullPath) {
    // handle CASE
    Expression caseExpression = null;
    boolean simpleCase = false;
    if (context.caseExpression != null) {
      caseExpression = parseExpression(context.caseExpression, canUseFullPath);
      simpleCase = true;
    }
    // handle WHEN-THEN
    List<WhenThenExpression> whenThenList = new ArrayList<>();
    if (simpleCase) {
      for (IoTDBSqlParser.WhenThenExpressionContext whenThenExpressionContext :
          context.whenThenExpression()) {
        Expression when = parseExpression(whenThenExpressionContext.whenExpression, canUseFullPath);
        Expression then = parseExpression(whenThenExpressionContext.thenExpression, canUseFullPath);
        Expression comparison = new EqualToExpression(caseExpression, when);
        whenThenList.add(new WhenThenExpression(comparison, then));
      }
    } else {
      for (IoTDBSqlParser.WhenThenExpressionContext whenThenExpressionContext :
          context.whenThenExpression()) {
        whenThenList.add(
            new WhenThenExpression(
                parseExpression(whenThenExpressionContext.whenExpression, canUseFullPath),
                parseExpression(whenThenExpressionContext.thenExpression, canUseFullPath)));
      }
    }
    // handle ELSE
    Expression elseExpression = new NullOperand();
    if (context.elseExpression != null) {
      elseExpression = parseExpression(context.elseExpression, canUseFullPath);
    }
    return new CaseWhenThenExpression(whenThenList, elseExpression);
  }

  private Expression parseFunctionExpression(
      IoTDBSqlParser.ExpressionContext functionClause, boolean canUseFullPath) {
    FunctionExpression functionExpression =
        new FunctionExpression(parseIdentifier(functionClause.functionName().getText()));

    // expressions
    boolean hasNonPureConstantSubExpression = false;
    for (IoTDBSqlParser.ExpressionContext expression : functionClause.expression()) {
      Expression subexpression = parseExpression(expression, canUseFullPath);
      if (!subexpression.isConstantOperand()) {
        hasNonPureConstantSubExpression = true;
      }
      if (subexpression instanceof EqualToExpression) {
        Expression subLeftExpression = ((EqualToExpression) subexpression).getLeftExpression();
        Expression subRightExpression = ((EqualToExpression) subexpression).getRightExpression();
        if (subLeftExpression.isConstantOperand()
            && (!(subRightExpression.isConstantOperand()
                && ((ConstantOperand) subRightExpression).getDataType().equals(TSDataType.TEXT)))) {
          throw new SemanticException("Attributes of functions should be quoted with '' or \"\"");
        }
        if (subLeftExpression.isConstantOperand() && subRightExpression.isConstantOperand()) {
          // parse attribute
          functionExpression.addAttribute(
              ((ConstantOperand) subLeftExpression).getValueString(),
              ((ConstantOperand) subRightExpression).getValueString());
        } else {
          functionExpression.addExpression(subexpression);
        }
      } else {
        functionExpression.addExpression(subexpression);
      }
    }

    // It is not allowed to have function expressions like F(1, 1.0). There should be at least one
    // non-pure-constant sub-expression, otherwise the timestamp of the row cannot be inferred.
    if (!hasNonPureConstantSubExpression) {
      throw new SemanticException(
          "Invalid function expression, all the arguments are constant operands: "
              + functionClause.getText());
    }

    // check size of input expressions
    // type check of input expressions is put in ExpressionTypeAnalyzer
    if (functionExpression.isBuiltInAggregationFunctionExpression()) {
      checkAggregationFunctionInput(functionExpression);
    } else if (functionExpression.isBuiltInScalarFunctionExpression()) {
      checkBuiltInScalarFunctionInput(functionExpression);
    }
    return functionExpression;
  }

  private void checkAggregationFunctionInput(FunctionExpression functionExpression) {
    final String functionName = functionExpression.getFunctionName().toLowerCase();
    switch (functionName) {
      case SqlConstant.MIN_TIME:
      case SqlConstant.MAX_TIME:
      case SqlConstant.COUNT:
      case SqlConstant.COUNT_TIME:
      case SqlConstant.MIN_VALUE:
      case SqlConstant.LAST_VALUE:
      case SqlConstant.FIRST_VALUE:
      case SqlConstant.MAX_VALUE:
      case SqlConstant.EXTREME:
      case SqlConstant.AVG:
      case SqlConstant.SUM:
      case SqlConstant.TIME_DURATION:
      case SqlConstant.MODE:
      case SqlConstant.STDDEV:
      case SqlConstant.STDDEV_POP:
      case SqlConstant.STDDEV_SAMP:
      case SqlConstant.VARIANCE:
      case SqlConstant.VAR_POP:
      case SqlConstant.VAR_SAMP:
        checkFunctionExpressionInputSize(
            functionExpression.getExpressionString(),
            functionExpression.getExpressions().size(),
            1);
        return;
      case SqlConstant.COUNT_IF:
      case SqlConstant.MAX_BY:
      case SqlConstant.MIN_BY:
        checkFunctionExpressionInputSize(
            functionExpression.getExpressionString(),
            functionExpression.getExpressions().size(),
            2);
        return;
      default:
        throw new IllegalArgumentException(
            "Invalid Aggregation function: " + functionExpression.getFunctionName());
    }
  }

  private void checkBuiltInScalarFunctionInput(FunctionExpression functionExpression) {
    BuiltInScalarFunctionHelperFactory.createHelper(functionExpression.getFunctionName())
        .checkBuiltInScalarFunctionInputSize(functionExpression);
  }

  public static void checkFunctionExpressionInputSize(
      String expressionString, int actual, int... expected) {
    for (int expect : expected) {
      if (expect == actual) {
        return;
      }
    }
    throw new SemanticException(
        String.format(
            "Error size of input expressions. expression: %s, actual size: %s, expected size: %s.",
            expressionString, actual, Arrays.toString(expected)));
  }

  private Expression parseRegularExpression(ExpressionContext context, boolean canUseFullPath) {
    return new RegularExpression(
        parseExpression(context.unaryBeforeRegularOrLikeExpression, canUseFullPath),
        parseStringLiteral(String.valueOf(context.pattern.getText())),
        context.operator_not() != null);
  }

  private Expression parseLikeExpression(ExpressionContext context, boolean canUseFullPath) {
    return new LikeExpression(
        parseExpression(context.unaryBeforeRegularOrLikeExpression, canUseFullPath),
        parseStringLiteral(String.valueOf(context.pattern.getText())),
        context.ESCAPE() == null
            ? Optional.empty()
            : getEscapeCharacter(parseStringLiteral(String.valueOf(context.escapeSet.getText()))),
        context.operator_not() != null);
  }

  private Expression parseIsNullExpression(ExpressionContext context, boolean canUseFullPath) {
    return new IsNullExpression(
        parseExpression(context.unaryBeforeIsNullExpression, canUseFullPath),
        context.operator_not() != null);
  }

  private Expression parseInExpression(ExpressionContext context, boolean canUseFullPath) {
    Expression childExpression = parseExpression(context.unaryBeforeInExpression, canUseFullPath);
    LinkedHashSet<String> values = new LinkedHashSet<>();
    for (ConstantContext constantContext : context.constant()) {
      values.add(parseConstant(constantContext));
    }
    return new InExpression(childExpression, context.operator_not() != null, values);
  }

  private String parseConstant(ConstantContext constantContext) {
    String text = constantContext.getText();
    if (constantContext.boolean_literal() != null
        || constantContext.INTEGER_LITERAL() != null
        || constantContext.realLiteral() != null) {
      return text;
    } else if (constantContext.STRING_LITERAL() != null) {
      return parseStringLiteral(text);
    } else if (constantContext.dateExpression() != null) {
      return String.valueOf(
          parseDateExpression(
              constantContext.dateExpression(),
              CommonDescriptor.getInstance().getConfig().getTimestampPrecision()));
    } else {
      throw new IllegalArgumentException("Unsupported constant value: " + text);
    }
  }

  private Expression parseConstantOperand(ConstantContext constantContext) {
    String text = constantContext.getText();
    if (constantContext.boolean_literal() != null) {
      return new ConstantOperand(TSDataType.BOOLEAN, text);
    } else if (constantContext.STRING_LITERAL() != null) {
      return new ConstantOperand(TSDataType.TEXT, parseStringLiteral(text));
    } else if (constantContext.INTEGER_LITERAL() != null) {
      return new ConstantOperand(TSDataType.INT64, text);
    } else if (constantContext.realLiteral() != null) {
      return parseRealLiteral(text);
    } else if (constantContext.BINARY_LITERAL() != null) {
      BinaryLiteral binaryLiteral = new BinaryLiteral(text);
      return new ConstantOperand(
          TSDataType.BLOB, BaseEncoding.base16().encode(binaryLiteral.getValues()));
    } else if (constantContext.dateExpression() != null) {
      return new ConstantOperand(
          TSDataType.INT64,
          String.valueOf(
              parseDateExpression(
                  constantContext.dateExpression(),
                  CommonDescriptor.getInstance().getConfig().getTimestampPrecision())));
    } else {
      throw new SemanticException("Unsupported constant operand: " + text);
    }
  }

  private Expression parseRealLiteral(String value) {
    // 3.33 is float by default
    return new ConstantOperand(
        CONFIG.getFloatingStringInferType().equals(TSDataType.DOUBLE)
            ? TSDataType.DOUBLE
            : TSDataType.FLOAT,
        value);
  }

  /**
   * parse time expression, which is addition and subtraction expression of duration time, now() or
   * DataTimeFormat time.
   *
   * <p>eg. now() + 1d - 2h
   */
  public Long parseDateExpression(IoTDBSqlParser.DateExpressionContext ctx, String precision) {
    long time;
    time = parseDateTimeFormat(ctx.getChild(0).getText());
    for (int i = 1; i < ctx.getChildCount(); i = i + 2) {
      if ("+".equals(ctx.getChild(i).getText())) {
        time +=
            DateTimeUtils.convertDurationStrToLong(
                time, ctx.getChild(i + 1).getText(), precision, false);
      } else {
        time -=
            DateTimeUtils.convertDurationStrToLong(
                time, ctx.getChild(i + 1).getText(), precision, false);
      }
    }
    return time;
  }

  private Long parseDateExpression(IoTDBSqlParser.DateExpressionContext ctx, long currentTime) {
    long time;
    time = parseDateTimeFormat(ctx.getChild(0).getText(), currentTime, zoneId);
    for (int i = 1; i < ctx.getChildCount(); i = i + 2) {
      if ("+".equals(ctx.getChild(i).getText())) {
        time += DateTimeUtils.convertDurationStrToLong(time, ctx.getChild(i + 1).getText(), false);
      } else {
        time -= DateTimeUtils.convertDurationStrToLong(time, ctx.getChild(i + 1).getText(), false);
      }
    }
    return time;
  }

  private long parseTimeValue(IoTDBSqlParser.TimeValueContext ctx, long currentTime) {
    if (ctx.INTEGER_LITERAL() != null) {
      try {
        if (ctx.MINUS() != null) {
          return -Long.parseLong(ctx.INTEGER_LITERAL().getText());
        }
        return Long.parseLong(ctx.INTEGER_LITERAL().getText());
      } catch (NumberFormatException e) {
        throw new SemanticException(
            String.format("Can not parse %s to long value", ctx.INTEGER_LITERAL().getText()));
      }
    } else if (ctx.dateExpression() != null) {
      return parseDateExpression(ctx.dateExpression(), currentTime);
    } else {
      return parseDateTimeFormat(ctx.datetimeLiteral().getText(), currentTime, zoneId);
    }
  }

  /** Utils. */
  private void setMap(IoTDBSqlParser.AlterClauseContext ctx, Map<String, String> alterMap) {
    List<IoTDBSqlParser.AttributePairContext> tagsList = ctx.attributePair();
    String key;
    if (ctx.attributePair(0) != null) {
      for (IoTDBSqlParser.AttributePairContext attributePair : tagsList) {
        key = parseAttributeKey(attributePair.attributeKey());
        alterMap.computeIfPresent(
            key,
            (k, v) -> {
              throw new SemanticException(
                  String.format("There's duplicate [%s] in tag or attribute clause.", k));
            });
        alterMap.put(key, parseAttributeValue(attributePair.attributeValue()));
      }
    }
  }

  private Map<String, String> extractMap(
      List<IoTDBSqlParser.AttributePairContext> attributePair2,
      IoTDBSqlParser.AttributePairContext attributePair3) {
    Map<String, String> tags = new HashMap<>(attributePair2.size());
    if (attributePair3 != null) {
      String key;
      for (IoTDBSqlParser.AttributePairContext attributePair : attributePair2) {
        key = parseAttributeKey(attributePair.attributeKey());
        tags.computeIfPresent(
            key,
            (k, v) -> {
              throw new SemanticException(
                  String.format("There's duplicate [%s] in tag or attribute clause.", k));
            });
        tags.put(key, parseAttributeValue(attributePair.attributeValue()));
      }
    }
    return tags;
  }

  private String parseAttributeKey(IoTDBSqlParser.AttributeKeyContext ctx) {
    if (ctx.constant() != null) {
      return parseStringLiteral(ctx.getText());
    }
    return parseIdentifier(ctx.getText());
  }

  private String parseAttributeValue(IoTDBSqlParser.AttributeValueContext ctx) {
    if (ctx.constant() != null) {
      return parseStringLiteral(ctx.getText());
    }
    return parseIdentifier(ctx.getText());
  }

  // Flush

  @Override
  public Statement visitFlush(final IoTDBSqlParser.FlushContext ctx) {
    final FlushStatement flushStatement = new FlushStatement(StatementType.FLUSH);
    List<String> storageGroups = null;
    if (ctx.boolean_literal() != null) {
      flushStatement.setSeq(Boolean.parseBoolean(ctx.boolean_literal().getText()));
    }
    flushStatement.setOnCluster(ctx.LOCAL() == null);
    if (ctx.prefixPath(0) != null) {
      storageGroups = new ArrayList<>();
      for (final IoTDBSqlParser.PrefixPathContext prefixPathContext : ctx.prefixPath()) {
        storageGroups.add(parsePrefixPath(prefixPathContext).getFullPath());
      }
    }
    flushStatement.setDatabases(storageGroups);
    return flushStatement;
  }

  // Clear Cache

  @Override
  public Statement visitClearCache(IoTDBSqlParser.ClearCacheContext ctx) {
    final ClearCacheStatement clearCacheStatement =
        new ClearCacheStatement(StatementType.CLEAR_CACHE);
    clearCacheStatement.setOnCluster(ctx.LOCAL() == null);

    if (ctx.SCHEMA() != null) {
      clearCacheStatement.setOptions(Collections.singleton(CacheClearOptions.TREE_SCHEMA));
    } else if (ctx.QUERY() != null) {
      clearCacheStatement.setOptions(Collections.singleton(CacheClearOptions.QUERY));
    } else if (ctx.ALL() != null) {
      clearCacheStatement.setOptions(
          new HashSet<>(
              Arrays.asList(
                  CacheClearOptions.TABLE_ATTRIBUTE,
                  CacheClearOptions.TREE_SCHEMA,
                  CacheClearOptions.QUERY)));
    } else {
      clearCacheStatement.setOptions(Collections.singleton(CacheClearOptions.DEFAULT));
    }

    return clearCacheStatement;
  }

  // Set Configuration

  @Override
  public Statement visitSetConfiguration(IoTDBSqlParser.SetConfigurationContext ctx) {
    SetConfigurationStatement setConfigurationStatement =
        new SetConfigurationStatement(StatementType.SET_CONFIGURATION);
    int nodeId =
        Integer.parseInt(ctx.INTEGER_LITERAL() == null ? "-1" : ctx.INTEGER_LITERAL().getText());
    Map<String, String> configItems = new HashMap<>();
    for (IoTDBSqlParser.SetConfigurationEntryContext entry : ctx.setConfigurationEntry()) {
      String key = parseStringLiteral(entry.STRING_LITERAL(0).getText()).trim();
      String value = parseStringLiteral(entry.STRING_LITERAL(1).getText()).trim();
      configItems.put(key, value);
    }
    setConfigurationStatement.setNodeId(nodeId);
    setConfigurationStatement.setConfigItems(configItems);
    return setConfigurationStatement;
  }

  // Start Repair Data

  @Override
  public Statement visitStartRepairData(IoTDBSqlParser.StartRepairDataContext ctx) {
    StartRepairDataStatement startRepairDataStatement =
        new StartRepairDataStatement(StatementType.START_REPAIR_DATA);
    startRepairDataStatement.setOnCluster(ctx.LOCAL() == null);
    return startRepairDataStatement;
  }

  // Stop Repair Data

  @Override
  public Statement visitStopRepairData(IoTDBSqlParser.StopRepairDataContext ctx) {
    StopRepairDataStatement stopRepairDataStatement =
        new StopRepairDataStatement(StatementType.STOP_REPAIR_DATA);
    stopRepairDataStatement.setOnCluster(ctx.LOCAL() == null);
    return stopRepairDataStatement;
  }

  // Load Configuration

  @Override
  public Statement visitLoadConfiguration(IoTDBSqlParser.LoadConfigurationContext ctx) {
    LoadConfigurationStatement loadConfigurationStatement =
        new LoadConfigurationStatement(StatementType.LOAD_CONFIGURATION);
    loadConfigurationStatement.setOnCluster(ctx.LOCAL() == null);
    return loadConfigurationStatement;
  }

  // Set System Status

  @Override
  public Statement visitSetSystemStatus(IoTDBSqlParser.SetSystemStatusContext ctx) {
    SetSystemStatusStatement setSystemStatusStatement = new SetSystemStatusStatement();
    setSystemStatusStatement.setOnCluster(ctx.LOCAL() == null);
    if (ctx.RUNNING() != null) {
      setSystemStatusStatement.setStatus(NodeStatus.Running);
    } else if (ctx.READONLY() != null) {
      setSystemStatusStatement.setStatus(NodeStatus.ReadOnly);
    } else {
      throw new SemanticException("Unknown system status in set system command.");
    }
    return setSystemStatusStatement;
  }

  // Kill Query
  @Override
  public Statement visitKillQuery(IoTDBSqlParser.KillQueryContext ctx) {
    if (ctx.queryId != null) {
      return new KillQueryStatement(parseStringLiteral(ctx.queryId.getText()));
    }
    return new KillQueryStatement();
  }

  // show query processlist

  @Override
  public Statement visitShowQueries(IoTDBSqlParser.ShowQueriesContext ctx) {
    ShowQueriesStatement showQueriesStatement = new ShowQueriesStatement();
    // parse WHERE
    if (ctx.whereClause() != null) {
      showQueriesStatement.setWhereCondition(parseWhereClause(ctx.whereClause()));
    }

    // parse ORDER BY
    if (ctx.orderByClause() != null) {
      showQueriesStatement.setOrderByComponent(
          parseOrderByClause(
              ctx.orderByClause(),
              ImmutableSet.of(
                  OrderByKey.TIME,
                  OrderByKey.QUERYID,
                  OrderByKey.DATANODEID,
                  OrderByKey.ELAPSEDTIME,
                  OrderByKey.STATEMENT)));
    }

    // parse LIMIT & OFFSET
    if (ctx.rowPaginationClause() != null) {
      if (ctx.rowPaginationClause().limitClause() != null) {
        showQueriesStatement.setRowLimit(parseLimitClause(ctx.rowPaginationClause().limitClause()));
      }
      if (ctx.rowPaginationClause().offsetClause() != null) {
        showQueriesStatement.setRowOffset(
            parseOffsetClause(ctx.rowPaginationClause().offsetClause()));
      }
    }

    return showQueriesStatement;
  }

  // show region

  @Override
  public Statement visitShowRegions(IoTDBSqlParser.ShowRegionsContext ctx) {
    ShowRegionStatement showRegionStatement = new ShowRegionStatement();
    // TODO: Maybe add a show ConfigNode region in the future
    if (ctx.DATA() != null) {
      showRegionStatement.setRegionType(TConsensusGroupType.DataRegion);
    } else if (ctx.SCHEMA() != null) {
      showRegionStatement.setRegionType(TConsensusGroupType.SchemaRegion);
    } else {
      showRegionStatement.setRegionType(null);
    }

    if (ctx.OF() != null) {
      List<PartialPath> storageGroups = null;
      if (ctx.prefixPath(0) != null) {
        storageGroups = new ArrayList<>();
        for (IoTDBSqlParser.PrefixPathContext prefixPathContext : ctx.prefixPath()) {
          storageGroups.add(parsePrefixPath(prefixPathContext));
        }
      }
      showRegionStatement.setDatabases(storageGroups);
    } else {
      showRegionStatement.setDatabases(null);
    }

    if (ctx.ON() != null) {
      List<Integer> nodeIds = new ArrayList<>();
      for (TerminalNode nodeid : ctx.INTEGER_LITERAL()) {
        nodeIds.add(Integer.parseInt(nodeid.getText()));
      }
      showRegionStatement.setNodeIds(nodeIds);
    } else {
      showRegionStatement.setNodeIds(null);
    }
    return showRegionStatement;
  }

  // show datanodes

  @Override
  public Statement visitShowDataNodes(IoTDBSqlParser.ShowDataNodesContext ctx) {
    return new ShowDataNodesStatement();
  }

  // show confignodes

  @Override
  public Statement visitShowConfigNodes(IoTDBSqlParser.ShowConfigNodesContext ctx) {
    return new ShowConfigNodesStatement();
  }

  @Override
  public Statement visitShowAINodes(IoTDBSqlParser.ShowAINodesContext ctx) {
    return new ShowAINodesStatement();
  }

  // device template

  @Override
  public Statement visitCreateSchemaTemplate(IoTDBSqlParser.CreateSchemaTemplateContext ctx) {
    String name = parseIdentifier(ctx.templateName.getText());
    List<List<String>> measurementsList = new ArrayList<>();
    List<List<TSDataType>> dataTypesList = new ArrayList<>();
    List<List<TSEncoding>> encodingsList = new ArrayList<>();
    List<List<CompressionType>> compressorsList = new ArrayList<>();

    if (ctx.ALIGNED() != null) {
      // aligned
      List<String> measurements = new ArrayList<>();
      List<TSDataType> dataTypes = new ArrayList<>();
      List<TSEncoding> encodings = new ArrayList<>();
      List<CompressionType> compressors = new ArrayList<>();
      for (IoTDBSqlParser.TemplateMeasurementClauseContext templateClauseContext :
          ctx.templateMeasurementClause()) {
        measurements.add(
            parseNodeNameWithoutWildCard(templateClauseContext.nodeNameWithoutWildcard()));
        parseAttributeClauseForSchemaTemplate(
            templateClauseContext.attributeClauses(), dataTypes, encodings, compressors);
      }
      measurementsList.add(measurements);
      dataTypesList.add(dataTypes);
      encodingsList.add(encodings);
      compressorsList.add(compressors);
    } else {
      // non-aligned
      for (IoTDBSqlParser.TemplateMeasurementClauseContext templateClauseContext :
          ctx.templateMeasurementClause()) {
        List<String> measurements = new ArrayList<>();
        List<TSDataType> dataTypes = new ArrayList<>();
        List<TSEncoding> encodings = new ArrayList<>();
        List<CompressionType> compressors = new ArrayList<>();
        measurements.add(
            parseNodeNameWithoutWildCard(templateClauseContext.nodeNameWithoutWildcard()));
        parseAttributeClauseForSchemaTemplate(
            templateClauseContext.attributeClauses(), dataTypes, encodings, compressors);
        measurementsList.add(measurements);
        dataTypesList.add(dataTypes);
        encodingsList.add(encodings);
        compressorsList.add(compressors);
      }
    }

    return new CreateSchemaTemplateStatement(
        name,
        measurementsList,
        dataTypesList,
        encodingsList,
        compressorsList,
        ctx.ALIGNED() != null);
  }

  @Override
  public Statement visitAlterSchemaTemplate(IoTDBSqlParser.AlterSchemaTemplateContext ctx) {
    String name = parseIdentifier(ctx.templateName.getText());
    List<String> measurements = new ArrayList<>();
    List<TSDataType> dataTypes = new ArrayList<>();
    List<TSEncoding> encodings = new ArrayList<>();
    List<CompressionType> compressors = new ArrayList<>();

    for (IoTDBSqlParser.TemplateMeasurementClauseContext templateClauseContext :
        ctx.templateMeasurementClause()) {
      measurements.add(
          parseNodeNameWithoutWildCard(templateClauseContext.nodeNameWithoutWildcard()));
      parseAttributeClauseForSchemaTemplate(
          templateClauseContext.attributeClauses(), dataTypes, encodings, compressors);
    }

    return new AlterSchemaTemplateStatement(
        name,
        measurements,
        dataTypes,
        encodings,
        compressors,
        TemplateAlterOperationType.EXTEND_TEMPLATE);
  }

  void parseAttributeClauseForSchemaTemplate(
      IoTDBSqlParser.AttributeClausesContext ctx,
      List<TSDataType> dataTypes,
      List<TSEncoding> encodings,
      List<CompressionType> compressors) {
    if (ctx.aliasNodeName() != null) {
      throw new SemanticException("Device Template: alias is not supported yet.");
    }

    TSDataType dataType = parseDataTypeAttribute(ctx);
    dataTypes.add(dataType);

    Map<String, String> props = new HashMap<>();
    if (ctx.attributePair() != null) {
      for (int i = 0; i < ctx.attributePair().size(); i++) {
        props.put(
            parseAttributeKey(ctx.attributePair(i).attributeKey()).toLowerCase(),
            parseAttributeValue(ctx.attributePair(i).attributeValue()));
      }
    }

    TSEncoding encoding = IoTDBDescriptor.getInstance().getDefaultEncodingByType(dataType);
    if (props.containsKey(IoTDBConstant.COLUMN_TIMESERIES_ENCODING.toLowerCase())) {
      String encodingString =
          props.get(IoTDBConstant.COLUMN_TIMESERIES_ENCODING.toLowerCase()).toUpperCase();
      try {
        encoding = TSEncoding.valueOf(encodingString);
        encodings.add(encoding);
        props.remove(IoTDBConstant.COLUMN_TIMESERIES_ENCODING.toLowerCase());
      } catch (Exception e) {
        throw new SemanticException(String.format("Unsupported encoding: %s", encodingString));
      }
    } else {
      encodings.add(encoding);
    }

    CompressionType compressor = TSFileDescriptor.getInstance().getConfig().getCompressor(dataType);
    if (props.containsKey(IoTDBConstant.COLUMN_TIMESERIES_COMPRESSOR.toLowerCase())) {
      String compressorString =
          props.get(IoTDBConstant.COLUMN_TIMESERIES_COMPRESSOR.toLowerCase()).toUpperCase();
      try {
        compressor = CompressionType.valueOf(compressorString);
        compressors.add(compressor);
        props.remove(IoTDBConstant.COLUMN_TIMESERIES_COMPRESSOR.toLowerCase());
      } catch (Exception e) {
        throw new SemanticException(String.format("Unsupported compressor: %s", compressorString));
      }
    } else if (props.containsKey(IoTDBConstant.COLUMN_TIMESERIES_COMPRESSION.toLowerCase())) {
      String compressionString =
          props.get(IoTDBConstant.COLUMN_TIMESERIES_COMPRESSION.toLowerCase()).toUpperCase();
      try {
        compressor = CompressionType.valueOf(compressionString);
        compressors.add(compressor);
        props.remove(IoTDBConstant.COLUMN_TIMESERIES_COMPRESSION.toLowerCase());
      } catch (Exception e) {
        throw new SemanticException(
            String.format("Unsupported compression: %s", compressionString));
      }
    } else {
      compressors.add(compressor);
    }

    if (props.size() > 0) {
      throw new SemanticException("Device Template: property is not supported yet.");
    }

    if (ctx.tagClause() != null) {
      throw new SemanticException("Device Template: tag is not supported yet.");
    }

    if (ctx.attributeClause() != null) {
      throw new SemanticException("Device Template: attribute is not supported yet.");
    }
  }

  private TSDataType parseDataTypeAttribute(IoTDBSqlParser.AttributeClausesContext ctx) {
    TSDataType dataType = null;
    if (ctx.dataType != null) {
      if (ctx.attributeKey() != null
          && !parseAttributeKey(ctx.attributeKey())
              .equalsIgnoreCase(IoTDBConstant.COLUMN_TIMESERIES_DATATYPE)) {
        throw new SemanticException("Expecting datatype");
      }
      String dataTypeString = ctx.dataType.getText().toUpperCase();
      try {
        dataType = TSDataType.valueOf(dataTypeString);
        if (TSDataType.UNKNOWN.equals(dataType) || TSDataType.VECTOR.equals(dataType)) {
          throw new SemanticException(String.format("Unsupported datatype: %s", dataTypeString));
        }
      } catch (Exception e) {
        throw new SemanticException(String.format("Unsupported datatype: %s", dataTypeString));
      }
    }
    return dataType;
  }

  @Override
  public Statement visitShowSchemaTemplates(IoTDBSqlParser.ShowSchemaTemplatesContext ctx) {
    return new ShowSchemaTemplateStatement();
  }

  @Override
  public Statement visitShowNodesInSchemaTemplate(
      IoTDBSqlParser.ShowNodesInSchemaTemplateContext ctx) {
    String templateName = parseIdentifier(ctx.templateName.getText());
    return new ShowNodesInSchemaTemplateStatement(templateName);
  }

  @Override
  public Statement visitSetSchemaTemplate(IoTDBSqlParser.SetSchemaTemplateContext ctx) {
    String templateName = parseIdentifier(ctx.templateName.getText());
    return new SetSchemaTemplateStatement(templateName, parsePrefixPath(ctx.prefixPath()));
  }

  @Override
  public Statement visitShowPathsSetSchemaTemplate(
      IoTDBSqlParser.ShowPathsSetSchemaTemplateContext ctx) {
    String templateName = parseIdentifier(ctx.templateName.getText());
    return new ShowPathSetTemplateStatement(templateName);
  }

  @Override
  public Statement visitCreateTimeseriesUsingSchemaTemplate(
      IoTDBSqlParser.CreateTimeseriesUsingSchemaTemplateContext ctx) {
    ActivateTemplateStatement statement = new ActivateTemplateStatement();
    statement.setPath(parsePrefixPath(ctx.prefixPath()));
    return statement;
  }

  @Override
  public Statement visitShowPathsUsingSchemaTemplate(
      IoTDBSqlParser.ShowPathsUsingSchemaTemplateContext ctx) {
    PartialPath pathPattern;
    if (ctx.prefixPath() == null) {
      pathPattern = new PartialPath(SqlConstant.getSingleRootArray());
    } else {
      pathPattern = parsePrefixPath(ctx.prefixPath());
    }
    return new ShowPathsUsingTemplateStatement(
        pathPattern, parseIdentifier(ctx.templateName.getText()));
  }

  @Override
  public Statement visitDropTimeseriesOfSchemaTemplate(
      IoTDBSqlParser.DropTimeseriesOfSchemaTemplateContext ctx) {
    DeactivateTemplateStatement statement = new DeactivateTemplateStatement();
    if (ctx.templateName != null) {
      statement.setTemplateName(parseIdentifier(ctx.templateName.getText()));
    }
    List<PartialPath> pathPatternList = new ArrayList<>();
    for (IoTDBSqlParser.PrefixPathContext prefixPathContext : ctx.prefixPath()) {
      pathPatternList.add(parsePrefixPath(prefixPathContext));
    }
    statement.setPathPatternList(pathPatternList);
    return statement;
  }

  @Override
  public Statement visitUnsetSchemaTemplate(IoTDBSqlParser.UnsetSchemaTemplateContext ctx) {
    String templateName = parseIdentifier(ctx.templateName.getText());
    PartialPath path = parsePrefixPath(ctx.prefixPath());
    return new UnsetSchemaTemplateStatement(templateName, path);
  }

  @Override
  public Statement visitDropSchemaTemplate(IoTDBSqlParser.DropSchemaTemplateContext ctx) {
    return new DropSchemaTemplateStatement(parseIdentifier(ctx.templateName.getText()));
  }

  // PIPE

  @Override
  public Statement visitCreatePipe(final IoTDBSqlParser.CreatePipeContext ctx) {
    final CreatePipeStatement createPipeStatement =
        new CreatePipeStatement(StatementType.CREATE_PIPE);

    if (ctx.pipeName != null) {
      createPipeStatement.setPipeName(parseIdentifier(ctx.pipeName.getText()));
    } else {
      throw new SemanticException(
          "Not support for this sql in CREATE PIPE, please enter pipe name.");
    }

    createPipeStatement.setIfNotExists(
        ctx.IF() != null && ctx.NOT() != null && ctx.EXISTS() != null);

    if (ctx.extractorAttributesClause() != null) {
      createPipeStatement.setExtractorAttributes(
          parseExtractorAttributesClause(
              ctx.extractorAttributesClause().extractorAttributeClause()));
    } else {
      createPipeStatement.setExtractorAttributes(new HashMap<>());
    }
    if (ctx.processorAttributesClause() != null) {
      createPipeStatement.setProcessorAttributes(
          parseProcessorAttributesClause(
              ctx.processorAttributesClause().processorAttributeClause()));
    } else {
      createPipeStatement.setProcessorAttributes(new HashMap<>());
    }
    if (ctx.connectorAttributesClause() != null) {
      createPipeStatement.setConnectorAttributes(
          parseConnectorAttributesClause(
              ctx.connectorAttributesClause().connectorAttributeClause()));
    } else {
      createPipeStatement.setConnectorAttributes(
          parseConnectorAttributesClause(
              ctx.connectorAttributesWithoutWithSinkClause().connectorAttributeClause()));
    }
    return createPipeStatement;
  }

  @Override
  public Statement visitAlterPipe(IoTDBSqlParser.AlterPipeContext ctx) {
    final AlterPipeStatement alterPipeStatement = new AlterPipeStatement(StatementType.ALTER_PIPE);

    if (ctx.pipeName != null) {
      alterPipeStatement.setPipeName(parseIdentifier(ctx.pipeName.getText()));
    } else {
      throw new SemanticException(
          "Not support for this sql in ALTER PIPE, please enter pipe name.");
    }

    alterPipeStatement.setIfExists(ctx.IF() != null && ctx.EXISTS() != null);

    if (ctx.alterExtractorAttributesClause() != null) {
      alterPipeStatement.setExtractorAttributes(
          parseExtractorAttributesClause(
              ctx.alterExtractorAttributesClause().extractorAttributeClause()));
      alterPipeStatement.setReplaceAllExtractorAttributes(
          Objects.nonNull(ctx.alterExtractorAttributesClause().REPLACE()));
    } else {
      alterPipeStatement.setExtractorAttributes(new HashMap<>());
      alterPipeStatement.setReplaceAllExtractorAttributes(false);
    }

    if (ctx.alterProcessorAttributesClause() != null) {
      alterPipeStatement.setProcessorAttributes(
          parseProcessorAttributesClause(
              ctx.alterProcessorAttributesClause().processorAttributeClause()));
      alterPipeStatement.setReplaceAllProcessorAttributes(
          Objects.nonNull(ctx.alterProcessorAttributesClause().REPLACE()));
    } else {
      alterPipeStatement.setProcessorAttributes(new HashMap<>());
      alterPipeStatement.setReplaceAllProcessorAttributes(false);
    }

    if (ctx.alterConnectorAttributesClause() != null) {
      alterPipeStatement.setConnectorAttributes(
          parseConnectorAttributesClause(
              ctx.alterConnectorAttributesClause().connectorAttributeClause()));
      alterPipeStatement.setReplaceAllConnectorAttributes(
          Objects.nonNull(ctx.alterConnectorAttributesClause().REPLACE()));
    } else {
      alterPipeStatement.setConnectorAttributes(new HashMap<>());
      alterPipeStatement.setReplaceAllConnectorAttributes(false);
    }

    return alterPipeStatement;
  }

  private Map<String, String> parseExtractorAttributesClause(
      List<ExtractorAttributeClauseContext> contexts) {
    final Map<String, String> collectorMap = new HashMap<>();
    for (IoTDBSqlParser.ExtractorAttributeClauseContext context : contexts) {
      collectorMap.put(
          parseStringLiteral(context.extractorKey.getText()),
          parseStringLiteral(context.extractorValue.getText()));
    }
    return collectorMap;
  }

  private Map<String, String> parseProcessorAttributesClause(
      List<ProcessorAttributeClauseContext> contexts) {
    final Map<String, String> processorMap = new HashMap<>();
    for (IoTDBSqlParser.ProcessorAttributeClauseContext context : contexts) {
      processorMap.put(
          parseStringLiteral(context.processorKey.getText()),
          parseStringLiteral(context.processorValue.getText()));
    }
    return processorMap;
  }

  private Map<String, String> parseConnectorAttributesClause(
      List<ConnectorAttributeClauseContext> contexts) {
    final Map<String, String> connectorMap = new HashMap<>();
    for (IoTDBSqlParser.ConnectorAttributeClauseContext context : contexts) {
      connectorMap.put(
          parseStringLiteral(context.connectorKey.getText()),
          parseStringLiteral(context.connectorValue.getText()));
    }
    return connectorMap;
  }

  @Override
  public Statement visitDropPipe(IoTDBSqlParser.DropPipeContext ctx) {
    final DropPipeStatement dropPipeStatement = new DropPipeStatement(StatementType.DROP_PIPE);

    if (ctx.pipeName != null) {
      dropPipeStatement.setPipeName(parseIdentifier(ctx.pipeName.getText()));
    } else {
      throw new SemanticException("Not support for this sql in DROP PIPE, please enter pipename.");
    }

    dropPipeStatement.setIfExists(ctx.IF() != null && ctx.EXISTS() != null);

    return dropPipeStatement;
  }

  @Override
  public Statement visitStartPipe(IoTDBSqlParser.StartPipeContext ctx) {
    final StartPipeStatement startPipeStatement = new StartPipeStatement(StatementType.START_PIPE);

    if (ctx.pipeName != null) {
      startPipeStatement.setPipeName(parseIdentifier(ctx.pipeName.getText()));
    } else {
      throw new SemanticException("Not support for this sql in START PIPE, please enter pipename.");
    }

    return startPipeStatement;
  }

  @Override
  public Statement visitStopPipe(IoTDBSqlParser.StopPipeContext ctx) {
    final StopPipeStatement stopPipeStatement = new StopPipeStatement(StatementType.STOP_PIPE);

    if (ctx.pipeName != null) {
      stopPipeStatement.setPipeName(parseIdentifier(ctx.pipeName.getText()));
    } else {
      throw new SemanticException("Not support for this sql in STOP PIPE, please enter pipename.");
    }

    return stopPipeStatement;
  }

  @Override
  public Statement visitShowPipes(IoTDBSqlParser.ShowPipesContext ctx) {
    final ShowPipesStatement showPipesStatement = new ShowPipesStatement();

    if (ctx.pipeName != null) {
      showPipesStatement.setPipeName(parseIdentifier(ctx.pipeName.getText()));
    }
    showPipesStatement.setWhereClause(ctx.CONNECTOR() != null);

    return showPipesStatement;
  }

  @Override
  public Statement visitCreateTopic(IoTDBSqlParser.CreateTopicContext ctx) {
    final CreateTopicStatement createTopicStatement = new CreateTopicStatement();

    if (ctx.topicName != null) {
      createTopicStatement.setTopicName(parseIdentifier(ctx.topicName.getText()));
    } else {
      throw new SemanticException(
          "Not support for this sql in CREATE TOPIC, please enter topicName.");
    }

    createTopicStatement.setIfNotExists(
        ctx.IF() != null && ctx.NOT() != null && ctx.EXISTS() != null);

    if (ctx.topicAttributesClause() != null) {
      createTopicStatement.setTopicAttributes(
          parseTopicAttributesClause(ctx.topicAttributesClause().topicAttributeClause()));
    } else {
      createTopicStatement.setTopicAttributes(new HashMap<>());
    }

    return createTopicStatement;
  }

  private Map<String, String> parseTopicAttributesClause(
      List<IoTDBSqlParser.TopicAttributeClauseContext> contexts) {
    final Map<String, String> collectorMap = new HashMap<>();
    for (IoTDBSqlParser.TopicAttributeClauseContext context : contexts) {
      collectorMap.put(
          parseStringLiteral(context.topicKey.getText()),
          parseStringLiteral(context.topicValue.getText()));
    }
    return collectorMap;
  }

  @Override
  public Statement visitDropTopic(IoTDBSqlParser.DropTopicContext ctx) {
    final DropTopicStatement dropTopicStatement = new DropTopicStatement();

    if (ctx.topicName != null) {
      dropTopicStatement.setTopicName(parseIdentifier(ctx.topicName.getText()));
    } else {
      throw new SemanticException(
          "Not support for this sql in DROP TOPIC, please enter topicName.");
    }

    dropTopicStatement.setIfExists(ctx.IF() != null && ctx.EXISTS() != null);

    return dropTopicStatement;
  }

  @Override
  public Statement visitShowTopics(IoTDBSqlParser.ShowTopicsContext ctx) {
    final ShowTopicsStatement showTopicsStatement = new ShowTopicsStatement();

    if (ctx.topicName != null) {
      showTopicsStatement.setTopicName(parseIdentifier(ctx.topicName.getText()));
    }

    return showTopicsStatement;
  }

  @Override
  public Statement visitShowSubscriptions(IoTDBSqlParser.ShowSubscriptionsContext ctx) {
    final ShowSubscriptionsStatement showSubscriptionsStatement = new ShowSubscriptionsStatement();

    if (ctx.topicName != null) {
      showSubscriptionsStatement.setTopicName(parseIdentifier(ctx.topicName.getText()));
    }

    return showSubscriptionsStatement;
  }

  @Override
  public Statement visitDropSubscription(IoTDBSqlParser.DropSubscriptionContext ctx) {
    final DropSubscriptionStatement dropSubscriptionStatement = new DropSubscriptionStatement();

    if (ctx.subscriptionId != null) {
      dropSubscriptionStatement.setSubscriptionId(parseIdentifier(ctx.subscriptionId.getText()));
    } else {
      throw new SemanticException(
          "Not support for this sql in DROP SUBSCRIPTION, please enter subscriptionId.");
    }

    dropSubscriptionStatement.setIfExists(ctx.IF() != null && ctx.EXISTS() != null);

    return dropSubscriptionStatement;
  }

  @Override
  public Statement visitGetRegionId(IoTDBSqlParser.GetRegionIdContext ctx) {
    TConsensusGroupType type =
        ctx.DATA() == null ? TConsensusGroupType.SchemaRegion : TConsensusGroupType.DataRegion;
    GetRegionIdStatement getRegionIdStatement = new GetRegionIdStatement(type);
    if (ctx.database != null) {
      getRegionIdStatement.setDatabase(ctx.database.getText());
    } else {
      getRegionIdStatement.setDevice(Factory.DEFAULT_FACTORY.create(ctx.device.getText()));
    }
    getRegionIdStatement.setStartTimeStamp(-1L);
    getRegionIdStatement.setEndTimeStamp(Long.MAX_VALUE);

    if (ctx.timeRangeExpression != null) {
      Expression timeRangeExpression = parseExpression(ctx.timeRangeExpression, true);
      getRegionIdStatement = parseTimeRangeExpression(timeRangeExpression, getRegionIdStatement);
    }

    return getRegionIdStatement;
  }

  public GetRegionIdStatement parseTimeRangeExpression(
      Expression timeRangeExpression, GetRegionIdStatement getRegionIdStatement) {
    List<Expression> result = timeRangeExpression.getExpressions();
    if (timeRangeExpression.getExpressionType() == ExpressionType.LOGIC_AND) {
      getRegionIdStatement = parseTimeRangeExpression(result.get(0), getRegionIdStatement);
      getRegionIdStatement = parseTimeRangeExpression(result.get(1), getRegionIdStatement);
    } else if (result.get(0).getExpressionType() == ExpressionType.TIMESTAMP
        && result.get(1) instanceof ConstantOperand
        && ((ConstantOperand) result.get(1)).getDataType() == TSDataType.INT64) {
      ExpressionType tmpType = timeRangeExpression.getExpressionType();
      long timestamp = Long.parseLong(((ConstantOperand) result.get(1)).getValueString());
      switch (tmpType) {
        case EQUAL_TO:
          getRegionIdStatement.setStartTimeStamp(
              Math.max(getRegionIdStatement.getStartTimeStamp(), timestamp));
          getRegionIdStatement.setEndTimeStamp(
              Math.min(getRegionIdStatement.getEndTimeStamp(), timestamp));
          break;
        case GREATER_EQUAL:
          getRegionIdStatement.setStartTimeStamp(
              Math.max(getRegionIdStatement.getStartTimeStamp(), timestamp));
          break;
        case GREATER_THAN:
          getRegionIdStatement.setStartTimeStamp(
              Math.max(getRegionIdStatement.getStartTimeStamp(), timestamp + 1));
          break;
        case LESS_EQUAL:
          getRegionIdStatement.setEndTimeStamp(
              Math.min(getRegionIdStatement.getEndTimeStamp(), timestamp));
          break;
        case LESS_THAN:
          getRegionIdStatement.setEndTimeStamp(
              Math.min(getRegionIdStatement.getEndTimeStamp(), timestamp - 1));
          break;
        default:
          throw new UnsupportedOperationException();
      }
    } else {
      throw new SemanticException("Get region id statement‘ expression must be a time expression");
    }
    return getRegionIdStatement;
  }

  @Override
  public Statement visitGetSeriesSlotList(IoTDBSqlParser.GetSeriesSlotListContext ctx) {
    TConsensusGroupType type =
        ctx.DATA() == null ? TConsensusGroupType.SchemaRegion : TConsensusGroupType.DataRegion;
    return new GetSeriesSlotListStatement(ctx.database.getText(), type);
  }

  @Override
  public Statement visitGetTimeSlotList(IoTDBSqlParser.GetTimeSlotListContext ctx) {
    GetTimeSlotListStatement getTimeSlotListStatement = new GetTimeSlotListStatement();
    if (ctx.database != null) {
      getTimeSlotListStatement.setDatabase(ctx.database.getText());
    } else if (ctx.device != null) {
      getTimeSlotListStatement.setDevice(Factory.DEFAULT_FACTORY.create(ctx.device.getText()));
    } else if (ctx.regionId != null) {
      getTimeSlotListStatement.setRegionId(Integer.parseInt(ctx.regionId.getText()));
    }
    if (ctx.startTime != null) {
      long timestamp = parseTimeValue(ctx.startTime, CommonDateTimeUtils.currentTime());
      getTimeSlotListStatement.setStartTime(timestamp);
    }
    if (ctx.endTime != null) {
      long timestamp = parseTimeValue(ctx.endTime, CommonDateTimeUtils.currentTime());
      getTimeSlotListStatement.setEndTime(timestamp);
    }
    return getTimeSlotListStatement;
  }

  @Override
  public Statement visitCountTimeSlotList(IoTDBSqlParser.CountTimeSlotListContext ctx) {
    CountTimeSlotListStatement countTimeSlotListStatement = new CountTimeSlotListStatement();
    if (ctx.database != null) {
      countTimeSlotListStatement.setDatabase(ctx.database.getText());
    } else if (ctx.device != null) {
      countTimeSlotListStatement.setDevice(Factory.DEFAULT_FACTORY.create(ctx.device.getText()));
    } else if (ctx.regionId != null) {
      countTimeSlotListStatement.setRegionId(Integer.parseInt(ctx.regionId.getText()));
    }
    if (ctx.startTime != null) {
      countTimeSlotListStatement.setStartTime(Long.parseLong(ctx.startTime.getText()));
    }
    if (ctx.endTime != null) {
      countTimeSlotListStatement.setEndTime(Long.parseLong(ctx.endTime.getText()));
    }
    return countTimeSlotListStatement;
  }

  @Override
  public Statement visitMigrateRegion(IoTDBSqlParser.MigrateRegionContext ctx) {
    return new MigrateRegionStatement(
        Integer.parseInt(ctx.regionId.getText()),
        Integer.parseInt(ctx.fromId.getText()),
        Integer.parseInt(ctx.toId.getText()));
  }

  @Override
  public Statement visitReconstructRegion(IoTDBSqlParser.ReconstructRegionContext ctx) {
    int dataNodeId = Integer.parseInt(ctx.targetDataNodeId.getText());
    List<Integer> regionIds =
        ctx.regionIds.stream()
            .map(Token::getText)
            .map(Integer::parseInt)
            .collect(Collectors.toList());
    return new ReconstructRegionStatement(dataNodeId, regionIds);
  }

  @Override
  public Statement visitExtendRegion(IoTDBSqlParser.ExtendRegionContext ctx) {
    List<Integer> regionIds =
        ctx.regionIds.stream().map(token -> Integer.parseInt(token.getText())).collect(toList());
    return new ExtendRegionStatement(regionIds, Integer.parseInt(ctx.targetDataNodeId.getText()));
  }

  @Override
  public Statement visitRemoveRegion(IoTDBSqlParser.RemoveRegionContext ctx) {
    List<Integer> regionIds =
        ctx.regionIds.stream().map(token -> Integer.parseInt(token.getText())).collect(toList());
    return new RemoveRegionStatement(regionIds, Integer.parseInt(ctx.targetDataNodeId.getText()));
  }

  @Override
  public Statement visitRemoveDataNode(IoTDBSqlParser.RemoveDataNodeContext ctx) {
<<<<<<< HEAD
    List<Integer> dataNodeIDs =
        ctx.INTEGER_LITERAL().stream()
            .map(ParseTree::getText)
            .map(Integer::parseInt)
            .collect(Collectors.toList());
    return new RemoveDataNodeStatement(dataNodeIDs);
=======
    List<Integer> nodeIds =
        Collections.singletonList(Integer.parseInt(ctx.INTEGER_LITERAL().getText()));
    return new RemoveDataNodeStatement(nodeIds);
  }

  @Override
  public Statement visitRemoveAINode(IoTDBSqlParser.RemoveAINodeContext ctx) {
    return new RemoveAINodeStatement();
  }

  @Override
  public Statement visitRemoveConfigNode(IoTDBSqlParser.RemoveConfigNodeContext ctx) {
    Integer nodeId = Integer.parseInt(ctx.INTEGER_LITERAL().getText());
    return new RemoveConfigNodeStatement(nodeId);
>>>>>>> d68180b2
  }

  @Override
  public Statement visitVerifyConnection(IoTDBSqlParser.VerifyConnectionContext ctx) {
    return new TestConnectionStatement(ctx.DETAILS() != null);
  }

  // Quota
  @Override
  public Statement visitSetSpaceQuota(IoTDBSqlParser.SetSpaceQuotaContext ctx) {
    if (!IoTDBDescriptor.getInstance().getConfig().isQuotaEnable()) {
      throw new SemanticException(LIMIT_CONFIGURATION_ENABLED_ERROR_MSG);
    }
    SetSpaceQuotaStatement setSpaceQuotaStatement = new SetSpaceQuotaStatement();
    List<IoTDBSqlParser.PrefixPathContext> prefixPathContexts = ctx.prefixPath();
    List<String> paths = new ArrayList<>();
    for (IoTDBSqlParser.PrefixPathContext prefixPathContext : prefixPathContexts) {
      paths.add(parsePrefixPath(prefixPathContext).getFullPath());
    }
    setSpaceQuotaStatement.setPrefixPathList(paths);

    Map<String, String> quotas = new HashMap<>();
    for (IoTDBSqlParser.AttributePairContext attributePair : ctx.attributePair()) {
      quotas.put(
          parseAttributeKey(attributePair.attributeKey()),
          parseAttributeValue(attributePair.attributeValue()));
    }

    quotas
        .keySet()
        .forEach(
            quotaType -> {
              switch (quotaType) {
                case IoTDBConstant.COLUMN_DEVICES:
                  break;
                case IoTDBConstant.COLUMN_TIMESERIES:
                  break;
                case IoTDBConstant.SPACE_QUOTA_DISK:
                  break;
                default:
                  throw new SemanticException("Wrong space quota type: " + quotaType);
              }
            });

    if (quotas.containsKey(IoTDBConstant.COLUMN_DEVICES)) {
      if (quotas.get(IoTDBConstant.COLUMN_DEVICES).equals(IoTDBConstant.QUOTA_UNLIMITED)) {
        setSpaceQuotaStatement.setDeviceNum(IoTDBConstant.UNLIMITED_VALUE);
      } else if (Long.parseLong(quotas.get(IoTDBConstant.COLUMN_DEVICES)) <= 0) {
        throw new SemanticException("Please set the number of devices greater than 0");
      } else {
        setSpaceQuotaStatement.setDeviceNum(
            Long.parseLong(quotas.get(IoTDBConstant.COLUMN_DEVICES)));
      }
    }
    if (quotas.containsKey(IoTDBConstant.COLUMN_TIMESERIES)) {
      if (quotas.get(IoTDBConstant.COLUMN_TIMESERIES).equals(IoTDBConstant.QUOTA_UNLIMITED)) {
        setSpaceQuotaStatement.setTimeSeriesNum(IoTDBConstant.UNLIMITED_VALUE);
      } else if (Long.parseLong(quotas.get(IoTDBConstant.COLUMN_TIMESERIES)) <= 0) {
        throw new SemanticException("Please set the number of timeseries greater than 0");
      } else {
        setSpaceQuotaStatement.setTimeSeriesNum(
            Long.parseLong(quotas.get(IoTDBConstant.COLUMN_TIMESERIES)));
      }
    }
    if (quotas.containsKey(IoTDBConstant.SPACE_QUOTA_DISK)) {
      if (quotas.get(IoTDBConstant.SPACE_QUOTA_DISK).equals(IoTDBConstant.QUOTA_UNLIMITED)) {
        setSpaceQuotaStatement.setDiskSize(IoTDBConstant.UNLIMITED_VALUE);
      } else {
        setSpaceQuotaStatement.setDiskSize(
            parseSpaceQuotaSizeUnit(quotas.get(IoTDBConstant.SPACE_QUOTA_DISK)));
      }
    }
    return setSpaceQuotaStatement;
  }

  @Override
  public Statement visitSetThrottleQuota(IoTDBSqlParser.SetThrottleQuotaContext ctx) {
    if (!IoTDBDescriptor.getInstance().getConfig().isQuotaEnable()) {
      throw new SemanticException(LIMIT_CONFIGURATION_ENABLED_ERROR_MSG);
    }
    if (parseIdentifier(ctx.userName.getText()).equals(IoTDBConstant.PATH_ROOT)) {
      throw new SemanticException("Cannot set throttle quota for user root.");
    }
    SetThrottleQuotaStatement setThrottleQuotaStatement = new SetThrottleQuotaStatement();
    setThrottleQuotaStatement.setUserName(parseIdentifier(ctx.userName.getText()));
    Map<String, String> quotas = new HashMap<>();
    Map<ThrottleType, TTimedQuota> throttleLimit = new HashMap<>();
    for (IoTDBSqlParser.AttributePairContext attributePair : ctx.attributePair()) {
      quotas.put(
          parseAttributeKey(attributePair.attributeKey()),
          parseAttributeValue(attributePair.attributeValue()));
    }
    if (quotas.containsKey(IoTDBConstant.REQUEST_NUM_PER_UNIT_TIME)) {
      TTimedQuota timedQuota;
      String request = quotas.get(IoTDBConstant.REQUEST_NUM_PER_UNIT_TIME);
      if (request.equals(IoTDBConstant.QUOTA_UNLIMITED)) {
        timedQuota = new TTimedQuota(IoTDBConstant.SEC, Long.MAX_VALUE);
      } else {
        String[] split = request.toLowerCase().split(IoTDBConstant.REQ_SPLIT_UNIT);
        if (Long.parseLong(split[0]) < 0) {
          throw new SemanticException("Please set the number of requests greater than 0");
        }
        timedQuota =
            new TTimedQuota(parseThrottleQuotaTimeUnit(split[1]), Long.parseLong(split[0]));
      }
      if (quotas.get(IoTDBConstant.REQUEST_TYPE) == null) {
        throttleLimit.put(ThrottleType.REQUEST_NUMBER, timedQuota);
      } else {
        switch (quotas.get(IoTDBConstant.REQUEST_TYPE)) {
          case IoTDBConstant.REQUEST_TYPE_READ:
            throttleLimit.put(ThrottleType.READ_NUMBER, timedQuota);
            break;
          case IoTDBConstant.REQUEST_TYPE_WRITE:
            throttleLimit.put(ThrottleType.WRITE_NUMBER, timedQuota);
            break;
          default:
            throw new SemanticException(
                "Please set the correct request type: " + quotas.get(IoTDBConstant.REQUEST_TYPE));
        }
      }
    }

    if (quotas.containsKey(IoTDBConstant.REQUEST_SIZE_PER_UNIT_TIME)) {
      TTimedQuota timedQuota;
      String size = quotas.get(IoTDBConstant.REQUEST_SIZE_PER_UNIT_TIME);
      if (size.equals(IoTDBConstant.QUOTA_UNLIMITED)) {
        timedQuota = new TTimedQuota(IoTDBConstant.SEC, Long.MAX_VALUE);
      } else {
        String[] split = size.toLowerCase().split("/");
        timedQuota =
            new TTimedQuota(
                parseThrottleQuotaTimeUnit(split[1]), parseThrottleQuotaSizeUnit(split[0]));
      }
      if (quotas.get(IoTDBConstant.REQUEST_TYPE) == null) {
        throttleLimit.put(ThrottleType.REQUEST_SIZE, timedQuota);
      } else {
        switch (quotas.get(IoTDBConstant.REQUEST_TYPE)) {
          case IoTDBConstant.REQUEST_TYPE_READ:
            throttleLimit.put(ThrottleType.READ_SIZE, timedQuota);
            break;
          case IoTDBConstant.REQUEST_TYPE_WRITE:
            throttleLimit.put(ThrottleType.WRITE_SIZE, timedQuota);
            break;
          default:
            throw new SemanticException(
                "Please set the correct request type: " + quotas.get(IoTDBConstant.REQUEST_TYPE));
        }
      }
    }

    if (quotas.containsKey(IoTDBConstant.MEMORY_SIZE_PER_READ)) {
      String mem = quotas.get(IoTDBConstant.MEMORY_SIZE_PER_READ);
      if (mem.equals(IoTDBConstant.QUOTA_UNLIMITED)) {
        setThrottleQuotaStatement.setMemLimit(IoTDBConstant.UNLIMITED_VALUE);
      } else {
        setThrottleQuotaStatement.setMemLimit(parseThrottleQuotaSizeUnit(mem));
      }
    }

    if (quotas.containsKey(IoTDBConstant.CPU_NUMBER_PER_READ)) {
      String cpuLimit = quotas.get(IoTDBConstant.CPU_NUMBER_PER_READ);
      if (cpuLimit.contains(IoTDBConstant.QUOTA_UNLIMITED)) {
        setThrottleQuotaStatement.setCpuLimit(IoTDBConstant.UNLIMITED_VALUE);
      } else {
        int cpuNum = Integer.parseInt(cpuLimit);
        if (cpuNum <= 0) {
          throw new SemanticException("Please set the number of cpu greater than 0");
        }
        setThrottleQuotaStatement.setCpuLimit(cpuNum);
      }
    }
    setThrottleQuotaStatement.setThrottleLimit(throttleLimit);
    return setThrottleQuotaStatement;
  }

  @Override
  public Statement visitShowThrottleQuota(IoTDBSqlParser.ShowThrottleQuotaContext ctx) {
    if (!IoTDBDescriptor.getInstance().getConfig().isQuotaEnable()) {
      throw new SemanticException(LIMIT_CONFIGURATION_ENABLED_ERROR_MSG);
    }
    ShowThrottleQuotaStatement showThrottleQuotaStatement = new ShowThrottleQuotaStatement();
    if (ctx.userName != null) {
      showThrottleQuotaStatement.setUserName(parseIdentifier(ctx.userName.getText()));
    }
    return showThrottleQuotaStatement;
  }

  private long parseThrottleQuotaTimeUnit(String timeUnit) {
    switch (timeUnit.toLowerCase()) {
      case IoTDBConstant.SEC_UNIT:
        return IoTDBConstant.SEC;
      case IoTDBConstant.MIN_UNIT:
        return IoTDBConstant.MIN;
      case IoTDBConstant.HOUR_UNIT:
        return IoTDBConstant.HOUR;
      case IoTDBConstant.DAY_UNIT:
        return IoTDBConstant.DAY;
      default:
        throw new SemanticException(
            "When setting the request, the unit is incorrect. Please use 'sec', 'min', 'hour', 'day' as the unit");
    }
  }

  private long parseThrottleQuotaSizeUnit(String data) {
    String unit = data.substring(data.length() - 1);
    long size = Long.parseLong(data.substring(0, data.length() - 1));
    if (size <= 0) {
      throw new SemanticException("Please set the size greater than 0");
    }
    switch (unit.toUpperCase()) {
      case IoTDBConstant.B_UNIT:
        return size;
      case IoTDBConstant.KB_UNIT:
        return size * IoTDBConstant.KB;
      case IoTDBConstant.MB_UNIT:
        return size * IoTDBConstant.MB;
      case IoTDBConstant.GB_UNIT:
        return size * IoTDBConstant.GB;
      case IoTDBConstant.TB_UNIT:
        return size * IoTDBConstant.TB;
      case IoTDBConstant.PB_UNIT:
        return size * IoTDBConstant.PB;
      default:
        throw new SemanticException(
            "When setting the size/time, the unit is incorrect. Please use 'B', 'K', 'M', 'G', 'P', 'T' as the unit");
    }
  }

  private long parseSpaceQuotaSizeUnit(String data) {
    String unit = data.substring(data.length() - 1);
    long disk = Long.parseLong(data.substring(0, data.length() - 1));
    if (disk <= 0) {
      throw new SemanticException("Please set the disk size greater than 0");
    }
    switch (unit.toUpperCase()) {
      case IoTDBConstant.MB_UNIT:
        return disk;
      case IoTDBConstant.GB_UNIT:
        return disk * IoTDBConstant.KB;
      case IoTDBConstant.TB_UNIT:
        return disk * IoTDBConstant.MB;
      case IoTDBConstant.PB_UNIT:
        return disk * IoTDBConstant.GB;
      default:
        throw new SemanticException(
            "When setting the disk size, the unit is incorrect. Please use 'M', 'G', 'P', 'T' as the unit");
    }
  }

  @Override
  public Statement visitShowSpaceQuota(IoTDBSqlParser.ShowSpaceQuotaContext ctx) {
    if (!IoTDBDescriptor.getInstance().getConfig().isQuotaEnable()) {
      throw new SemanticException(LIMIT_CONFIGURATION_ENABLED_ERROR_MSG);
    }
    ShowSpaceQuotaStatement showSpaceQuotaStatement = new ShowSpaceQuotaStatement();
    if (ctx.prefixPath() != null) {
      List<PartialPath> databases = new ArrayList<>();
      for (IoTDBSqlParser.PrefixPathContext prefixPathContext : ctx.prefixPath()) {
        databases.add(parsePrefixPath(prefixPathContext));
      }
      showSpaceQuotaStatement.setDatabases(databases);
    } else {
      showSpaceQuotaStatement.setDatabases(null);
    }
    return showSpaceQuotaStatement;
  }

  @Override
  public Statement visitCallInference(IoTDBSqlParser.CallInferenceContext ctx) {
    String sql = ctx.inputSql.getText();
    QueryStatement statement =
        (QueryStatement)
            StatementGenerator.createStatement(sql.substring(1, sql.length() - 1), zoneId);

    statement.setModelId(parseIdentifier(ctx.modelId.getText()));
    statement.setHasModelInference(true);

    if (ctx.hparamPair() != null) {
      for (IoTDBSqlParser.HparamPairContext context : ctx.hparamPair()) {
        IoTDBSqlParser.HparamValueContext valueContext = context.hparamValue();
        String paramKey = context.hparamKey.getText();
        if (paramKey.equalsIgnoreCase("WINDOW")) {
          if (statement.isSetInferenceWindow()) {
            throw new SemanticException("There should be only one window in CALL INFERENCE.");
          }
          if (valueContext.windowFunction().isEmpty()) {
            throw new SemanticException(
                "Window Function(e.g. HEAD, TAIL, COUNT) should be set in value when key is 'WINDOW' in CALL INFERENCE");
          }
          parseWindowFunctionInInference(valueContext.windowFunction(), statement);
        } else if (paramKey.equalsIgnoreCase("GENERATETIME")) {
          statement.setGenerateTime(
              Boolean.parseBoolean(parseAttributeValue(valueContext.attributeValue())));
        } else {
          statement.addInferenceAttribute(
              paramKey, parseAttributeValue(valueContext.attributeValue()));
        }
      }
    }

    return statement;
  }

  private void parseWindowFunctionInInference(
      IoTDBSqlParser.WindowFunctionContext windowContext, QueryStatement statement) {
    InferenceWindow inferenceWindow = null;
    if (windowContext.TAIL() != null) {
      inferenceWindow =
          new TailInferenceWindow(Integer.parseInt(windowContext.windowSize.getText()));
    } else if (windowContext.HEAD() != null) {
      inferenceWindow =
          new HeadInferenceWindow(Integer.parseInt(windowContext.windowSize.getText()));
    } else if (windowContext.COUNT() != null) {
      inferenceWindow =
          new CountInferenceWindow(
              Integer.parseInt(windowContext.interval.getText()),
              Integer.parseInt(windowContext.step.getText()));
    }
    statement.setInferenceWindow(inferenceWindow);
  }

  @Override
  public Statement visitCreateTableView(final IoTDBSqlParser.CreateTableViewContext ctx) {
    if (true) {
      throw new SemanticException("The 'CreateTableView' is unsupported in tree sql-dialect.");
    }
    return new CreateTableViewStatement(
        new CreateView(
            null,
            getQualifiedName(ctx.qualifiedName()),
            ctx.viewColumnDefinition().stream()
                .map(this::parseViewColumnDefinition)
                .collect(Collectors.toList()),
            null,
            ctx.comment() == null
                ? null
                : parseStringLiteral(ctx.comment().STRING_LITERAL().getText()),
            Objects.nonNull(ctx.properties())
                ? ctx.properties().propertyAssignments().property().stream()
                    .map(this::parseProperty)
                    .collect(Collectors.toList())
                : ImmutableList.of(),
            parsePrefixPath(ctx.prefixPath()),
            Objects.nonNull(ctx.REPLACE()),
            Objects.nonNull(ctx.RESTRICT())));
  }

  public ColumnDefinition parseViewColumnDefinition(
      final IoTDBSqlParser.ViewColumnDefinitionContext ctx) {
    final Identifier rawColumnName =
        new Identifier(parseIdentifier(ctx.identifier().get(0).getText()));
    final Identifier columnName = lowerIdentifier(rawColumnName);
    final TsTableColumnCategory columnCategory = getColumnCategory(ctx.columnCategory);
    Identifier originalMeasurement = null;

    if (Objects.nonNull(ctx.FROM())) {
      originalMeasurement = new Identifier(parseIdentifier(ctx.original_measurement.getText()));
    } else if (columnCategory == FIELD && !columnName.equals(rawColumnName)) {
      originalMeasurement = rawColumnName;
    }

    return columnCategory == FIELD
        ? new ViewFieldDefinition(
            null,
            columnName,
            Objects.nonNull(ctx.type())
                ? parseGenericType((IoTDBSqlParser.GenericTypeContext) ctx.type())
                : null,
            null,
            ctx.comment() == null
                ? null
                : parseStringLiteral(ctx.comment().STRING_LITERAL().getText()),
            originalMeasurement)
        : new ColumnDefinition(
            null,
            columnName,
            Objects.nonNull(ctx.type())
                ? parseGenericType((IoTDBSqlParser.GenericTypeContext) ctx.type())
                : null,
            columnCategory,
            null,
            ctx.comment() == null
                ? null
                : parseStringLiteral(ctx.comment().STRING_LITERAL().getText()));
  }

  public DataType parseGenericType(final IoTDBSqlParser.GenericTypeContext ctx) {
    return new GenericDataType(
        new Identifier(parseIdentifier(ctx.identifier().getText())),
        ctx.typeParameter().stream()
            .map(this::parseTypeParameter)
            .map(DataTypeParameter.class::cast)
            .collect(toImmutableList()));
  }

  public Node parseTypeParameter(final IoTDBSqlParser.TypeParameterContext ctx) {
    if (ctx.INTEGER_LITERAL() != null) {
      return new NumericParameter(ctx.getText());
    }

    return new TypeParameter(parseGenericType((IoTDBSqlParser.GenericTypeContext) ctx.type()));
  }

  private Property parseProperty(final IoTDBSqlParser.PropertyContext ctx) {
    final Identifier name = new Identifier(parseIdentifier(ctx.identifier().getText()));
    final IoTDBSqlParser.PropertyValueContext valueContext = ctx.propertyValue();
    return valueContext instanceof IoTDBSqlParser.DefaultPropertyValueContext
        ? new Property(name)
        : new Property(
            name,
            parseExpression(
                ((IoTDBSqlParser.NonDefaultPropertyValueContext) valueContext)
                    .literalExpression()));
  }

  private org.apache.iotdb.db.queryengine.plan.relational.sql.ast.Expression parseExpression(
      final IoTDBSqlParser.LiteralExpressionContext context) {
    if (context.STRING_LITERAL() != null) {
      return new org.apache.iotdb.db.queryengine.plan.relational.sql.ast.StringLiteral(
          parseStringLiteral(context.getText()));
    } else if (context.INTEGER_LITERAL() != null) {
      return new org.apache.iotdb.db.queryengine.plan.relational.sql.ast.LongLiteral(
          context.getText());
    }
    throw new UnsupportedOperationException("Currently other expressions are not supported");
  }

  private QualifiedName getQualifiedName(final IoTDBSqlParser.QualifiedNameContext context) {
    return QualifiedName.of(
        context.identifier().stream()
            .map(identifierContext -> new Identifier(parseIdentifier(identifierContext.getText())))
            .collect(Collectors.toList()));
  }

  public static TsTableColumnCategory getColumnCategory(final Token category) {
    if (category == null) {
      return FIELD;
    }
    switch (category.getType()) {
      case IoTDBSqlParser.TAG:
        return TAG;
      case IoTDBSqlParser.TIME:
        return TIME;
      case IoTDBSqlParser.FIELD:
        return FIELD;
      default:
        throw new UnsupportedOperationException(
            "Unsupported ColumnCategory: " + category.getText());
    }
  }

  @Override
  public Statement visitShowCurrentTimestamp(IoTDBSqlParser.ShowCurrentTimestampContext ctx) {
    return new ShowCurrentTimestampStatement();
  }
}<|MERGE_RESOLUTION|>--- conflicted
+++ resolved
@@ -40,6 +40,7 @@
 import org.apache.iotdb.db.conf.IoTDBConfig;
 import org.apache.iotdb.db.conf.IoTDBDescriptor;
 import org.apache.iotdb.db.exception.sql.SemanticException;
+import org.apache.iotdb.db.protocol.session.IClientSession;
 import org.apache.iotdb.db.qp.sql.IoTDBSqlParser;
 import org.apache.iotdb.db.qp.sql.IoTDBSqlParser.ConnectorAttributeClauseContext;
 import org.apache.iotdb.db.qp.sql.IoTDBSqlParser.ConstantContext;
@@ -163,11 +164,8 @@
 import org.apache.iotdb.db.queryengine.plan.statement.metadata.GetRegionIdStatement;
 import org.apache.iotdb.db.queryengine.plan.statement.metadata.GetSeriesSlotListStatement;
 import org.apache.iotdb.db.queryengine.plan.statement.metadata.GetTimeSlotListStatement;
-<<<<<<< HEAD
-=======
 import org.apache.iotdb.db.queryengine.plan.statement.metadata.RemoveAINodeStatement;
 import org.apache.iotdb.db.queryengine.plan.statement.metadata.RemoveConfigNodeStatement;
->>>>>>> d68180b2
 import org.apache.iotdb.db.queryengine.plan.statement.metadata.RemoveDataNodeStatement;
 import org.apache.iotdb.db.queryengine.plan.statement.metadata.SetTTLStatement;
 import org.apache.iotdb.db.queryengine.plan.statement.metadata.ShowChildNodesStatement;
@@ -234,7 +232,10 @@
 import org.apache.iotdb.db.queryengine.plan.statement.sys.KillQueryStatement;
 import org.apache.iotdb.db.queryengine.plan.statement.sys.LoadConfigurationStatement;
 import org.apache.iotdb.db.queryengine.plan.statement.sys.SetConfigurationStatement;
+import org.apache.iotdb.db.queryengine.plan.statement.sys.SetSqlDialectStatement;
 import org.apache.iotdb.db.queryengine.plan.statement.sys.SetSystemStatusStatement;
+import org.apache.iotdb.db.queryengine.plan.statement.sys.ShowCurrentSqlDialectStatement;
+import org.apache.iotdb.db.queryengine.plan.statement.sys.ShowCurrentUserStatement;
 import org.apache.iotdb.db.queryengine.plan.statement.sys.ShowQueriesStatement;
 import org.apache.iotdb.db.queryengine.plan.statement.sys.ShowVersionStatement;
 import org.apache.iotdb.db.queryengine.plan.statement.sys.StartRepairDataStatement;
@@ -256,7 +257,6 @@
 import com.google.common.collect.ImmutableSet;
 import com.google.common.io.BaseEncoding;
 import org.antlr.v4.runtime.Token;
-import org.antlr.v4.runtime.tree.ParseTree;
 import org.antlr.v4.runtime.tree.TerminalNode;
 import org.apache.commons.lang3.StringUtils;
 import org.apache.tsfile.common.conf.TSFileDescriptor;
@@ -2082,15 +2082,18 @@
     if (constant.INTEGER_LITERAL() != null) {
       try {
         if (constant.MINUS() != null) {
-          return -Long.parseLong(constant.INTEGER_LITERAL().getText());
+          return Long.parseLong("-" + constant.INTEGER_LITERAL().getText());
         }
         return Long.parseLong(constant.INTEGER_LITERAL().getText());
       } catch (NumberFormatException e) {
         throw new SemanticException(
             String.format(
-                "Current system timestamp precision is %s, "
+                "Failed to parse the timestamp: "
+                    + e.getMessage()
+                    + "Current system timestamp precision is %s, "
                     + "please check whether the timestamp %s is correct.",
-                TIMESTAMP_PRECISION, constant.INTEGER_LITERAL().getText()));
+                TIMESTAMP_PRECISION,
+                constant.INTEGER_LITERAL().getText()));
       }
     } else if (constant.dateExpression() != null) {
       return parseDateExpression(constant.dateExpression(), CommonDateTimeUtils.currentTime());
@@ -4302,14 +4305,6 @@
 
   @Override
   public Statement visitRemoveDataNode(IoTDBSqlParser.RemoveDataNodeContext ctx) {
-<<<<<<< HEAD
-    List<Integer> dataNodeIDs =
-        ctx.INTEGER_LITERAL().stream()
-            .map(ParseTree::getText)
-            .map(Integer::parseInt)
-            .collect(Collectors.toList());
-    return new RemoveDataNodeStatement(dataNodeIDs);
-=======
     List<Integer> nodeIds =
         Collections.singletonList(Integer.parseInt(ctx.INTEGER_LITERAL().getText()));
     return new RemoveDataNodeStatement(nodeIds);
@@ -4324,7 +4319,6 @@
   public Statement visitRemoveConfigNode(IoTDBSqlParser.RemoveConfigNodeContext ctx) {
     Integer nodeId = Integer.parseInt(ctx.INTEGER_LITERAL().getText());
     return new RemoveConfigNodeStatement(nodeId);
->>>>>>> d68180b2
   }
 
   @Override
@@ -4780,4 +4774,20 @@
   public Statement visitShowCurrentTimestamp(IoTDBSqlParser.ShowCurrentTimestampContext ctx) {
     return new ShowCurrentTimestampStatement();
   }
+
+  @Override
+  public Statement visitSetSqlDialect(IoTDBSqlParser.SetSqlDialectContext ctx) {
+    return new SetSqlDialectStatement(
+        ctx.TABLE() == null ? IClientSession.SqlDialect.TREE : IClientSession.SqlDialect.TABLE);
+  }
+
+  @Override
+  public Statement visitShowCurrentSqlDialect(IoTDBSqlParser.ShowCurrentSqlDialectContext ctx) {
+    return new ShowCurrentSqlDialectStatement();
+  }
+
+  @Override
+  public Statement visitShowCurrentUser(IoTDBSqlParser.ShowCurrentUserContext ctx) {
+    return new ShowCurrentUserStatement();
+  }
 }