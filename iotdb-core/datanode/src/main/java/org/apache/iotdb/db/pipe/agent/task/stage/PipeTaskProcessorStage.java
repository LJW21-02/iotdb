/*
 * Licensed to the Apache Software Foundation (ASF) under one
 * or more contributor license agreements.  See the NOTICE file
 * distributed with this work for additional information
 * regarding copyright ownership.  The ASF licenses this file
 * to you under the Apache License, Version 2.0 (the
 * "License"); you may not use this file except in compliance
 * with the License.  You may obtain a copy of the License at
 *
 *     http://www.apache.org/licenses/LICENSE-2.0
 *
 * Unless required by applicable law or agreed to in writing,
 * software distributed under the License is distributed on an
 * "AS IS" BASIS, WITHOUT WARRANTIES OR CONDITIONS OF ANY
 * KIND, either express or implied.  See the License for the
 * specific language governing permissions and limitations
 * under the License.
 */

package org.apache.iotdb.db.pipe.agent.task.stage;

import org.apache.iotdb.commons.consensus.DataRegionId;
import org.apache.iotdb.commons.pipe.agent.plugin.builtin.BuiltinPipePlugin;
import org.apache.iotdb.commons.pipe.agent.task.connection.EventSupplier;
import org.apache.iotdb.commons.pipe.agent.task.connection.UnboundedBlockingPendingQueue;
import org.apache.iotdb.commons.pipe.agent.task.meta.PipeRuntimeMeta;
import org.apache.iotdb.commons.pipe.agent.task.meta.PipeStaticMeta;
import org.apache.iotdb.commons.pipe.agent.task.meta.PipeTaskMeta;
import org.apache.iotdb.commons.pipe.agent.task.stage.PipeTaskStage;
import org.apache.iotdb.commons.pipe.config.constant.PipeProcessorConstant;
import org.apache.iotdb.commons.pipe.config.plugin.configuraion.PipeTaskRuntimeConfiguration;
import org.apache.iotdb.commons.pipe.config.plugin.env.PipeTaskProcessorRuntimeEnvironment;
import org.apache.iotdb.db.pipe.agent.PipeDataNodeAgent;
import org.apache.iotdb.db.pipe.agent.task.connection.PipeEventCollector;
import org.apache.iotdb.db.pipe.agent.task.execution.PipeProcessorSubtaskExecutor;
import org.apache.iotdb.db.pipe.agent.task.subtask.processor.PipeProcessorSubtask;
import org.apache.iotdb.db.storageengine.StorageEngine;
import org.apache.iotdb.db.storageengine.dataregion.DataRegion;
import org.apache.iotdb.pipe.api.PipeConnector;
import org.apache.iotdb.pipe.api.PipeExtractor;
import org.apache.iotdb.pipe.api.PipeProcessor;
import org.apache.iotdb.pipe.api.customizer.configuration.PipeProcessorRuntimeConfiguration;
import org.apache.iotdb.pipe.api.customizer.parameter.PipeParameterValidator;
import org.apache.iotdb.pipe.api.customizer.parameter.PipeParameters;
import org.apache.iotdb.pipe.api.event.Event;
import org.apache.iotdb.pipe.api.exception.PipeException;

public class PipeTaskProcessorStage extends PipeTaskStage {

  private final PipeProcessorSubtaskExecutor executor;

  private final PipeProcessorSubtask pipeProcessorSubtask;

  /**
   * @param pipeName pipe name
   * @param creationTime pipe creation time
   * @param pipeProcessorParameters used to create {@link PipeProcessor}
   * @param regionId {@link DataRegion} id
   * @param pipeExtractorInputEventSupplier used to input {@link Event}s from {@link PipeExtractor}
   * @param pipeConnectorOutputPendingQueue used to output {@link Event}s to {@link PipeConnector}
   * @throws PipeException if failed to {@link PipeProcessor#validate(PipeParameterValidator)} or
   *     {@link PipeProcessor#customize(PipeParameters, PipeProcessorRuntimeConfiguration)}}
   */
  public PipeTaskProcessorStage(
      final String pipeName,
      final long creationTime,
      final PipeParameters pipeProcessorParameters,
      final int regionId,
      final EventSupplier pipeExtractorInputEventSupplier,
      final UnboundedBlockingPendingQueue<Event> pipeConnectorOutputPendingQueue,
      final PipeProcessorSubtaskExecutor executor,
      final PipeTaskMeta pipeTaskMeta,
<<<<<<< HEAD
      final boolean forceTabletFormat) {
=======
      final boolean forceTabletFormat,
      final boolean skipParsing) {
>>>>>>> d68180b2
    final PipeProcessorRuntimeConfiguration runtimeConfiguration =
        new PipeTaskRuntimeConfiguration(
            new PipeTaskProcessorRuntimeEnvironment(
                pipeName, creationTime, regionId, pipeTaskMeta));
    final PipeProcessor pipeProcessor =
        StorageEngine.getInstance().getAllDataRegionIds().contains(new DataRegionId(regionId))
                || PipeRuntimeMeta.isSourceExternal(regionId)
            ? PipeDataNodeAgent.plugin()
                .dataRegion()
                .getConfiguredProcessor(
                    pipeProcessorParameters.getStringOrDefault(
                        PipeProcessorConstant.PROCESSOR_KEY,
                        BuiltinPipePlugin.DO_NOTHING_PROCESSOR.getPipePluginName()),
                    pipeProcessorParameters,
                    runtimeConfiguration)
            : PipeDataNodeAgent.plugin()
                .schemaRegion()
                .getConfiguredProcessor(
                    pipeProcessorParameters.getStringOrDefault(
                        PipeProcessorConstant.PROCESSOR_KEY,
                        BuiltinPipePlugin.DO_NOTHING_PROCESSOR.getPipePluginName()),
                    pipeProcessorParameters,
                    runtimeConfiguration);

    // Should add creation time in taskID, because subtasks are stored in the hashmap
    // PipeProcessorSubtaskWorker.subtasks, and deleted subtasks will be removed by
    // a timed thread. If a pipe is deleted and created again before its subtask is
    // removed, the new subtask will have the same pipeName and regionId as the
    // old one, so we need creationTime to make their hash code different in the map.
    final String taskId = pipeName + "_" + regionId + "_" + creationTime;
    final boolean isUsedForConsensusPipe = pipeName.contains(PipeStaticMeta.CONSENSUS_PIPE_PREFIX);
    final PipeEventCollector pipeConnectorOutputEventCollector =
        new PipeEventCollector(
<<<<<<< HEAD
            pipeConnectorOutputPendingQueue, creationTime, regionId, forceTabletFormat);
=======
            pipeConnectorOutputPendingQueue,
            creationTime,
            regionId,
            forceTabletFormat,
            skipParsing,
            isUsedForConsensusPipe);
>>>>>>> d68180b2
    this.pipeProcessorSubtask =
        new PipeProcessorSubtask(
            taskId,
            pipeName,
            creationTime,
            regionId,
            pipeExtractorInputEventSupplier,
            pipeProcessor,
            pipeConnectorOutputEventCollector);

    this.executor = executor;
  }

  @Override
  public void createSubtask() throws PipeException {
    executor.register(pipeProcessorSubtask);
  }

  @Override
  public void startSubtask() throws PipeException {
    executor.start(pipeProcessorSubtask.getTaskID());
  }

  @Override
  public void stopSubtask() throws PipeException {
    executor.stop(pipeProcessorSubtask.getTaskID());
  }

  @Override
  public void dropSubtask() throws PipeException {
    executor.deregister(pipeProcessorSubtask.getTaskID());
  }
}<|MERGE_RESOLUTION|>--- conflicted
+++ resolved
@@ -70,12 +70,8 @@
       final UnboundedBlockingPendingQueue<Event> pipeConnectorOutputPendingQueue,
       final PipeProcessorSubtaskExecutor executor,
       final PipeTaskMeta pipeTaskMeta,
-<<<<<<< HEAD
-      final boolean forceTabletFormat) {
-=======
       final boolean forceTabletFormat,
       final boolean skipParsing) {
->>>>>>> d68180b2
     final PipeProcessorRuntimeConfiguration runtimeConfiguration =
         new PipeTaskRuntimeConfiguration(
             new PipeTaskProcessorRuntimeEnvironment(
@@ -109,16 +105,12 @@
     final boolean isUsedForConsensusPipe = pipeName.contains(PipeStaticMeta.CONSENSUS_PIPE_PREFIX);
     final PipeEventCollector pipeConnectorOutputEventCollector =
         new PipeEventCollector(
-<<<<<<< HEAD
-            pipeConnectorOutputPendingQueue, creationTime, regionId, forceTabletFormat);
-=======
             pipeConnectorOutputPendingQueue,
             creationTime,
             regionId,
             forceTabletFormat,
             skipParsing,
             isUsedForConsensusPipe);
->>>>>>> d68180b2
     this.pipeProcessorSubtask =
         new PipeProcessorSubtask(
             taskId,
