/*
 * Licensed to the Apache Software Foundation (ASF) under one
 * or more contributor license agreements.  See the NOTICE file
 * distributed with this work for additional information
 * regarding copyright ownership.  The ASF licenses this file
 * to you under the Apache License, Version 2.0 (the
 * "License"); you may not use this file except in compliance
 * with the License.  You may obtain a copy of the License at
 *
 *     http://www.apache.org/licenses/LICENSE-2.0
 *
 * Unless required by applicable law or agreed to in writing,
 * software distributed under the License is distributed on an
 * "AS IS" BASIS, WITHOUT WARRANTIES OR CONDITIONS OF ANY
 * KIND, either express or implied.  See the License for the
 * specific language governing permissions and limitations
 * under the License.
 */

package org.apache.iotdb.db.storageengine.dataregion.compaction.selector.estimator;

import org.apache.iotdb.commons.utils.TestOnly;
import org.apache.iotdb.db.conf.IoTDBConfig;
import org.apache.iotdb.db.conf.IoTDBDescriptor;
import org.apache.iotdb.db.storageengine.dataregion.compaction.execute.utils.CompactionUtils;
import org.apache.iotdb.db.storageengine.dataregion.compaction.execute.utils.executor.batch.utils.BatchCompactionPlan;
import org.apache.iotdb.db.storageengine.dataregion.compaction.schedule.CompactionScheduleContext;
import org.apache.iotdb.db.storageengine.dataregion.tsfile.TsFileID;
import org.apache.iotdb.db.storageengine.dataregion.tsfile.TsFileResource;
import org.apache.iotdb.db.storageengine.dataregion.tsfile.TsFileResourceStatus;
import org.apache.iotdb.db.storageengine.dataregion.tsfile.timeindex.ArrayDeviceTimeIndex;
import org.apache.iotdb.db.storageengine.dataregion.tsfile.timeindex.FileTimeIndex;
import org.apache.iotdb.db.storageengine.dataregion.tsfile.timeindex.ITimeIndex;
import org.apache.iotdb.db.storageengine.rescon.memory.SystemInfo;

import org.apache.commons.collections4.map.LRUMap;
import org.apache.tsfile.common.conf.TSFileConfig;
import org.apache.tsfile.common.conf.TSFileDescriptor;
import org.apache.tsfile.file.metadata.IDeviceID;
import org.apache.tsfile.read.TsFileSequenceReader;

import javax.annotation.Nullable;

import java.io.IOException;
import java.util.ArrayList;
import java.util.Collections;
import java.util.Comparator;
import java.util.HashMap;
import java.util.HashSet;
import java.util.List;
import java.util.Map;
import java.util.Set;
import java.util.stream.Collectors;

/**
 * Estimate the memory cost of one compaction task with specific source files based on its
 * corresponding implementation.
 */
public abstract class AbstractCompactionEstimator {

  /** The size of global compaction estimation file info cahce. */
  private static int globalCompactionFileInfoCacheSize = 1000;

  /** The size of global compaction estimation rough file info cahce. */
  private static int globalCompactionRoughFileInfoCacheSize = 100000;

  private static final double maxRatioToAllocateFileInfoCache = 0.1;
  private static boolean globalFileInfoCacheEnabled;
  private static Map<TsFileID, FileInfo> globalFileInfoCacheForFailedCompaction;
  private static Map<TsFileID, FileInfo.RoughFileInfo> globalRoughInfoCacheForCompaction;

  protected IoTDBConfig config = IoTDBDescriptor.getInstance().getConfig();

  public static long allocateMemoryCostForFileInfoCache(long compactionMemorySize) {
    long fixedMemoryCost =
        globalCompactionFileInfoCacheSize * FileInfo.MEMORY_COST_OF_FILE_INFO_ENTRY_IN_CACHE
            + globalCompactionRoughFileInfoCacheSize
                * FileInfo.MEMORY_COST_OF_ROUGH_FILE_INFO_ENTRY_IN_CACHE;
    globalFileInfoCacheEnabled =
        compactionMemorySize * maxRatioToAllocateFileInfoCache > fixedMemoryCost;
    if (globalFileInfoCacheEnabled) {
      globalRoughInfoCacheForCompaction =
          Collections.synchronizedMap(new LRUMap<>(globalCompactionFileInfoCacheSize));
      globalFileInfoCacheForFailedCompaction =
          Collections.synchronizedMap(new LRUMap<>(globalCompactionRoughFileInfoCacheSize));
    } else {
      globalRoughInfoCacheForCompaction = Collections.emptyMap();
      globalFileInfoCacheForFailedCompaction = Collections.emptyMap();
    }
    return globalFileInfoCacheEnabled ? fixedMemoryCost : 0;
  }

  protected Map<TsFileResource, FileInfo> fileInfoCache = new HashMap<>();
  protected Map<TsFileResource, FileInfo.RoughFileInfo> roughInfoMap = new HashMap<>();
  protected Map<TsFileResource, ArrayDeviceTimeIndex> deviceTimeIndexCache = new HashMap<>();

  protected TSFileConfig tsFileConfig = TSFileDescriptor.getInstance().getConfig();
  protected long fixedMemoryBudget =
      (long)
              ((double) SystemInfo.getInstance().getMemorySizeForCompaction()
                  / IoTDBDescriptor.getInstance().getConfig().getCompactionThreadCount()
                  * IoTDBDescriptor.getInstance().getConfig().getChunkMetadataSizeProportion())
          + BatchCompactionPlan.maxCachedTimeChunksSize;

  protected abstract long calculatingMetadataMemoryCost(CompactionTaskInfo taskInfo);

  protected abstract long calculatingDataMemoryCost(CompactionTaskInfo taskInfo) throws IOException;

  protected abstract TsFileSequenceReader getReader(String filePath) throws IOException;

  protected boolean isAllSourceFileExist(List<TsFileResource> resources) {
    for (TsFileResource resource : resources) {
      if (resource.getStatus() == TsFileResourceStatus.DELETED) {
        return false;
      }
    }
    return true;
  }

  protected CompactionTaskInfo calculatingCompactionTaskInfo(List<TsFileResource> resources)
      throws IOException {
    List<FileInfo> fileInfoList = new ArrayList<>();
    for (TsFileResource resource : resources) {
      FileInfo fileInfo = getFileInfoFromCache(resource);
      fileInfoList.add(fileInfo);
    }
    return new CompactionTaskInfo(resources, fileInfoList);
  }

  private FileInfo getFileInfoFromCache(TsFileResource resource) throws IOException {
    if (fileInfoCache.containsKey(resource)) {
      return fileInfoCache.get(resource);
    }
    TsFileID tsFileID = resource.getTsFileID();
    synchronized (globalFileInfoCacheForFailedCompaction) {
      FileInfo fileInfo = globalFileInfoCacheForFailedCompaction.get(tsFileID);
      if (fileInfo != null) {
        fileInfoCache.put(resource, fileInfo);
        return fileInfo;
      }
    }
    try (TsFileSequenceReader reader = getReader(resource.getTsFilePath())) {
      FileInfo fileInfo = CompactionEstimateUtils.calculateFileInfo(reader);
      fileInfoCache.put(resource, fileInfo);
      if (globalFileInfoCacheEnabled) {
        synchronized (globalFileInfoCacheForFailedCompaction) {
          globalFileInfoCacheForFailedCompaction.put(tsFileID, fileInfo);
        }
        synchronized (globalRoughInfoCacheForCompaction) {
          globalRoughInfoCacheForCompaction.put(tsFileID, fileInfo.getSimpleFileInfo());
        }
      }
      return fileInfo;
    }
  }

<<<<<<< HEAD
  protected int calculatingMaxOverlapFileNumInSubCompactionTask(List<TsFileResource> resources)
=======
  @SuppressWarnings("OptionalGetWithoutIsPresent")
  protected int calculatingMaxOverlapFileNumInSubCompactionTask(
      @Nullable CompactionScheduleContext context, List<TsFileResource> resources)
>>>>>>> d68180b2
      throws IOException {
    Set<IDeviceID> devices = new HashSet<>();
    List<ArrayDeviceTimeIndex> resourceDevices = new ArrayList<>(resources.size());
    for (TsFileResource resource : resources) {
      ArrayDeviceTimeIndex deviceTimeIndex = getDeviceTimeIndexFromCache(context, resource);
      devices.addAll(deviceTimeIndex.getDevices());
      resourceDevices.add(deviceTimeIndex);
    }
    int maxOverlapFileNumInSubCompactionTask = 1;
    for (IDeviceID device : devices) {
      List<ArrayDeviceTimeIndex> resourcesContainsCurrentDevice =
          resourceDevices.stream()
              .filter(resource -> !resource.definitelyNotContains(device))
              .sorted(Comparator.comparingLong(resource -> resource.getStartTime(device)))
              .collect(Collectors.toList());
      if (resourcesContainsCurrentDevice.size() < maxOverlapFileNumInSubCompactionTask) {
        continue;
      }

      long maxEndTimeOfCurrentDevice = Long.MIN_VALUE;
      int overlapFileNumOfCurrentDevice = 0;
      for (ArrayDeviceTimeIndex resource : resourcesContainsCurrentDevice) {
        long deviceStartTimeInCurrentFile = resource.getStartTime(device);
        long deviceEndTimeInCurrentFile = resource.getEndTime(device);
        if (deviceStartTimeInCurrentFile <= maxEndTimeOfCurrentDevice) {
          // has overlap, update max end time
          maxEndTimeOfCurrentDevice =
              Math.max(maxEndTimeOfCurrentDevice, deviceEndTimeInCurrentFile);
          overlapFileNumOfCurrentDevice++;
          maxOverlapFileNumInSubCompactionTask =
              Math.max(maxOverlapFileNumInSubCompactionTask, overlapFileNumOfCurrentDevice);
        } else {
          // reset max end time and overlap file num of current device
          maxEndTimeOfCurrentDevice = deviceEndTimeInCurrentFile;
          overlapFileNumOfCurrentDevice = 1;
        }
      }
      // already reach the max value
      if (maxOverlapFileNumInSubCompactionTask == resources.size()) {
        return maxOverlapFileNumInSubCompactionTask;
      }
    }
    return maxOverlapFileNumInSubCompactionTask;
  }

  private ArrayDeviceTimeIndex getDeviceTimeIndexFromCache(
      @Nullable CompactionScheduleContext context, TsFileResource resource) throws IOException {
    if (deviceTimeIndexCache.containsKey(resource)) {
      return deviceTimeIndexCache.get(resource);
    }
    if (context != null) {
      ArrayDeviceTimeIndex timeIndex = context.getResourceDeviceInfo(resource);
      if (timeIndex != null) {
        deviceTimeIndexCache.put(resource, timeIndex);
        return timeIndex;
      }
    }
    ITimeIndex timeIndex = resource.getTimeIndex();
    if (timeIndex instanceof FileTimeIndex) {
      timeIndex = CompactionUtils.buildDeviceTimeIndex(resource);
    }
    deviceTimeIndexCache.put(resource, (ArrayDeviceTimeIndex) timeIndex);
    return (ArrayDeviceTimeIndex) timeIndex;
  }

  public void cleanup() {
    deviceTimeIndexCache.clear();
    fileInfoCache.clear();
  }

  public boolean hasCachedRoughFileInfo(TsFileResource resource) {
    return getRoughFileInfo(resource) != null;
  }

  public FileInfo.RoughFileInfo getRoughFileInfo(TsFileResource resource) {
    FileInfo.RoughFileInfo roughFileInfo = roughInfoMap.get(resource);
    if (roughFileInfo != null) {
      return roughFileInfo;
    }
    synchronized (globalRoughInfoCacheForCompaction) {
      roughFileInfo = globalRoughInfoCacheForCompaction.get(resource.getTsFileID());
    }
    if (roughFileInfo != null) {
      roughInfoMap.put(resource, roughFileInfo);
    }
    return roughFileInfo;
  }

  public static void removeFileInfoFromGlobalFileInfoCache(TsFileResource resource) {
    if (resource == null || resource.getTsFile() == null) {
      return;
    }
    if (globalFileInfoCacheEnabled) {
      synchronized (globalFileInfoCacheForFailedCompaction) {
        globalFileInfoCacheForFailedCompaction.remove(resource.getTsFileID());
      }
      synchronized (globalRoughInfoCacheForCompaction) {
        globalRoughInfoCacheForCompaction.remove(resource.getTsFileID());
      }
    }
  }

  @TestOnly
  public static void enableFileInfoCacheForTest(
      int globalCompactionFileInfoCacheSize, int globalCompactionRoughFileInfoCacheSize) {
    globalFileInfoCacheEnabled = true;
    globalRoughInfoCacheForCompaction =
        Collections.synchronizedMap(new LRUMap<>(globalCompactionFileInfoCacheSize));
    globalFileInfoCacheForFailedCompaction =
        Collections.synchronizedMap(new LRUMap<>(globalCompactionRoughFileInfoCacheSize));
  }

  @TestOnly
  public static void disableFileInfoCacheForTest() {
    globalFileInfoCacheEnabled = false;
    globalRoughInfoCacheForCompaction = Collections.emptyMap();
    globalFileInfoCacheForFailedCompaction = Collections.emptyMap();
  }

  @TestOnly
  public static boolean isGlobalFileInfoCacheEnabled() {
    return globalFileInfoCacheEnabled;
  }
}<|MERGE_RESOLUTION|>--- conflicted
+++ resolved
@@ -154,13 +154,9 @@
     }
   }
 
-<<<<<<< HEAD
-  protected int calculatingMaxOverlapFileNumInSubCompactionTask(List<TsFileResource> resources)
-=======
   @SuppressWarnings("OptionalGetWithoutIsPresent")
   protected int calculatingMaxOverlapFileNumInSubCompactionTask(
       @Nullable CompactionScheduleContext context, List<TsFileResource> resources)
->>>>>>> d68180b2
       throws IOException {
     Set<IDeviceID> devices = new HashSet<>();
     List<ArrayDeviceTimeIndex> resourceDevices = new ArrayList<>(resources.size());
@@ -171,10 +167,11 @@
     }
     int maxOverlapFileNumInSubCompactionTask = 1;
     for (IDeviceID device : devices) {
+      @SuppressWarnings("OptionalGetWithoutIsPresent") // checked in filter
       List<ArrayDeviceTimeIndex> resourcesContainsCurrentDevice =
           resourceDevices.stream()
               .filter(resource -> !resource.definitelyNotContains(device))
-              .sorted(Comparator.comparingLong(resource -> resource.getStartTime(device)))
+              .sorted(Comparator.comparingLong(resource -> resource.getStartTime(device).get()))
               .collect(Collectors.toList());
       if (resourcesContainsCurrentDevice.size() < maxOverlapFileNumInSubCompactionTask) {
         continue;
@@ -183,8 +180,9 @@
       long maxEndTimeOfCurrentDevice = Long.MIN_VALUE;
       int overlapFileNumOfCurrentDevice = 0;
       for (ArrayDeviceTimeIndex resource : resourcesContainsCurrentDevice) {
-        long deviceStartTimeInCurrentFile = resource.getStartTime(device);
-        long deviceEndTimeInCurrentFile = resource.getEndTime(device);
+        // checked by Stream.filter()
+        long deviceStartTimeInCurrentFile = resource.getStartTime(device).get();
+        long deviceEndTimeInCurrentFile = resource.getEndTime(device).get();
         if (deviceStartTimeInCurrentFile <= maxEndTimeOfCurrentDevice) {
           // has overlap, update max end time
           maxEndTimeOfCurrentDevice =
