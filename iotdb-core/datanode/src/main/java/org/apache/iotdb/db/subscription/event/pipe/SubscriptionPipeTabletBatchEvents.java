--- conflicted
+++ resolved
@@ -20,8 +20,8 @@
 package org.apache.iotdb.db.subscription.event.pipe;
 
 import org.apache.iotdb.commons.pipe.event.EnrichedEvent;
-import org.apache.iotdb.db.pipe.event.common.tsfile.PipeTsFileInsertionEvent;
 import org.apache.iotdb.db.subscription.event.batch.SubscriptionPipeTabletEventBatch;
+import org.apache.iotdb.db.subscription.event.batch.SubscriptionPipeTabletIterationSnapshot;
 
 import java.util.List;
 import java.util.Objects;
@@ -32,32 +32,22 @@
 public class SubscriptionPipeTabletBatchEvents implements SubscriptionPipeEvents {
 
   private final SubscriptionPipeTabletEventBatch batch;
-  private volatile List<EnrichedEvent> iteratedEnrichedEvents;
+  private volatile SubscriptionPipeTabletIterationSnapshot iterationSnapshot;
 
   public SubscriptionPipeTabletBatchEvents(final SubscriptionPipeTabletEventBatch batch) {
     this.batch = batch;
   }
 
-  public void receiveIterationSnapshot(final List<EnrichedEvent> iteratedEnrichedEvents) {
-    this.iteratedEnrichedEvents = iteratedEnrichedEvents;
+  public void receiveIterationSnapshot(
+      final SubscriptionPipeTabletIterationSnapshot iterationSnapshot) {
+    this.iterationSnapshot = iterationSnapshot;
   }
 
   @Override
   public void ack() {
     batch.ack();
-<<<<<<< HEAD
-
-    // only decrease the reference count of iterated events
-    for (final EnrichedEvent enrichedEvent : iteratedEnrichedEvents) {
-      if (enrichedEvent instanceof PipeTsFileInsertionEvent) {
-        // close data container in tsfile event
-        ((PipeTsFileInsertionEvent) enrichedEvent).close();
-      }
-      enrichedEvent.decreaseReferenceCount(this.getClass().getName(), true);
-=======
     if (Objects.nonNull(iterationSnapshot)) {
       iterationSnapshot.ack();
->>>>>>> 5e1bd035
     }
   }
 
@@ -75,7 +65,11 @@
   public String toString() {
     return toStringHelper(this)
         .add("batch", batch)
-        .add("events", formatEnrichedEvents(iteratedEnrichedEvents, 4))
+        .add(
+            "events",
+            Objects.nonNull(iterationSnapshot)
+                ? formatEnrichedEvents(iterationSnapshot.getIteratedEnrichedEvents(), 4)
+                : "<unknown>")
         .toString();
   }
 
@@ -100,6 +94,8 @@
 
   @Override
   public int getPipeEventCount() {
-    return iteratedEnrichedEvents.size();
+    return Objects.nonNull(iterationSnapshot)
+        ? iterationSnapshot.getIteratedEnrichedEvents().size()
+        : 0;
   }
 }