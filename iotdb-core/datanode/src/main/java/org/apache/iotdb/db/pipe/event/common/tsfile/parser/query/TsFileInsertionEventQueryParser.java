/*
 * Licensed to the Apache Software Foundation (ASF) under one
 * or more contributor license agreements.  See the NOTICE file
 * distributed with this work for additional information
 * regarding copyright ownership.  The ASF licenses this file
 * to you under the Apache License, Version 2.0 (the
 * "License"); you may not use this file except in compliance
 * with the License.  You may obtain a copy of the License at
 *
 *     http://www.apache.org/licenses/LICENSE-2.0
 *
 * Unless required by applicable law or agreed to in writing,
 * software distributed under the License is distributed on an
 * "AS IS" BASIS, WITHOUT WARRANTIES OR CONDITIONS OF ANY
 * KIND, either express or implied.  See the License for the
 * specific language governing permissions and limitations
 * under the License.
 */

package org.apache.iotdb.db.pipe.event.common.tsfile.parser.query;

import org.apache.iotdb.commons.pipe.agent.task.meta.PipeTaskMeta;
import org.apache.iotdb.commons.pipe.config.PipeConfig;
import org.apache.iotdb.commons.pipe.datastructure.pattern.TreePattern;
import org.apache.iotdb.commons.utils.TestOnly;
import org.apache.iotdb.db.pipe.event.common.PipeInsertionEvent;
import org.apache.iotdb.db.pipe.event.common.tablet.PipeRawTabletInsertionEvent;
import org.apache.iotdb.db.pipe.event.common.tsfile.parser.TsFileInsertionEventParser;
import org.apache.iotdb.db.pipe.resource.PipeDataNodeResourceManager;
import org.apache.iotdb.db.pipe.resource.memory.PipeMemoryBlock;
import org.apache.iotdb.db.pipe.resource.memory.PipeMemoryWeightUtil;
import org.apache.iotdb.db.pipe.resource.tsfile.PipeTsFileResourceManager;
import org.apache.iotdb.pipe.api.event.dml.insertion.TabletInsertionEvent;
import org.apache.iotdb.pipe.api.exception.PipeException;

import org.apache.tsfile.enums.TSDataType;
import org.apache.tsfile.file.metadata.IDeviceID;
import org.apache.tsfile.read.TsFileDeviceIterator;
import org.apache.tsfile.read.TsFileReader;
import org.apache.tsfile.read.TsFileSequenceReader;
import org.apache.tsfile.utils.Pair;
import org.apache.tsfile.write.record.Tablet;
import org.slf4j.Logger;
import org.slf4j.LoggerFactory;

import java.io.File;
import java.io.IOException;
import java.util.ArrayList;
import java.util.HashMap;
import java.util.HashSet;
import java.util.Iterator;
import java.util.List;
import java.util.Map;
import java.util.NoSuchElementException;
import java.util.Objects;
import java.util.Set;

public class TsFileInsertionEventQueryParser extends TsFileInsertionEventParser {

  private static final Logger LOGGER =
      LoggerFactory.getLogger(TsFileInsertionEventQueryParser.class);

  private final PipeMemoryBlock allocatedMemoryBlock;
  private final TsFileReader tsFileReader;

  private final Iterator<Map.Entry<IDeviceID, List<String>>> deviceMeasurementsMapIterator;
  private final Map<IDeviceID, Boolean> deviceIsAlignedMap;
  private final Map<String, TSDataType> measurementDataTypeMap;

  @TestOnly
  public TsFileInsertionEventQueryParser(
      final File tsFile,
      final TreePattern pattern,
      final long startTime,
      final long endTime,
      final PipeInsertionEvent sourceEvent)
      throws IOException {
    this(null, 0, tsFile, pattern, startTime, endTime, null, sourceEvent);
  }

  public TsFileInsertionEventQueryParser(
      final String pipeName,
      final long creationTime,
      final File tsFile,
      final TreePattern pattern,
      final long startTime,
      final long endTime,
      final PipeTaskMeta pipeTaskMeta,
      final PipeInsertionEvent sourceEvent)
      throws IOException {
    this(
        pipeName,
        creationTime,
        tsFile,
        pattern,
        startTime,
        endTime,
        pipeTaskMeta,
        sourceEvent,
        null);
  }

  public TsFileInsertionEventQueryParser(
      final String pipeName,
      final long creationTime,
      final File tsFile,
      final TreePattern pattern,
      final long startTime,
      final long endTime,
      final PipeTaskMeta pipeTaskMeta,
      final PipeInsertionEvent sourceEvent,
      final Map<IDeviceID, Boolean> deviceIsAlignedMap)
      throws IOException {
    super(pipeName, creationTime, pattern, null, startTime, endTime, pipeTaskMeta, sourceEvent);

    try {
      final PipeTsFileResourceManager tsFileResourceManager = PipeDataNodeResourceManager.tsfile();
      final Map<IDeviceID, List<String>> deviceMeasurementsMap;

      // TsFileReader is not thread-safe, so we need to create it here and close it later.
      long memoryRequiredInBytes =
          PipeConfig.getInstance().getPipeMemoryAllocateForTsFileSequenceReaderInBytes();
      tsFileSequenceReader = new TsFileSequenceReader(tsFile.getPath(), true, true);
      tsFileReader = new TsFileReader(tsFileSequenceReader);

      if (tsFileResourceManager.cacheObjectsIfAbsent(tsFile)) {
        // These read-only objects can be found in cache.
        this.deviceIsAlignedMap =
            Objects.nonNull(deviceIsAlignedMap)
                ? deviceIsAlignedMap
                : tsFileResourceManager.getDeviceIsAlignedMapFromCache(tsFile, true);
        measurementDataTypeMap = tsFileResourceManager.getMeasurementDataTypeMapFromCache(tsFile);
        deviceMeasurementsMap = tsFileResourceManager.getDeviceMeasurementsMapFromCache(tsFile);
      } else {
        // We need to create these objects here and remove them later.
        final Set<IDeviceID> devices;
        if (Objects.isNull(deviceIsAlignedMap)) {
          this.deviceIsAlignedMap = readDeviceIsAlignedMap();
          memoryRequiredInBytes +=
              PipeMemoryWeightUtil.memoryOfIDeviceId2Bool(this.deviceIsAlignedMap);

          // Filter devices that may overlap with pattern first
          // to avoid reading all time-series of all devices.
          devices = filterDevicesByPattern(this.deviceIsAlignedMap.keySet());
        } else {
          this.deviceIsAlignedMap = deviceIsAlignedMap;
          devices = deviceIsAlignedMap.keySet();
        }

        measurementDataTypeMap = readFilteredFullPathDataTypeMap(devices);
        memoryRequiredInBytes +=
            PipeMemoryWeightUtil.memoryOfStr2TSDataType(measurementDataTypeMap);

        deviceMeasurementsMap = readFilteredDeviceMeasurementsMap(devices);
        memoryRequiredInBytes +=
            PipeMemoryWeightUtil.memoryOfIDeviceID2StrList(deviceMeasurementsMap);
      }
      allocatedMemoryBlock =
          PipeDataNodeResourceManager.memory().forceAllocate(memoryRequiredInBytes);

      // Filter again to get the final deviceMeasurementsMap that exactly matches the pattern.
      deviceMeasurementsMapIterator =
          filterDeviceMeasurementsMapByPattern(deviceMeasurementsMap).entrySet().iterator();

      // No longer need this. Help GC.
      tsFileSequenceReader.clearCachedDeviceMetadata();
    } catch (final Exception e) {
      close();
      throw e;
    }
  }

  private Map<IDeviceID, List<String>> filterDeviceMeasurementsMapByPattern(
      final Map<IDeviceID, List<String>> originalDeviceMeasurementsMap) {
    final Map<IDeviceID, List<String>> filteredDeviceMeasurementsMap = new HashMap<>();
    for (Map.Entry<IDeviceID, List<String>> entry : originalDeviceMeasurementsMap.entrySet()) {
      final IDeviceID deviceId = entry.getKey();

      // case 1: for example, pattern is root.a.b or pattern is null and device is root.a.b.c
      // in this case, all data can be matched without checking the measurements
      if (Objects.isNull(treePattern)
          || treePattern.isRoot()
          || treePattern.coversDevice(deviceId)) {
        if (!entry.getValue().isEmpty()) {
          filteredDeviceMeasurementsMap.put(deviceId, entry.getValue());
        }
      }

      // case 2: for example, pattern is root.a.b.c and device is root.a.b
      // in this case, we need to check the full path
      else if (treePattern.mayOverlapWithDevice(deviceId)) {
        final List<String> filteredMeasurements = new ArrayList<>();

        for (final String measurement : entry.getValue()) {
          if (treePattern.matchesMeasurement(deviceId, measurement)) {
            filteredMeasurements.add(measurement);
          }
        }

        if (!filteredMeasurements.isEmpty()) {
          filteredDeviceMeasurementsMap.put(deviceId, filteredMeasurements);
        }
      }
    }

    return filteredDeviceMeasurementsMap;
  }

  private Map<IDeviceID, Boolean> readDeviceIsAlignedMap() throws IOException {
    final Map<IDeviceID, Boolean> deviceIsAlignedResultMap = new HashMap<>();
    final TsFileDeviceIterator deviceIsAlignedIterator =
        tsFileSequenceReader.getAllDevicesIteratorWithIsAligned();
    while (deviceIsAlignedIterator.hasNext()) {
      final Pair<IDeviceID, Boolean> deviceIsAlignedPair = deviceIsAlignedIterator.next();
      deviceIsAlignedResultMap.put(deviceIsAlignedPair.getLeft(), deviceIsAlignedPair.getRight());
    }
    return deviceIsAlignedResultMap;
  }

  private Set<IDeviceID> filterDevicesByPattern(final Set<IDeviceID> devices) {
    if (Objects.isNull(treePattern) || treePattern.isRoot()) {
      return devices;
    }

    final Set<IDeviceID> filteredDevices = new HashSet<>();
    for (final IDeviceID device : devices) {
      if (treePattern.coversDevice(device) || treePattern.mayOverlapWithDevice(device)) {
        filteredDevices.add(device);
      }
    }
    return filteredDevices;
  }

  /**
   * This method is similar to {@link TsFileSequenceReader#getFullPathDataTypeMap()}, but only reads
   * the given devices.
   */
  private Map<String, TSDataType> readFilteredFullPathDataTypeMap(final Set<IDeviceID> devices)
      throws IOException {
    final Map<String, TSDataType> result = new HashMap<>();

    for (final IDeviceID device : devices) {
      tsFileSequenceReader
          .readDeviceMetadata(device)
          .values()
          .forEach(
              timeseriesMetadata ->
                  result.put(
                      device.toString() + "." + timeseriesMetadata.getMeasurementId(),
                      timeseriesMetadata.getTsDataType()));
    }

    return result;
  }

  /**
   * This method is similar to {@link TsFileSequenceReader#getDeviceMeasurementsMap()}, but only
   * reads the given devices.
   */
  private Map<IDeviceID, List<String>> readFilteredDeviceMeasurementsMap(
      final Set<IDeviceID> devices) throws IOException {
    final Map<IDeviceID, List<String>> result = new HashMap<>();

    for (final IDeviceID device : devices) {
      tsFileSequenceReader
          .readDeviceMetadata(device)
          .values()
          .forEach(
              timeseriesMetadata ->
                  result
                      .computeIfAbsent(device, d -> new ArrayList<>())
                      .add(timeseriesMetadata.getMeasurementId()));
    }

    return result;
  }

  @Override
  public Iterable<TabletInsertionEvent> toTabletInsertionEvents() {
    if (tabletInsertionIterable == null) {
      tabletInsertionIterable =
          () ->
              new Iterator<TabletInsertionEvent>() {

                private TsFileInsertionEventQueryParserTabletIterator tabletIterator = null;

                @Override
                public boolean hasNext() {
                  while (tabletIterator == null || !tabletIterator.hasNext()) {
                    if (!deviceMeasurementsMapIterator.hasNext()) {
                      close();
                      return false;
                    }

                    final Map.Entry<IDeviceID, List<String>> entry =
                        deviceMeasurementsMapIterator.next();

                    try {
                      tabletIterator =
                          new TsFileInsertionEventQueryParserTabletIterator(
                              tsFileReader,
                              measurementDataTypeMap,
                              entry.getKey(),
                              entry.getValue(),
                              timeFilterExpression,
                              allocatedMemoryBlockForTablet);
                    } catch (final Exception e) {
                      close();
                      throw new PipeException(
                          "failed to create TsFileInsertionDataTabletIterator", e);
                    }
                  }

                  return true;
                }

                @Override
                public TabletInsertionEvent next() {
                  if (!hasNext()) {
                    close();
                    throw new NoSuchElementException();
                  }

                  final Tablet tablet = tabletIterator.next();
                  final boolean isAligned =
                      deviceIsAlignedMap.getOrDefault(
                          IDeviceID.Factory.DEFAULT_FACTORY.create(tablet.getDeviceId()), false);

                  final TabletInsertionEvent next;
                  if (!hasNext()) {
                    next =
                        sourceEvent == null
                            ? new PipeRawTabletInsertionEvent(
                                null,
                                null,
                                null,
                                null,
                                tablet,
                                isAligned,
                                null,
                                0,
                                pipeTaskMeta,
                                sourceEvent,
                                true)
                            : new PipeRawTabletInsertionEvent(
                                sourceEvent.getRawIsTableModelEvent(),
                                sourceEvent.getSourceDatabaseNameFromDataRegion(),
                                sourceEvent.getRawTableModelDataBase(),
                                sourceEvent.getRawTreeModelDataBase(),
                                tablet,
                                isAligned,
                                sourceEvent.getPipeName(),
                                sourceEvent.getCreationTime(),
                                pipeTaskMeta,
                                sourceEvent,
                                true);
                    close();
                  } else {
                    next =
                        sourceEvent == null
                            ? new PipeRawTabletInsertionEvent(
                                null,
                                null,
                                null,
                                null,
                                tablet,
                                isAligned,
                                null,
                                0,
                                pipeTaskMeta,
                                sourceEvent,
                                false)
                            : new PipeRawTabletInsertionEvent(
                                sourceEvent.getRawIsTableModelEvent(),
                                sourceEvent.getSourceDatabaseNameFromDataRegion(),
                                sourceEvent.getRawTableModelDataBase(),
                                sourceEvent.getRawTreeModelDataBase(),
                                tablet,
                                isAligned,
                                sourceEvent.getPipeName(),
                                sourceEvent.getCreationTime(),
                                pipeTaskMeta,
                                sourceEvent,
                                false);
                  }
                  return next;
                }
              };
    }

<<<<<<< HEAD
          @Override
          public TabletInsertionEvent next() {
            if (!hasNext()) {
              close();
              throw new NoSuchElementException();
            }

            final Tablet tablet = tabletIterator.next();
            final boolean isAligned =
                deviceIsAlignedMap.getOrDefault(
                    IDeviceID.Factory.DEFAULT_FACTORY.create(tablet.getDeviceId()), false);

            final TabletInsertionEvent next;
            if (!hasNext()) {
              next =
                  new PipeRawTabletInsertionEvent(
                      sourceEvent != null ? sourceEvent.isTableModelEvent() : null,
                      sourceEvent != null ? sourceEvent.getTreeModelDatabaseName() : null,
                      tablet,
                      isAligned,
                      sourceEvent != null ? sourceEvent.getPipeName() : null,
                      sourceEvent != null ? sourceEvent.getCreationTime() : 0,
                      pipeTaskMeta,
                      sourceEvent,
                      true);
              close();
            } else {
              next =
                  new PipeRawTabletInsertionEvent(
                      sourceEvent != null ? sourceEvent.isTableModelEvent() : null,
                      sourceEvent != null ? sourceEvent.getTreeModelDatabaseName() : null,
                      tablet,
                      isAligned,
                      sourceEvent != null ? sourceEvent.getPipeName() : null,
                      sourceEvent != null ? sourceEvent.getCreationTime() : 0,
                      pipeTaskMeta,
                      sourceEvent,
                      false);
            }
            return next;
          }
        };
=======
    return tabletInsertionIterable;
>>>>>>> d68180b2
  }

  @Override
  public void close() {
    try {
      if (tsFileReader != null) {
        tsFileReader.close();
      }
    } catch (final IOException e) {
      LOGGER.warn("Failed to close TsFileReader", e);
    }

    super.close();

    if (allocatedMemoryBlock != null) {
      allocatedMemoryBlock.close();
    }
  }
}<|MERGE_RESOLUTION|>--- conflicted
+++ resolved
@@ -388,52 +388,7 @@
               };
     }
 
-<<<<<<< HEAD
-          @Override
-          public TabletInsertionEvent next() {
-            if (!hasNext()) {
-              close();
-              throw new NoSuchElementException();
-            }
-
-            final Tablet tablet = tabletIterator.next();
-            final boolean isAligned =
-                deviceIsAlignedMap.getOrDefault(
-                    IDeviceID.Factory.DEFAULT_FACTORY.create(tablet.getDeviceId()), false);
-
-            final TabletInsertionEvent next;
-            if (!hasNext()) {
-              next =
-                  new PipeRawTabletInsertionEvent(
-                      sourceEvent != null ? sourceEvent.isTableModelEvent() : null,
-                      sourceEvent != null ? sourceEvent.getTreeModelDatabaseName() : null,
-                      tablet,
-                      isAligned,
-                      sourceEvent != null ? sourceEvent.getPipeName() : null,
-                      sourceEvent != null ? sourceEvent.getCreationTime() : 0,
-                      pipeTaskMeta,
-                      sourceEvent,
-                      true);
-              close();
-            } else {
-              next =
-                  new PipeRawTabletInsertionEvent(
-                      sourceEvent != null ? sourceEvent.isTableModelEvent() : null,
-                      sourceEvent != null ? sourceEvent.getTreeModelDatabaseName() : null,
-                      tablet,
-                      isAligned,
-                      sourceEvent != null ? sourceEvent.getPipeName() : null,
-                      sourceEvent != null ? sourceEvent.getCreationTime() : 0,
-                      pipeTaskMeta,
-                      sourceEvent,
-                      false);
-            }
-            return next;
-          }
-        };
-=======
     return tabletInsertionIterable;
->>>>>>> d68180b2
   }
 
   @Override
