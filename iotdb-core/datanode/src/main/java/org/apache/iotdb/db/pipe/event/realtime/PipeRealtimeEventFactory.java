--- conflicted
+++ resolved
@@ -24,43 +24,6 @@
 import org.apache.iotdb.db.pipe.event.common.heartbeat.PipeHeartbeatEvent;
 import org.apache.iotdb.db.pipe.event.common.tablet.PipeInsertNodeTabletInsertionEvent;
 import org.apache.iotdb.db.pipe.event.common.tsfile.PipeTsFileInsertionEvent;
-<<<<<<< HEAD
-import org.apache.iotdb.db.pipe.extractor.dataregion.realtime.epoch.TsFileEpochManager;
-import org.apache.iotdb.db.queryengine.plan.planner.plan.node.write.AbstractDeleteDataNode;
-import org.apache.iotdb.db.queryengine.plan.planner.plan.node.write.InsertNode;
-import org.apache.iotdb.db.storageengine.dataregion.tsfile.TsFileResource;
-import org.apache.iotdb.db.storageengine.dataregion.wal.utils.WALEntryHandler;
-
-public class PipeRealtimeEventFactory {
-
-  private static final TsFileEpochManager TS_FILE_EPOCH_MANAGER = new TsFileEpochManager();
-
-  public static PipeRealtimeEvent createRealtimeEvent(
-      final String databaseName,
-      final TsFileResource resource,
-      final boolean isLoaded,
-      final boolean isGeneratedByPipe) {
-    return TS_FILE_EPOCH_MANAGER.bindPipeTsFileInsertionEvent(
-        new PipeTsFileInsertionEvent(databaseName, resource, isLoaded, isGeneratedByPipe, false),
-        resource);
-  }
-
-  public static PipeRealtimeEvent createRealtimeEvent(
-      final String databaseName,
-      final WALEntryHandler walEntryHandler,
-      final InsertNode insertNode,
-      final TsFileResource resource) {
-    return TS_FILE_EPOCH_MANAGER.bindPipeInsertNodeTabletInsertionEvent(
-        new PipeInsertNodeTabletInsertionEvent(
-            databaseName,
-            walEntryHandler,
-            insertNode.getTargetPath(),
-            insertNode.getProgressIndex(),
-            insertNode.isAligned(),
-            insertNode.isGeneratedByPipe()),
-        insertNode,
-        resource);
-=======
 import org.apache.iotdb.db.pipe.source.dataregion.realtime.epoch.TsFileEpochManager;
 import org.apache.iotdb.db.queryengine.plan.planner.plan.node.write.AbstractDeleteDataNode;
 import org.apache.iotdb.db.queryengine.plan.planner.plan.node.write.InsertNode;
@@ -91,7 +54,6 @@
 
     return TS_FILE_EPOCH_MANAGER.bindPipeInsertNodeTabletInsertionEvent(
         insertionEvent, insertNode, resource);
->>>>>>> d68180b2
   }
 
   public static PipeRealtimeEvent createRealtimeEvent(
@@ -101,15 +63,10 @@
   }
 
   public static PipeRealtimeEvent createRealtimeEvent(final AbstractDeleteDataNode node) {
-<<<<<<< HEAD
-    return new PipeRealtimeEvent(
-        new PipeDeleteDataNodeEvent(node, node.isGeneratedByPipe()), null, null, null, null);
-=======
     PipeDeleteDataNodeEvent deleteDataNodeEvent =
         new PipeDeleteDataNodeEvent(node, node.isGeneratedByPipe());
 
     return new PipeRealtimeEvent(deleteDataNodeEvent, null, null);
->>>>>>> d68180b2
   }
 
   public static PipeRealtimeEvent createRealtimeEvent(final ProgressReportEvent event) {
