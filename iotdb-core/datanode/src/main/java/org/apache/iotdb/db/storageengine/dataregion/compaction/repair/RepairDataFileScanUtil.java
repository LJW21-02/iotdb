--- conflicted
+++ resolved
@@ -67,12 +67,14 @@
 
 import static org.apache.tsfile.read.reader.chunk.ChunkReader.decryptAndUncompressPageData;
 
+@SuppressWarnings("OptionalGetWithoutIsPresent")
 public class RepairDataFileScanUtil {
   private static final Logger logger = LoggerFactory.getLogger(RepairDataFileScanUtil.class);
   private final TsFileResource resource;
   private ArrayDeviceTimeIndex timeIndex;
   private boolean hasUnsortedDataOrWrongStatistics;
   private boolean isBrokenFile;
+  private boolean previousTimeSet;
   private long previousTime;
   private boolean printLog;
 
@@ -83,7 +85,7 @@
   public RepairDataFileScanUtil(TsFileResource resource, boolean printLog) {
     this.resource = resource;
     this.hasUnsortedDataOrWrongStatistics = false;
-    this.previousTime = Long.MIN_VALUE;
+    this.previousTimeSet = false;
     this.printLog = printLog;
   }
 
@@ -109,32 +111,44 @@
             resource.isSeq()
                 ? CompactionType.INNER_SEQ_COMPACTION
                 : CompactionType.INNER_UNSEQ_COMPACTION)) {
-      TsFileDeviceIterator deviceIterator = reader.getAllDevicesIteratorWithIsAligned();
+      TsFileDeviceIterator deviceInFileIterator = reader.getAllDevicesIteratorWithIsAligned();
       Set<IDeviceID> deviceIdsInTimeIndex =
           checkTsFileResource ? new HashSet<>(timeIndex.getDevices()) : Collections.emptySet();
-      while (deviceIterator.hasNext()) {
-        Pair<IDeviceID, Boolean> deviceIsAlignedPair = deviceIterator.next();
-        IDeviceID device = deviceIsAlignedPair.getLeft();
+      while (deviceInFileIterator.hasNext()) {
+        Pair<IDeviceID, Boolean> deviceIsAlignedPair = deviceInFileIterator.next();
+        IDeviceID deviceInfile = deviceIsAlignedPair.getLeft();
         if (checkTsFileResource) {
-          if (!deviceIdsInTimeIndex.contains(device)) {
+          if (!deviceIdsInTimeIndex.contains(deviceInfile)) {
             throw new CompactionStatisticsCheckFailedException(
-                device + " does not exist in the resource file");
+                deviceInfile + " does not exist in the resource file");
           }
-          deviceIdsInTimeIndex.remove(device);
+          deviceIdsInTimeIndex.remove(deviceInfile);
         }
         MetadataIndexNode metadataIndexNode =
-            deviceIterator.getFirstMeasurementNodeOfCurrentDevice();
+            deviceInFileIterator.getFirstMeasurementNodeOfCurrentDevice();
+
+        // presence checked above
         TimeRange deviceTimeRangeInResource =
             checkTsFileResource
-                ? new TimeRange(timeIndex.getStartTime(device), timeIndex.getEndTime(device))
+                ? new TimeRange(
+                    timeIndex.getStartTime(deviceInfile).get(),
+                    timeIndex.getEndTime(deviceInfile).get())
                 : null;
         boolean isAligned = deviceIsAlignedPair.getRight();
         if (isAligned) {
           checkAlignedDeviceSeries(
-              reader, device, metadataIndexNode, deviceTimeRangeInResource, checkTsFileResource);
+              reader,
+              deviceInfile,
+              metadataIndexNode,
+              deviceTimeRangeInResource,
+              checkTsFileResource);
         } else {
           checkNonAlignedDeviceSeries(
-              reader, device, metadataIndexNode, deviceTimeRangeInResource, checkTsFileResource);
+              reader,
+              deviceInfile,
+              metadataIndexNode,
+              deviceTimeRangeInResource,
+              checkTsFileResource);
         }
       }
       if (!deviceIdsInTimeIndex.isEmpty()) {
@@ -203,7 +217,7 @@
     }
 
     // reset previousTime
-    previousTime = Long.MIN_VALUE;
+    previousTimeSet = false;
 
     // check timeseries time range
     if (actualTimeseriesStartTime > actualTimeseriesEndTime) {
@@ -276,7 +290,7 @@
       actualDeviceEndTime =
           Math.max(actualDeviceEndTime, timeseriesMetadata.getStatistics().getEndTime());
       checkSingleNonAlignedSeries(reader, device, timeseriesMetadata);
-      previousTime = Long.MIN_VALUE;
+      previousTimeSet = false;
     }
 
     if (!checkTsFileResource || actualDeviceStartTime > actualDeviceEndTime) {
@@ -407,18 +421,20 @@
   }
 
   private void checkPreviousTimeAndUpdate(IDeviceID deviceID, String measurementId, long time) {
-    if (previousTime >= time) {
+    if (previousTimeSet && previousTime >= time) {
       throw new CompactionLastTimeCheckFailedException(
           deviceID.toString() + TsFileConstant.PATH_SEPARATOR + measurementId, time, previousTime);
     }
     previousTime = time;
+    previousTimeSet = true;
   }
 
   private void checkPreviousTimeAndUpdate(IDeviceID deviceID, long time) {
-    if (previousTime >= time) {
+    if (previousTimeSet && previousTime >= time) {
       throw new CompactionLastTimeCheckFailedException(deviceID.toString(), time, previousTime);
     }
     previousTime = time;
+    previousTimeSet = true;
   }
 
   public boolean hasUnsortedDataOrWrongStatistics() {
@@ -429,6 +445,7 @@
     return isBrokenFile;
   }
 
+  @SuppressWarnings("OptionalGetWithoutIsPresent")
   public static List<TsFileResource> checkTimePartitionHasOverlap(
       List<TsFileResource> resources, boolean printOverlappedDevices) {
     List<TsFileResource> overlapResources = new ArrayList<>();
@@ -450,8 +467,9 @@
       boolean fileHasOverlap = false;
       // check overlap
       for (IDeviceID device : devices) {
-        long deviceStartTimeInCurrentFile = deviceTimeIndex.getStartTime(device);
-        if (deviceStartTimeInCurrentFile > deviceTimeIndex.getEndTime(device)) {
+        // we are iterating the time index so the times are definitely present
+        long deviceStartTimeInCurrentFile = deviceTimeIndex.getStartTime(device).get();
+        if (deviceStartTimeInCurrentFile > deviceTimeIndex.getEndTime(device).get()) {
           continue;
         }
         if (!deviceEndTimeMap.containsKey(device)) {
@@ -476,12 +494,8 @@
       // update end time map
       if (!fileHasOverlap) {
         for (IDeviceID device : devices) {
-<<<<<<< HEAD
-          deviceEndTimeMap.put(device, deviceTimeIndex.getEndTime(device));
-=======
           device2PreviousResourceMap.put(device, resource);
           deviceEndTimeMap.put(device, deviceTimeIndex.getEndTime(device).get());
->>>>>>> d68180b2
         }
       }
     }
