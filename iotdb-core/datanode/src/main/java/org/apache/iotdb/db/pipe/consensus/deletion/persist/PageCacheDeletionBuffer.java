/*
 * Licensed to the Apache Software Foundation (ASF) under one
 * or more contributor license agreements.  See the NOTICE file
 * distributed with this work for additional information
 * regarding copyright ownership.  The ASF licenses this file
 * to you under the Apache License, Version 2.0 (the
 * "License"); you may not use this file except in compliance
 * with the License.  You may obtain a copy of the License at
 *
 *     http://www.apache.org/licenses/LICENSE-2.0
 *
 * Unless required by applicable law or agreed to in writing,
 * software distributed under the License is distributed on an
 * "AS IS" BASIS, WITHOUT WARRANTIES OR CONDITIONS OF ANY
 * KIND, either express or implied.  See the License for the
 * specific language governing permissions and limitations
 * under the License.
 */
package org.apache.iotdb.db.pipe.consensus.deletion.persist;

import org.apache.iotdb.commons.concurrent.IoTDBThreadPoolFactory;
import org.apache.iotdb.commons.concurrent.ThreadName;
import org.apache.iotdb.commons.consensus.index.ProgressIndex;
import org.apache.iotdb.commons.consensus.index.impl.MinimumProgressIndex;
import org.apache.iotdb.commons.consensus.index.impl.SimpleProgressIndex;
import org.apache.iotdb.commons.utils.TestOnly;
import org.apache.iotdb.db.conf.IoTDBConfig;
import org.apache.iotdb.db.conf.IoTDBDescriptor;
import org.apache.iotdb.db.pipe.consensus.ProgressIndexDataNodeManager;
import org.apache.iotdb.db.pipe.consensus.deletion.DeletionResource;
import org.apache.iotdb.db.pipe.consensus.deletion.DeletionResourceManager;
import org.apache.iotdb.db.utils.MmapUtil;

import org.slf4j.Logger;
import org.slf4j.LoggerFactory;

import java.io.File;
import java.io.FileOutputStream;
import java.io.IOException;
import java.nio.ByteBuffer;
import java.nio.channels.FileChannel;
import java.nio.charset.StandardCharsets;
import java.util.List;
import java.util.Optional;
import java.util.concurrent.BlockingQueue;
import java.util.concurrent.CopyOnWriteArrayList;
import java.util.concurrent.ExecutorService;
import java.util.concurrent.PriorityBlockingQueue;
import java.util.concurrent.TimeUnit;
import java.util.concurrent.atomic.AtomicInteger;
import java.util.concurrent.locks.Lock;
import java.util.concurrent.locks.ReentrantLock;

/**
 * The core idea of this buffer is to write deletion to the Page cache and fsync them to disk when
 * certain conditions are met. This design does not decouple serialization and writing, but provides
 * an easier way to maintain and understand.
 */
public class PageCacheDeletionBuffer implements DeletionBuffer {
  private static final Logger LOGGER = LoggerFactory.getLogger(PageCacheDeletionBuffer.class);
  private static final IoTDBConfig config = IoTDBDescriptor.getInstance().getConfig();
  private static final double FSYNC_BUFFER_RATIO = 0.95;
  private static final int QUEUE_CAPACITY = config.getDeletionAheadLogBufferQueueCapacity();
  private static final long MAX_WAIT_CLOSE_TIME_IN_MS = 10000;

  // Buffer config keep consistent with WAL.
  public static int DAL_BUFFER_SIZE = config.getWalBufferSize() / 3;

  // DeletionResources received from storage engine, which is waiting to be persisted.
  private final BlockingQueue<DeletionResource> deletionResources =
      new PriorityBlockingQueue<>(
          QUEUE_CAPACITY,
          (o1, o2) ->
              o1.getProgressIndex().equals(o2.getProgressIndex())
                  ? 0
                  : (o1.getProgressIndex().isAfter(o2.getProgressIndex()) ? 1 : -1));
  // Data region id
  private final String dataRegionId;
  // directory to store .deletion files
  private final String baseDirectory;
  // single thread to serialize WALEntry to workingBuffer
  private final ExecutorService persistThread;
  private final Lock buffersLock = new ReentrantLock();
  // Total size of this batch.
  private final AtomicInteger totalSize = new AtomicInteger(0);
  // All deletions that will be handled in a single persist task
  private final List<DeletionResource> pendingDeletionsInOneTask = new CopyOnWriteArrayList<>();

  // whether close method is called
  private volatile boolean isClosed = false;
  // Serialize buffer in current persist task
  private volatile ByteBuffer serializeBuffer;
  // Current Logging file.
  private volatile File logFile;
  private volatile FileOutputStream logStream;
  private volatile FileChannel logChannel;
  // Max progressIndex among current .deletion file. Used by PersistTask for naming .deletion file.
  // Since deletions are written serially, DAL is also written serially. This ensures that the
  // maxProgressIndex of each batch increases in the same order as the physical time.
  private ProgressIndex maxProgressIndexInCurrentFile = MinimumProgressIndex.INSTANCE;

  public PageCacheDeletionBuffer(String dataRegionId, String baseDirectory) {
    this.dataRegionId = dataRegionId;
    this.baseDirectory = baseDirectory;
    allocateBuffers();
    persistThread =
        IoTDBThreadPoolFactory.newSingleThreadExecutor(
            ThreadName.PIPE_CONSENSUS_DELETION_SERIALIZE.getName()
                + "(group-"
                + dataRegionId
                + ")");
  }

  @Override
  public void start() {
    persistThread.submit(new PersistTask());
    try {
      // initial file is the minimumProgressIndex
      this.logFile =
          new File(
              baseDirectory,
              String.format("_%d-%d%s", 0, 0, DeletionResourceManager.DELETION_FILE_SUFFIX));
      this.logStream = new FileOutputStream(logFile, true);
      this.logChannel = logStream.getChannel();
      // Create file && write magic string
      if (!logFile.exists() || logFile.length() == 0) {
        this.logChannel.write(
            ByteBuffer.wrap(
                DeletionResourceManager.MAGIC_VERSION_V1.getBytes(StandardCharsets.UTF_8)));
      }
      LOGGER.info(
          "Deletion persist-{}: starting to persist, current writing: {}", dataRegionId, logFile);
    } catch (IOException e) {
      LOGGER.warn(
          "Deletion persist: Cannot create file {}, please check your file system manually.",
          logFile,
          e);
      throw new RuntimeException(e);
    }
  }

  @Override
  public boolean isAllDeletionFlushed() {
    buffersLock.lock();
    try {
      int pos = Optional.ofNullable(serializeBuffer).map(ByteBuffer::position).orElse(0);
      return deletionResources.isEmpty() && pos == 0;
    } finally {
      buffersLock.unlock();
    }
  }

  private void allocateBuffers() {
    try {
      serializeBuffer = ByteBuffer.allocateDirect(DAL_BUFFER_SIZE);
    } catch (OutOfMemoryError e) {
      LOGGER.error(
          "Fail to allocate deletionBuffer-group-{}'s buffer because out of memory.",
          dataRegionId,
          e);
      close();
      throw e;
    }
  }

  public void registerDeletionResource(DeletionResource deletionResource) {
    if (isClosed) {
      LOGGER.error(
          "Fail to register DeletionResource into deletionBuffer-{} because this buffer is closed.",
          dataRegionId);
      return;
    }
    deletionResources.add(deletionResource);
  }

  private void appendCurrentBatch() throws IOException {
    serializeBuffer.flip();
    logChannel.write(serializeBuffer);
  }

  private void fsyncCurrentLoggingFile() throws IOException {
    LOGGER.info("Deletion persist-{}: current batch fsync due to timeout", dataRegionId);
    this.logChannel.force(false);
    pendingDeletionsInOneTask.forEach(DeletionResource::onPersistSucceed);
  }

  private void closeCurrentLoggingFile() throws IOException {
    LOGGER.info("Deletion persist-{}: current file has been closed", dataRegionId);
    // Close old resource to fsync.
    this.logStream.close();
    this.logChannel.close();
    pendingDeletionsInOneTask.forEach(DeletionResource::onPersistSucceed);
  }

  private void resetTaskAttribute() {
    this.pendingDeletionsInOneTask.clear();
    clearBuffer();
  }

  private void resetFileAttribute() {
    // Reset file attributes.
    this.totalSize.set(0);
    this.maxProgressIndexInCurrentFile = MinimumProgressIndex.INSTANCE;
  }

  private void rollbackFileAttribute(int currentBatchSize) {
    this.totalSize.addAndGet(-currentBatchSize);
  }

  private void clearBuffer() {
    // Clear serialize buffer
    buffersLock.lock();
    try {
      serializeBuffer.clear();
    } finally {
      buffersLock.unlock();
    }
  }

  private void switchLoggingFile() throws IOException {
    try {
      ProgressIndex curProgressIndex =
<<<<<<< HEAD
          ProgressIndexDataNodeManager.extractLocalSimpleProgressIndex(maxProgressIndexInLastFile);
=======
          ReplicateProgressDataNodeManager.extractLocalSimpleProgressIndex(
              maxProgressIndexInCurrentFile);
      // PipeConsensus ensures that deleteDataNodes use recoverProgressIndex.
>>>>>>> d68180b2
      if (!(curProgressIndex instanceof SimpleProgressIndex)) {
        throw new IOException("Invalid deletion progress index: " + curProgressIndex);
      }
      SimpleProgressIndex progressIndex = (SimpleProgressIndex) curProgressIndex;
      // Deletion file name format:
      // "_{lastFileMaxRebootTimes}_{lastFileMaxMemTableFlushOrderId}.deletion"
      this.logFile =
          new File(
              baseDirectory,
              String.format(
                  "_%d-%d%s",
                  progressIndex.getRebootTimes(),
                  progressIndex.getMemTableFlushOrderId(),
                  DeletionResourceManager.DELETION_FILE_SUFFIX));
      this.logStream = new FileOutputStream(logFile, true);
      this.logChannel = logStream.getChannel();
      // Create file && write magic string
      if (!logFile.exists() || logFile.length() == 0) {
        this.logChannel.write(
            ByteBuffer.wrap(
                DeletionResourceManager.MAGIC_VERSION_V1.getBytes(StandardCharsets.UTF_8)));
      }
      LOGGER.info(
          "Deletion persist-{}: switching to a new file, current writing: {}",
          dataRegionId,
          logFile);
    } finally {
      resetFileAttribute();
    }
  }

  @Override
  public void close() {
    isClosed = true;
    // Force sync existing data in memory to disk.
    // first waiting serialize and sync tasks finished, then release all resources
    waitUntilFlushAllDeletionsOrTimeOut();
    if (persistThread != null) {
      persistThread.shutdownNow();
      try {
        if (!persistThread.awaitTermination(30, TimeUnit.SECONDS)) {
          LOGGER.warn("persistThread did not terminate within {}s", 30);
        }
      } catch (InterruptedException e) {
        LOGGER.warn("DAL Thread {} still doesn't exit after 30s", dataRegionId);
        Thread.currentThread().interrupt();
      }
    }
    // clean buffer
    MmapUtil.clean(serializeBuffer);
    serializeBuffer = null;
  }

  private void waitUntilFlushAllDeletionsOrTimeOut() {
    long currentTime = System.currentTimeMillis();
    while (!isAllDeletionFlushed()
        && System.currentTimeMillis() - currentTime < MAX_WAIT_CLOSE_TIME_IN_MS) {
      try {
        Thread.sleep(50);
      } catch (InterruptedException e) {
        LOGGER.error("Interrupted when waiting for all deletions flushed.");
        Thread.currentThread().interrupt();
      }
    }
  }

  private class PersistTask implements Runnable {
    // Batch size in current task, used to roll back.
    private final AtomicInteger currentTaskBatchSize = new AtomicInteger(0);

    @Override
    public void run() {
      try {
        persistDeletion();
      } catch (IOException e) {
        LOGGER.warn(
            "Deletion persist: Cannot write to {}, may cause data inconsistency.", logFile, e);
        // if any exception occurred, this batch will not be written to disk and lost.
        pendingDeletionsInOneTask.forEach(deletionResource -> deletionResource.onPersistFailed(e));
        rollbackFileAttribute(currentTaskBatchSize.get());
      } finally {
        if (!isClosed) {
          persistThread.submit(new PersistTask());
        }
      }
    }

    private boolean serializeDeletionToBatchBuffer(DeletionResource deletionResource) {
      LOGGER.debug(
          "Deletion persist-{}: serialize deletion resource {}", dataRegionId, deletionResource);
      ByteBuffer buffer = deletionResource.serialize();
      // if working buffer doesn't have enough space
      if (buffer.position() > serializeBuffer.remaining()) {
        return false;
      }
      serializeBuffer.put(buffer.array());
      totalSize.addAndGet(buffer.position());
      currentTaskBatchSize.addAndGet(buffer.position());
      return true;
    }

    private void persistDeletion() throws IOException {
      // For first deletion we use blocking take() method.
      try {
        DeletionResource firstDeletionResource = deletionResources.take();
        // Serialize deletion. The first serialization cannot fail because a deletion cannot exceed
        // size of serializeBuffer.
        serializeDeletionToBatchBuffer(firstDeletionResource);
        pendingDeletionsInOneTask.add(firstDeletionResource);
        maxProgressIndexInCurrentFile =
            maxProgressIndexInCurrentFile.updateToMinimumEqualOrIsAfterProgressIndex(
                firstDeletionResource.getProgressIndex());
      } catch (InterruptedException e) {
        LOGGER.warn(
            "Interrupted when waiting for taking DeletionResource from blocking queue to serialize.");
        Thread.currentThread().interrupt();
        return;
      }

      // For further deletion, we use non-blocking poll() method to persist existing deletion of
      // current batch in time.
      while (totalSize.get() < DAL_BUFFER_SIZE * FSYNC_BUFFER_RATIO) {
        DeletionResource deletionResource = null;
        try {
          // Timeout config keep consistent with WAL async mode.
          deletionResource =
              deletionResources.poll(config.getWalAsyncModeFsyncDelayInMs(), TimeUnit.MILLISECONDS);
        } catch (InterruptedException e) {
          LOGGER.warn(
              "Interrupted when waiting for taking WALEntry from blocking queue to serialize.");
          Thread.currentThread().interrupt();
        }
        // If timeout, flush deletions to disk.
        if (deletionResource == null) {
          // append to current file and not switch file
          appendCurrentBatch();
          fsyncCurrentLoggingFile();
          resetTaskAttribute();
          return;
        }
        // Serialize deletion
        if (!serializeDeletionToBatchBuffer(deletionResource)) {
          // if working buffer is exhausted, which means serialization failed.
          // 1. roll back
          deletionResources.add(deletionResource);
          // 2. fsync immediately and roll to a new file.
          appendCurrentBatch();
          closeCurrentLoggingFile();
          resetTaskAttribute();
          switchLoggingFile();
          return;
        }
        pendingDeletionsInOneTask.add(deletionResource);
        // Update max progressIndex in current file if serialized successfully.
        maxProgressIndexInCurrentFile =
            maxProgressIndexInCurrentFile.updateToMinimumEqualOrIsAfterProgressIndex(
                deletionResource.getProgressIndex());
      }
      // Persist deletions; Defensive programming here, just in case.
      if (totalSize.get() > 0) {
        appendCurrentBatch();
        closeCurrentLoggingFile();
        resetTaskAttribute();
        switchLoggingFile();
      }
    }
  }

  @TestOnly
  public static void setDalBufferSize(int dalBufferSize) {
    DAL_BUFFER_SIZE = dalBufferSize;
  }
}<|MERGE_RESOLUTION|>--- conflicted
+++ resolved
@@ -26,7 +26,7 @@
 import org.apache.iotdb.commons.utils.TestOnly;
 import org.apache.iotdb.db.conf.IoTDBConfig;
 import org.apache.iotdb.db.conf.IoTDBDescriptor;
-import org.apache.iotdb.db.pipe.consensus.ProgressIndexDataNodeManager;
+import org.apache.iotdb.db.pipe.consensus.ReplicateProgressDataNodeManager;
 import org.apache.iotdb.db.pipe.consensus.deletion.DeletionResource;
 import org.apache.iotdb.db.pipe.consensus.deletion.DeletionResourceManager;
 import org.apache.iotdb.db.utils.MmapUtil;
@@ -220,13 +220,9 @@
   private void switchLoggingFile() throws IOException {
     try {
       ProgressIndex curProgressIndex =
-<<<<<<< HEAD
-          ProgressIndexDataNodeManager.extractLocalSimpleProgressIndex(maxProgressIndexInLastFile);
-=======
           ReplicateProgressDataNodeManager.extractLocalSimpleProgressIndex(
               maxProgressIndexInCurrentFile);
       // PipeConsensus ensures that deleteDataNodes use recoverProgressIndex.
->>>>>>> d68180b2
       if (!(curProgressIndex instanceof SimpleProgressIndex)) {
         throw new IOException("Invalid deletion progress index: " + curProgressIndex);
       }
