/*
 * Licensed to the Apache Software Foundation (ASF) under one
 * or more contributor license agreements.  See the NOTICE file
 * distributed with this work for additional information
 * regarding copyright ownership.  The ASF licenses this file
 * to you under the Apache License, Version 2.0 (the
 * "License"); you may not use this file except in compliance
 * with the License.  You may obtain a copy of the License at
 *
 *     http://www.apache.org/licenses/LICENSE-2.0
 *
 * Unless required by applicable law or agreed to in writing,
 * software distributed under the License is distributed on an
 * "AS IS" BASIS, WITHOUT WARRANTIES OR CONDITIONS OF ANY
 * KIND, either express or implied.  See the License for the
 * specific language governing permissions and limitations
 * under the License.
 */

package org.apache.iotdb.db.storageengine.dataregion.memtable;

import org.apache.iotdb.db.exception.query.QueryProcessException;
import org.apache.iotdb.db.queryengine.execution.fragment.QueryContext;
import org.apache.iotdb.db.storageengine.dataregion.read.reader.chunk.MemAlignedChunkLoader;
import org.apache.iotdb.db.utils.datastructure.AlignedTVList;
<<<<<<< HEAD
=======
import org.apache.iotdb.db.utils.datastructure.MemPointIterator;
import org.apache.iotdb.db.utils.datastructure.MemPointIteratorFactory;
>>>>>>> d68180b2
import org.apache.iotdb.db.utils.datastructure.TVList;

import org.apache.tsfile.common.conf.TSFileDescriptor;
import org.apache.tsfile.enums.TSDataType;
import org.apache.tsfile.file.metadata.AlignedChunkMetadata;
import org.apache.tsfile.file.metadata.ChunkMetadata;
import org.apache.tsfile.file.metadata.IChunkMetadata;
import org.apache.tsfile.file.metadata.TableDeviceChunkMetadata;
import org.apache.tsfile.file.metadata.enums.TSEncoding;
import org.apache.tsfile.file.metadata.statistics.Statistics;
import org.apache.tsfile.read.common.TimeRange;
import org.apache.tsfile.read.reader.IPointReader;
<<<<<<< HEAD
=======
import org.apache.tsfile.utils.TsPrimitiveType;
import org.apache.tsfile.write.UnSupportedDataTypeException;
>>>>>>> d68180b2
import org.apache.tsfile.write.schema.IMeasurementSchema;

import java.util.ArrayList;
import java.util.List;
<<<<<<< HEAD
=======
import java.util.Map;
import java.util.stream.Collectors;
>>>>>>> d68180b2

public class AlignedReadOnlyMemChunk extends ReadOnlyMemChunk {
  private final String timeChunkName;

  private final List<String> valueChunkNames;

  private final List<TSDataType> dataTypes;

<<<<<<< HEAD
=======
  private final int floatPrecision;
  private final List<TSEncoding> encodingList;

  private final List<TimeRange> timeColumnDeletion;
  private final List<List<TimeRange>> valueColumnsDeletionList;

  // time & values statistics
  private final List<Statistics<? extends Serializable>> timeStatisticsList;
  private final List<Statistics<? extends Serializable>[]> valueStatisticsList;

  // AlignedTVList rowCount during query
  protected Map<TVList, Integer> alignedTvListQueryMap;

  // For example, it stores time series [s1, s2, s3] in AlignedWritableMemChunk.
  // When we select two of time series [s1, s3], the column index list should be [0, 2]
  private final List<Integer> columnIndexList;

  private MemPointIterator timeValuePairIterator;

>>>>>>> d68180b2
  /**
   * The constructor for Aligned type.
   *
   * @param schema VectorMeasurementSchema
   * @param tvList VectorTvList
   * @param deletionList The timeRange of deletionList
   * @throws QueryProcessException if there is unsupported data type.
   */
  public AlignedReadOnlyMemChunk(
      QueryContext context,
      IMeasurementSchema schema,
      TVList tvList,
      List<TimeRange> timeColumnDeletion,
      List<List<TimeRange>> valueColumnsDeletionList)
      throws QueryProcessException {
    super(context);
    this.timeChunkName = schema.getMeasurementName();
    this.valueChunkNames = schema.getSubMeasurementsList();
    this.dataTypes = schema.getSubMeasurementsTSDataTypeList();
    int floatPrecision = TSFileDescriptor.getInstance().getConfig().getFloatPrecision();
    List<TSEncoding> encodingList = schema.getSubMeasurementsTSEncodingList();
    this.tsBlock =
        ((AlignedTVList) tvList)
            .buildTsBlock(
                floatPrecision,
                encodingList,
                timeColumnDeletion,
                valueColumnsDeletionList,
                context.isIgnoreAllNullRows());
    initAlignedChunkMetaFromTsBlock(context.isIgnoreAllNullRows());
  }

  private void initAlignedChunkMetaFromTsBlock(boolean ignoreAllNullRows)
      throws QueryProcessException {
    // Time chunk
    Statistics timeStatistics = Statistics.getStatsByType(TSDataType.VECTOR);
    IChunkMetadata timeChunkMetadata =
<<<<<<< HEAD
        new ChunkMetadata(timeChunkName, TSDataType.VECTOR, null, null, 0, timeStatistics);
    List<IChunkMetadata> valueChunkMetadataList = new ArrayList<>();
    // Update time chunk
    for (int row = 0; row < tsBlock.getPositionCount(); row++) {
      timeStatistics.update(tsBlock.getTimeColumn().getLong(row));
    }
    timeStatistics.setEmpty(false);
    // Update value chunk
    for (int column = 0; column < tsBlock.getValueColumnCount(); column++) {
      Statistics valueStatistics = Statistics.getStatsByType(dataTypes.get(column));
      valueStatistics.setEmpty(true);
      switch (dataTypes.get(column)) {
        case BOOLEAN:
          for (int row = 0; row < tsBlock.getPositionCount(); row++) {
            if (!tsBlock.getColumn(column).isNull(row)) {
              long time = tsBlock.getTimeColumn().getLong(row);
              valueStatistics.update(time, tsBlock.getColumn(column).getBoolean(row));
            }
          }
          break;
        case TEXT:
        case BLOB:
        case STRING:
          for (int row = 0; row < tsBlock.getPositionCount(); row++) {
            if (!tsBlock.getColumn(column).isNull(row)) {
              long time = tsBlock.getTimeColumn().getLong(row);
              valueStatistics.update(time, tsBlock.getColumn(column).getBinary(row));
            }
          }
          break;
        case FLOAT:
          for (int row = 0; row < tsBlock.getPositionCount(); row++) {
            if (!tsBlock.getColumn(column).isNull(row)) {
              long time = tsBlock.getTimeColumn().getLong(row);
              valueStatistics.update(time, tsBlock.getColumn(column).getFloat(row));
            }
          }
          break;
        case INT32:
        case DATE:
          for (int row = 0; row < tsBlock.getPositionCount(); row++) {
            if (!tsBlock.getColumn(column).isNull(row)) {
              long time = tsBlock.getTimeColumn().getLong(row);
              valueStatistics.update(time, tsBlock.getColumn(column).getInt(row));
            }
          }
          break;
        case INT64:
        case TIMESTAMP:
          for (int row = 0; row < tsBlock.getPositionCount(); row++) {
            if (!tsBlock.getColumn(column).isNull(row)) {
              long time = tsBlock.getTimeColumn().getLong(row);
              valueStatistics.update(time, tsBlock.getColumn(column).getLong(row));
            }
          }
          break;
        case DOUBLE:
          for (int row = 0; row < tsBlock.getPositionCount(); row++) {
            if (!tsBlock.getColumn(column).isNull(row)) {
              long time = tsBlock.getTimeColumn().getLong(row);
              valueStatistics.update(time, tsBlock.getColumn(column).getDouble(row));
            }
          }
          break;
        default:
          throw new QueryProcessException("Unsupported data type:" + dataTypes.get(column));
      }
      if (valueStatistics.getCount() > 0) {
=======
        new ChunkMetadata(timeChunkName, TSDataType.VECTOR, null, null, 0, chunkTimeStatistics);
    Statistics<? extends Serializable>[] chunkValueStatistics = new Statistics[dataTypes.size()];
    for (int column = 0; column < dataTypes.size(); column++) {
      chunkValueStatistics[column] = Statistics.getStatsByType(dataTypes.get(column));
    }

    // create MergeSortAlignedTVListIterator
    List<AlignedTVList> alignedTvLists =
        alignedTvListQueryMap.keySet().stream()
            .map(x -> (AlignedTVList) x)
            .collect(Collectors.toList());

    timeValuePairIterator =
        MemPointIteratorFactory.create(
            dataTypes,
            columnIndexList,
            alignedTvLists,
            timeColumnDeletion,
            valueColumnsDeletionList,
            floatPrecision,
            encodingList,
            context.isIgnoreAllNullRows(),
            MAX_NUMBER_OF_POINTS_IN_PAGE);

    while (timeValuePairIterator.hasNextBatch()) {
      // create pageTimeStatistics and pageValueStatistics for new page
      Statistics<? extends Serializable> pageTimeStatistics =
          Statistics.getStatsByType(TSDataType.VECTOR);
      pageTimeStatistics.setEmpty(false);
      timeStatisticsList.add(pageTimeStatistics);

      Statistics<? extends Serializable>[] pageValueStatistics = new Statistics[dataTypes.size()];
      for (int column = 0; column < dataTypes.size(); column++) {
        pageValueStatistics[column] = Statistics.getStatsByType(dataTypes.get(column));
      }
      valueStatisticsList.add(pageValueStatistics);

      TsBlock tsBlock = timeValuePairIterator.nextBatch();
      // time column
      for (int i = 0; i < tsBlock.getPositionCount(); i++) {
        pageTimeStatistics.update(tsBlock.getTimeByIndex(i));
        chunkTimeStatistics.update(tsBlock.getTimeByIndex(i));
      }
      // value columns
      for (int column = 0; column < tsBlock.getValueColumnCount(); column++) {
        Statistics<? extends Serializable> pageValueStats =
            Statistics.getStatsByType(dataTypes.get(column));
        switch (dataTypes.get(column)) {
          case BOOLEAN:
            for (int i = 0; i < tsBlock.getPositionCount(); i++) {
              if (tsBlock.getColumn(column).isNull(i)) {
                continue;
              }
              pageValueStats.update(
                  tsBlock.getTimeByIndex(i), tsBlock.getColumn(column).getBoolean(i));
              chunkValueStatistics[column].update(
                  tsBlock.getTimeByIndex(i), tsBlock.getColumn(column).getBoolean(i));
            }
            break;
          case INT32:
          case DATE:
            for (int i = 0; i < tsBlock.getPositionCount(); i++) {
              if (tsBlock.getColumn(column).isNull(i)) {
                continue;
              }
              pageValueStats.update(tsBlock.getTimeByIndex(i), tsBlock.getColumn(column).getInt(i));
              chunkValueStatistics[column].update(
                  tsBlock.getTimeByIndex(i), tsBlock.getColumn(column).getInt(i));
            }
            break;
          case INT64:
          case TIMESTAMP:
            for (int i = 0; i < tsBlock.getPositionCount(); i++) {
              if (tsBlock.getColumn(column).isNull(i)) {
                continue;
              }
              pageValueStats.update(
                  tsBlock.getTimeByIndex(i), tsBlock.getColumn(column).getLong(i));
              chunkValueStatistics[column].update(
                  tsBlock.getTimeByIndex(i), tsBlock.getColumn(column).getLong(i));
            }
            break;
          case FLOAT:
            for (int i = 0; i < tsBlock.getPositionCount(); i++) {
              if (tsBlock.getColumn(column).isNull(i)) {
                continue;
              }
              pageValueStats.update(
                  tsBlock.getTimeByIndex(i), tsBlock.getColumn(column).getFloat(i));
              chunkValueStatistics[column].update(
                  tsBlock.getTimeByIndex(i), tsBlock.getColumn(column).getFloat(i));
            }
            break;
          case DOUBLE:
            for (int i = 0; i < tsBlock.getPositionCount(); i++) {
              if (tsBlock.getColumn(column).isNull(i)) {
                continue;
              }
              pageValueStats.update(
                  tsBlock.getTimeByIndex(i), tsBlock.getColumn(column).getDouble(i));
              chunkValueStatistics[column].update(
                  tsBlock.getTimeByIndex(i), tsBlock.getColumn(column).getDouble(i));
            }
            break;
          case TEXT:
          case BLOB:
          case STRING:
            for (int i = 0; i < tsBlock.getPositionCount(); i++) {
              if (tsBlock.getColumn(column).isNull(i)) {
                continue;
              }
              pageValueStats.update(
                  tsBlock.getTimeByIndex(i), tsBlock.getColumn(column).getBinary(i));
              chunkValueStatistics[column].update(
                  tsBlock.getTimeByIndex(i), tsBlock.getColumn(column).getBinary(i));
            }
            break;
          default:
            throw new UnSupportedDataTypeException(
                String.format("Data type %s is not supported.", dataTypes.get(column)));
        }
        pageValueStatistics[column] = pageValueStats.isEmpty() ? null : pageValueStats;
      }
    }

    // aligned chunk meta
    List<IChunkMetadata> valueChunkMetadataList = new ArrayList<>();
    for (int column = 0; column < dataTypes.size(); column++) {
      if (!chunkValueStatistics[column].isEmpty()) {
>>>>>>> d68180b2
        IChunkMetadata valueChunkMetadata =
            new ChunkMetadata(
                valueChunkNames.get(column), dataTypes.get(column), null, null, 0, valueStatistics);
        valueChunkMetadataList.add(valueChunkMetadata);
        valueStatistics.setEmpty(false);
      } else {
        valueChunkMetadataList.add(null);
      }
    }
    IChunkMetadata alignedChunkMetadata =
        ignoreAllNullRows
            ? new AlignedChunkMetadata(timeChunkMetadata, valueChunkMetadataList)
            : new TableDeviceChunkMetadata(timeChunkMetadata, valueChunkMetadataList);
    alignedChunkMetadata.setChunkLoader(new MemAlignedChunkLoader(context, this));
    alignedChunkMetadata.setVersion(Long.MAX_VALUE);
    cachedMetaData = alignedChunkMetadata;
  }

  @Override
  public boolean isEmpty() {
    return tsBlock.isEmpty();
  }

  @Override
  public IPointReader getPointReader() {
    return tsBlock.getTsBlockAlignedRowIterator();
  }
<<<<<<< HEAD
=======

  private TsBlock buildTsBlock() {
    try {
      TsBlockBuilder builder = new TsBlockBuilder(dataTypes);
      writeValidValuesIntoTsBlock(builder);
      return builder.build();
    } catch (IOException e) {
      throw new RuntimeException(e);
    }
  }

  private void writeValidValuesIntoTsBlock(TsBlockBuilder builder) throws IOException {
    List<AlignedTVList> alignedTvLists =
        alignedTvListQueryMap.keySet().stream()
            .map(x -> (AlignedTVList) x)
            .collect(Collectors.toList());
    MemPointIterator timeValuePairIterator =
        MemPointIteratorFactory.create(
            dataTypes,
            columnIndexList,
            alignedTvLists,
            timeColumnDeletion,
            valueColumnsDeletionList,
            floatPrecision,
            encodingList,
            context.isIgnoreAllNullRows(),
            MAX_NUMBER_OF_POINTS_IN_PAGE);

    while (timeValuePairIterator.hasNextTimeValuePair()) {
      TimeValuePair tvPair = timeValuePairIterator.nextTimeValuePair();
      TsPrimitiveType[] values = tvPair.getValue().getVector();

      // time column
      builder.getTimeColumnBuilder().writeLong(tvPair.getTimestamp());
      // value columns
      for (int columnIndex = 0; columnIndex < values.length; columnIndex++) {
        if (values[columnIndex] == null) {
          builder.getColumnBuilder(columnIndex).appendNull();
          continue;
        }
        ColumnBuilder valueBuilder = builder.getColumnBuilder(columnIndex);
        switch (dataTypes.get(columnIndex)) {
          case BOOLEAN:
            valueBuilder.writeBoolean(values[columnIndex].getBoolean());
            break;
          case INT32:
          case DATE:
            valueBuilder.writeInt(values[columnIndex].getInt());
            break;
          case INT64:
          case TIMESTAMP:
            valueBuilder.writeLong(values[columnIndex].getLong());
            break;
          case FLOAT:
            valueBuilder.writeFloat(values[columnIndex].getFloat());
            break;
          case DOUBLE:
            valueBuilder.writeDouble(values[columnIndex].getDouble());
            break;
          case TEXT:
          case BLOB:
          case STRING:
            valueBuilder.writeBinary(values[columnIndex].getBinary());
            break;
          default:
            break;
        }
      }
      builder.declarePosition();
    }
  }

  public Map<TVList, Integer> getAligendTvListQueryMap() {
    return alignedTvListQueryMap;
  }

  @Override
  public int getFloatPrecision() {
    return floatPrecision;
  }

  public List<TimeRange> getTimeColumnDeletion() {
    return timeColumnDeletion;
  }

  public List<List<TimeRange>> getValueColumnsDeletionList() {
    return valueColumnsDeletionList;
  }

  public List<TSDataType> getDataTypes() {
    return dataTypes;
  }

  public List<Statistics<? extends Serializable>> getTimeStatisticsList() {
    return timeStatisticsList;
  }

  public List<Statistics<? extends Serializable>[]> getValuesStatisticsList() {
    return valueStatisticsList;
  }

  public MemPointIterator getMemPointIterator() {
    return timeValuePairIterator;
  }
>>>>>>> d68180b2
}<|MERGE_RESOLUTION|>--- conflicted
+++ resolved
@@ -19,17 +19,14 @@
 
 package org.apache.iotdb.db.storageengine.dataregion.memtable;
 
-import org.apache.iotdb.db.exception.query.QueryProcessException;
 import org.apache.iotdb.db.queryengine.execution.fragment.QueryContext;
 import org.apache.iotdb.db.storageengine.dataregion.read.reader.chunk.MemAlignedChunkLoader;
 import org.apache.iotdb.db.utils.datastructure.AlignedTVList;
-<<<<<<< HEAD
-=======
 import org.apache.iotdb.db.utils.datastructure.MemPointIterator;
 import org.apache.iotdb.db.utils.datastructure.MemPointIteratorFactory;
->>>>>>> d68180b2
 import org.apache.iotdb.db.utils.datastructure.TVList;
 
+import org.apache.tsfile.block.column.ColumnBuilder;
 import org.apache.tsfile.common.conf.TSFileDescriptor;
 import org.apache.tsfile.enums.TSDataType;
 import org.apache.tsfile.file.metadata.AlignedChunkMetadata;
@@ -38,22 +35,21 @@
 import org.apache.tsfile.file.metadata.TableDeviceChunkMetadata;
 import org.apache.tsfile.file.metadata.enums.TSEncoding;
 import org.apache.tsfile.file.metadata.statistics.Statistics;
+import org.apache.tsfile.read.TimeValuePair;
 import org.apache.tsfile.read.common.TimeRange;
+import org.apache.tsfile.read.common.block.TsBlock;
+import org.apache.tsfile.read.common.block.TsBlockBuilder;
 import org.apache.tsfile.read.reader.IPointReader;
-<<<<<<< HEAD
-=======
 import org.apache.tsfile.utils.TsPrimitiveType;
 import org.apache.tsfile.write.UnSupportedDataTypeException;
->>>>>>> d68180b2
 import org.apache.tsfile.write.schema.IMeasurementSchema;
 
+import java.io.IOException;
+import java.io.Serializable;
 import java.util.ArrayList;
 import java.util.List;
-<<<<<<< HEAD
-=======
 import java.util.Map;
 import java.util.stream.Collectors;
->>>>>>> d68180b2
 
 public class AlignedReadOnlyMemChunk extends ReadOnlyMemChunk {
   private final String timeChunkName;
@@ -62,8 +58,6 @@
 
   private final List<TSDataType> dataTypes;
 
-<<<<<<< HEAD
-=======
   private final int floatPrecision;
   private final List<TSEncoding> encodingList;
 
@@ -83,114 +77,55 @@
 
   private MemPointIterator timeValuePairIterator;
 
->>>>>>> d68180b2
   /**
    * The constructor for Aligned type.
    *
+   * @param context query context
+   * @param columnIndexList column index list
    * @param schema VectorMeasurementSchema
-   * @param tvList VectorTvList
-   * @param deletionList The timeRange of deletionList
-   * @throws QueryProcessException if there is unsupported data type.
+   * @param alignedTvListQueryMap AlignedTvList map
+   * @param timeColumnDeletion The timeRange of deletionList
+   * @param valueColumnsDeletionList time value column deletionList
    */
   public AlignedReadOnlyMemChunk(
       QueryContext context,
+      List<Integer> columnIndexList,
       IMeasurementSchema schema,
-      TVList tvList,
+      Map<TVList, Integer> alignedTvListQueryMap,
       List<TimeRange> timeColumnDeletion,
-      List<List<TimeRange>> valueColumnsDeletionList)
-      throws QueryProcessException {
+      List<List<TimeRange>> valueColumnsDeletionList) {
     super(context);
     this.timeChunkName = schema.getMeasurementName();
     this.valueChunkNames = schema.getSubMeasurementsList();
     this.dataTypes = schema.getSubMeasurementsTSDataTypeList();
-    int floatPrecision = TSFileDescriptor.getInstance().getConfig().getFloatPrecision();
-    List<TSEncoding> encodingList = schema.getSubMeasurementsTSEncodingList();
-    this.tsBlock =
-        ((AlignedTVList) tvList)
-            .buildTsBlock(
-                floatPrecision,
-                encodingList,
-                timeColumnDeletion,
-                valueColumnsDeletionList,
-                context.isIgnoreAllNullRows());
-    initAlignedChunkMetaFromTsBlock(context.isIgnoreAllNullRows());
-  }
-
-  private void initAlignedChunkMetaFromTsBlock(boolean ignoreAllNullRows)
-      throws QueryProcessException {
-    // Time chunk
-    Statistics timeStatistics = Statistics.getStatsByType(TSDataType.VECTOR);
+    this.floatPrecision = TSFileDescriptor.getInstance().getConfig().getFloatPrecision();
+    this.encodingList = schema.getSubMeasurementsTSEncodingList();
+    this.timeColumnDeletion = timeColumnDeletion;
+    this.valueColumnsDeletionList = valueColumnsDeletionList;
+    this.timeStatisticsList = new ArrayList<>();
+    this.valueStatisticsList = new ArrayList<>();
+    this.alignedTvListQueryMap = alignedTvListQueryMap;
+    this.columnIndexList = columnIndexList;
+    this.context.addTVListToSet(alignedTvListQueryMap);
+  }
+
+  @Override
+  public void sortTvLists() {
+    for (Map.Entry<TVList, Integer> entry : getAligendTvListQueryMap().entrySet()) {
+      AlignedTVList alignedTvList = (AlignedTVList) entry.getKey();
+      int queryRowCount = entry.getValue();
+      if (!alignedTvList.isSorted() && queryRowCount > alignedTvList.seqRowCount()) {
+        alignedTvList.sort();
+      }
+    }
+  }
+
+  @Override
+  public void initChunkMetaFromTvLists() {
+    // init chunk meta
+    Statistics<? extends Serializable> chunkTimeStatistics =
+        Statistics.getStatsByType(TSDataType.VECTOR);
     IChunkMetadata timeChunkMetadata =
-<<<<<<< HEAD
-        new ChunkMetadata(timeChunkName, TSDataType.VECTOR, null, null, 0, timeStatistics);
-    List<IChunkMetadata> valueChunkMetadataList = new ArrayList<>();
-    // Update time chunk
-    for (int row = 0; row < tsBlock.getPositionCount(); row++) {
-      timeStatistics.update(tsBlock.getTimeColumn().getLong(row));
-    }
-    timeStatistics.setEmpty(false);
-    // Update value chunk
-    for (int column = 0; column < tsBlock.getValueColumnCount(); column++) {
-      Statistics valueStatistics = Statistics.getStatsByType(dataTypes.get(column));
-      valueStatistics.setEmpty(true);
-      switch (dataTypes.get(column)) {
-        case BOOLEAN:
-          for (int row = 0; row < tsBlock.getPositionCount(); row++) {
-            if (!tsBlock.getColumn(column).isNull(row)) {
-              long time = tsBlock.getTimeColumn().getLong(row);
-              valueStatistics.update(time, tsBlock.getColumn(column).getBoolean(row));
-            }
-          }
-          break;
-        case TEXT:
-        case BLOB:
-        case STRING:
-          for (int row = 0; row < tsBlock.getPositionCount(); row++) {
-            if (!tsBlock.getColumn(column).isNull(row)) {
-              long time = tsBlock.getTimeColumn().getLong(row);
-              valueStatistics.update(time, tsBlock.getColumn(column).getBinary(row));
-            }
-          }
-          break;
-        case FLOAT:
-          for (int row = 0; row < tsBlock.getPositionCount(); row++) {
-            if (!tsBlock.getColumn(column).isNull(row)) {
-              long time = tsBlock.getTimeColumn().getLong(row);
-              valueStatistics.update(time, tsBlock.getColumn(column).getFloat(row));
-            }
-          }
-          break;
-        case INT32:
-        case DATE:
-          for (int row = 0; row < tsBlock.getPositionCount(); row++) {
-            if (!tsBlock.getColumn(column).isNull(row)) {
-              long time = tsBlock.getTimeColumn().getLong(row);
-              valueStatistics.update(time, tsBlock.getColumn(column).getInt(row));
-            }
-          }
-          break;
-        case INT64:
-        case TIMESTAMP:
-          for (int row = 0; row < tsBlock.getPositionCount(); row++) {
-            if (!tsBlock.getColumn(column).isNull(row)) {
-              long time = tsBlock.getTimeColumn().getLong(row);
-              valueStatistics.update(time, tsBlock.getColumn(column).getLong(row));
-            }
-          }
-          break;
-        case DOUBLE:
-          for (int row = 0; row < tsBlock.getPositionCount(); row++) {
-            if (!tsBlock.getColumn(column).isNull(row)) {
-              long time = tsBlock.getTimeColumn().getLong(row);
-              valueStatistics.update(time, tsBlock.getColumn(column).getDouble(row));
-            }
-          }
-          break;
-        default:
-          throw new QueryProcessException("Unsupported data type:" + dataTypes.get(column));
-      }
-      if (valueStatistics.getCount() > 0) {
-=======
         new ChunkMetadata(timeChunkName, TSDataType.VECTOR, null, null, 0, chunkTimeStatistics);
     Statistics<? extends Serializable>[] chunkValueStatistics = new Statistics[dataTypes.size()];
     for (int column = 0; column < dataTypes.size(); column++) {
@@ -320,18 +255,22 @@
     List<IChunkMetadata> valueChunkMetadataList = new ArrayList<>();
     for (int column = 0; column < dataTypes.size(); column++) {
       if (!chunkValueStatistics[column].isEmpty()) {
->>>>>>> d68180b2
         IChunkMetadata valueChunkMetadata =
             new ChunkMetadata(
-                valueChunkNames.get(column), dataTypes.get(column), null, null, 0, valueStatistics);
+                valueChunkNames.get(column),
+                dataTypes.get(column),
+                null,
+                null,
+                0,
+                chunkValueStatistics[column]);
         valueChunkMetadataList.add(valueChunkMetadata);
-        valueStatistics.setEmpty(false);
       } else {
         valueChunkMetadataList.add(null);
       }
     }
+
     IChunkMetadata alignedChunkMetadata =
-        ignoreAllNullRows
+        context.isIgnoreAllNullRows()
             ? new AlignedChunkMetadata(timeChunkMetadata, valueChunkMetadataList)
             : new TableDeviceChunkMetadata(timeChunkMetadata, valueChunkMetadataList);
     alignedChunkMetadata.setChunkLoader(new MemAlignedChunkLoader(context, this));
@@ -339,17 +278,31 @@
     cachedMetaData = alignedChunkMetadata;
   }
 
+  private int count() {
+    int count = 0;
+    for (TVList list : alignedTvListQueryMap.keySet()) {
+      count += list.count();
+    }
+    return count;
+  }
+
   @Override
   public boolean isEmpty() {
-    return tsBlock.isEmpty();
+    return count() == 0;
   }
 
   @Override
   public IPointReader getPointReader() {
+    for (Map.Entry<TVList, Integer> entry : alignedTvListQueryMap.entrySet()) {
+      AlignedTVList tvList = (AlignedTVList) entry.getKey();
+      int queryLength = entry.getValue();
+      if (!tvList.isSorted() && queryLength > tvList.seqRowCount()) {
+        tvList.sort();
+      }
+    }
+    TsBlock tsBlock = buildTsBlock();
     return tsBlock.getTsBlockAlignedRowIterator();
   }
-<<<<<<< HEAD
-=======
 
   private TsBlock buildTsBlock() {
     try {
@@ -454,5 +407,4 @@
   public MemPointIterator getMemPointIterator() {
     return timeValuePairIterator;
   }
->>>>>>> d68180b2
 }