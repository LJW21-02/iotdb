--- conflicted
+++ resolved
@@ -19,14 +19,12 @@
 
 package org.apache.iotdb.db.storageengine.dataregion.memtable;
 
+import org.apache.iotdb.commons.utils.TestOnly;
 import org.apache.iotdb.db.exception.query.QueryProcessException;
 import org.apache.iotdb.db.queryengine.execution.fragment.QueryContext;
 import org.apache.iotdb.db.storageengine.dataregion.read.reader.chunk.MemChunkLoader;
-<<<<<<< HEAD
-=======
 import org.apache.iotdb.db.utils.datastructure.MemPointIterator;
 import org.apache.iotdb.db.utils.datastructure.MemPointIteratorFactory;
->>>>>>> d68180b2
 import org.apache.iotdb.db.utils.datastructure.TVList;
 
 import org.apache.tsfile.common.conf.TSFileDescriptor;
@@ -36,19 +34,19 @@
 import org.apache.tsfile.file.metadata.IChunkMetadata;
 import org.apache.tsfile.file.metadata.enums.TSEncoding;
 import org.apache.tsfile.file.metadata.statistics.Statistics;
+import org.apache.tsfile.read.TimeValuePair;
 import org.apache.tsfile.read.common.TimeRange;
 import org.apache.tsfile.read.common.block.TsBlock;
+import org.apache.tsfile.read.common.block.TsBlockBuilder;
 import org.apache.tsfile.read.reader.IPointReader;
+import org.apache.tsfile.write.UnSupportedDataTypeException;
 import org.slf4j.Logger;
 import org.slf4j.LoggerFactory;
 
 import java.io.IOException;
-<<<<<<< HEAD
-=======
 import java.io.Serializable;
 import java.util.ArrayList;
 import java.util.Collections;
->>>>>>> d68180b2
 import java.util.List;
 import java.util.Map;
 
@@ -68,9 +66,6 @@
 
   protected IChunkMetadata cachedMetaData;
 
-<<<<<<< HEAD
-  protected TsBlock tsBlock;
-=======
   private int floatPrecision;
   private TSEncoding encoding;
   private List<TimeRange> deletionList;
@@ -86,7 +81,6 @@
 
   protected final int MAX_NUMBER_OF_POINTS_IN_PAGE =
       TSFileDescriptor.getInstance().getConfig().getMaxNumberOfPointsInPage();
->>>>>>> d68180b2
 
   protected ReadOnlyMemChunk(QueryContext context) {
     this.context = context;
@@ -97,7 +91,7 @@
       String measurementUid,
       TSDataType dataType,
       TSEncoding encoding,
-      TVList tvList,
+      Map<TVList, Integer> tvListQueryMap,
       Map<String, String> props,
       List<TimeRange> deletionList)
       throws IOException, QueryProcessException {
@@ -121,57 +115,6 @@
         floatPrecision = TSFileDescriptor.getInstance().getConfig().getFloatPrecision();
       }
     }
-<<<<<<< HEAD
-    this.tsBlock = tvList.buildTsBlock(floatPrecision, encoding, deletionList);
-    initChunkMetaFromTsBlock();
-  }
-
-  private void initChunkMetaFromTsBlock() throws QueryProcessException {
-    Statistics statsByType = Statistics.getStatsByType(dataType);
-    IChunkMetadata metaData =
-        new ChunkMetadata(measurementUid, dataType, null, null, 0, statsByType);
-    if (!isEmpty()) {
-      switch (dataType) {
-        case BOOLEAN:
-          for (int i = 0; i < tsBlock.getPositionCount(); i++) {
-            statsByType.update(tsBlock.getTimeByIndex(i), tsBlock.getColumn(0).getBoolean(i));
-          }
-          break;
-        case TEXT:
-        case BLOB:
-        case STRING:
-          for (int i = 0; i < tsBlock.getPositionCount(); i++) {
-            statsByType.update(tsBlock.getTimeByIndex(i), tsBlock.getColumn(0).getBinary(i));
-          }
-          break;
-        case FLOAT:
-          for (int i = 0; i < tsBlock.getPositionCount(); i++) {
-            statsByType.update(tsBlock.getTimeByIndex(i), tsBlock.getColumn(0).getFloat(i));
-          }
-          break;
-        case INT32:
-        case DATE:
-          for (int i = 0; i < tsBlock.getPositionCount(); i++) {
-            statsByType.update(tsBlock.getTimeByIndex(i), tsBlock.getColumn(0).getInt(i));
-          }
-          break;
-        case INT64:
-        case TIMESTAMP:
-          for (int i = 0; i < tsBlock.getPositionCount(); i++) {
-            statsByType.update(tsBlock.getTimeByIndex(i), tsBlock.getColumn(0).getLong(i));
-          }
-          break;
-        case DOUBLE:
-          for (int i = 0; i < tsBlock.getPositionCount(); i++) {
-            statsByType.update(tsBlock.getTimeByIndex(i), tsBlock.getColumn(0).getDouble(i));
-          }
-          break;
-        default:
-          throw new QueryProcessException("Unsupported data type:" + dataType);
-      }
-    }
-    statsByType.setEmpty(isEmpty());
-=======
     this.floatPrecision = floatPrecision;
     this.encoding = encoding;
     this.deletionList = deletionList;
@@ -266,7 +209,6 @@
     // chunk meta
     IChunkMetadata metaData =
         new ChunkMetadata(measurementUid, dataType, null, null, 0, chunkStatistics);
->>>>>>> d68180b2
     metaData.setChunkLoader(new MemChunkLoader(context, this));
     metaData.setVersion(Long.MAX_VALUE);
     cachedMetaData = metaData;
@@ -277,21 +219,26 @@
   }
 
   public boolean isEmpty() {
-    return tsBlock.isEmpty();
+    return count() == 0;
   }
 
   public IChunkMetadata getChunkMetaData() {
     return cachedMetaData;
   }
 
+  @TestOnly
   public IPointReader getPointReader() {
+    for (Map.Entry<TVList, Integer> entry : tvListQueryMap.entrySet()) {
+      TVList tvList = entry.getKey();
+      int queryLength = entry.getValue();
+      if (!tvList.isSorted() && queryLength > tvList.seqRowCount()) {
+        tvList.sort();
+      }
+    }
+    TsBlock tsBlock = buildTsBlock();
     return tsBlock.getTsBlockSingleColumnIterator();
   }
 
-<<<<<<< HEAD
-  public TsBlock getTsBlock() {
-    return tsBlock;
-=======
   private TsBlock buildTsBlock() {
     try {
       TsBlockBuilder builder = new TsBlockBuilder(Collections.singletonList(dataType));
@@ -386,6 +333,5 @@
 
   public MemPointIterator getMemPointIterator() {
     return timeValuePairIterator;
->>>>>>> d68180b2
   }
 }