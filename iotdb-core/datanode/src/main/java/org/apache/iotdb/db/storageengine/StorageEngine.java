/*
 * Licensed to the Apache Software Foundation (ASF) under one
 * or more contributor license agreements.  See the NOTICE file
 * distributed with this work for additional information
 * regarding copyright ownership.  The ASF licenses this file
 * to you under the Apache License, Version 2.0 (the
 * "License"); you may not use this file except in compliance
 * with the License.  You may obtain a copy of the License at
 *
 *     http://www.apache.org/licenses/LICENSE-2.0
 *
 * Unless required by applicable law or agreed to in writing,
 * software distributed under the License is distributed on an
 * "AS IS" BASIS, WITHOUT WARRANTIES OR CONDITIONS OF ANY
 * KIND, either express or implied.  See the License for the
 * specific language governing permissions and limitations
 * under the License.
 */
package org.apache.iotdb.db.storageengine;

import org.apache.iotdb.common.rpc.thrift.TFlushReq;
import org.apache.iotdb.common.rpc.thrift.TSStatus;
import org.apache.iotdb.common.rpc.thrift.TSetConfigurationReq;
import org.apache.iotdb.common.rpc.thrift.TSetTTLReq;
import org.apache.iotdb.common.rpc.thrift.TTimePartitionSlot;
import org.apache.iotdb.commons.concurrent.ExceptionalCountDownLatch;
import org.apache.iotdb.commons.concurrent.IoTDBThreadPoolFactory;
import org.apache.iotdb.commons.concurrent.ThreadName;
import org.apache.iotdb.commons.concurrent.threadpool.ScheduledExecutorUtil;
import org.apache.iotdb.commons.conf.CommonConfig;
import org.apache.iotdb.commons.conf.CommonDescriptor;
import org.apache.iotdb.commons.conf.ConfigurationFileUtils;
import org.apache.iotdb.commons.conf.IoTDBConstant;
import org.apache.iotdb.commons.conf.TrimProperties;
import org.apache.iotdb.commons.consensus.DataRegionId;
import org.apache.iotdb.commons.consensus.index.ProgressIndex;
import org.apache.iotdb.commons.exception.IllegalPathException;
import org.apache.iotdb.commons.exception.ShutdownException;
import org.apache.iotdb.commons.exception.StartupException;
import org.apache.iotdb.commons.file.SystemFileFactory;
import org.apache.iotdb.commons.schema.ttl.TTLCache;
import org.apache.iotdb.commons.service.IService;
import org.apache.iotdb.commons.service.ServiceType;
import org.apache.iotdb.commons.utils.PathUtils;
import org.apache.iotdb.commons.utils.TestOnly;
import org.apache.iotdb.commons.utils.TimePartitionUtils;
import org.apache.iotdb.consensus.ConsensusFactory;
import org.apache.iotdb.db.conf.IoTDBConfig;
import org.apache.iotdb.db.conf.IoTDBDescriptor;
import org.apache.iotdb.db.exception.DataRegionException;
import org.apache.iotdb.db.exception.StorageEngineException;
import org.apache.iotdb.db.exception.TsFileProcessorException;
import org.apache.iotdb.db.exception.WriteProcessRejectException;
import org.apache.iotdb.db.exception.load.LoadReadOnlyException;
import org.apache.iotdb.db.exception.runtime.StorageEngineFailureException;
import org.apache.iotdb.db.queryengine.plan.analyze.cache.schema.DataNodeTTLCache;
import org.apache.iotdb.db.queryengine.plan.planner.plan.node.load.LoadTsFilePieceNode;
import org.apache.iotdb.db.queryengine.plan.scheduler.load.LoadTsFileScheduler;
import org.apache.iotdb.db.service.metrics.FileMetrics;
import org.apache.iotdb.db.service.metrics.WritingMetrics;
import org.apache.iotdb.db.storageengine.buffer.BloomFilterCache;
import org.apache.iotdb.db.storageengine.buffer.ChunkCache;
import org.apache.iotdb.db.storageengine.buffer.TimeSeriesMetadataCache;
import org.apache.iotdb.db.storageengine.dataregion.DataRegion;
import org.apache.iotdb.db.storageengine.dataregion.compaction.repair.RepairLogger;
import org.apache.iotdb.db.storageengine.dataregion.compaction.repair.UnsortedFileRepairTaskScheduler;
import org.apache.iotdb.db.storageengine.dataregion.compaction.schedule.CompactionScheduleTaskManager;
import org.apache.iotdb.db.storageengine.dataregion.flush.CloseFileListener;
import org.apache.iotdb.db.storageengine.dataregion.flush.FlushListener;
import org.apache.iotdb.db.storageengine.dataregion.flush.TsFileFlushPolicy;
import org.apache.iotdb.db.storageengine.dataregion.flush.TsFileFlushPolicy.DirectFlushPolicy;
import org.apache.iotdb.db.storageengine.dataregion.wal.WALManager;
import org.apache.iotdb.db.storageengine.dataregion.wal.exception.WALException;
import org.apache.iotdb.db.storageengine.dataregion.wal.recover.WALRecoverManager;
import org.apache.iotdb.db.storageengine.load.LoadTsFileManager;
import org.apache.iotdb.db.storageengine.load.limiter.LoadTsFileRateLimiter;
import org.apache.iotdb.db.storageengine.rescon.memory.SystemInfo;
import org.apache.iotdb.db.utils.ThreadUtils;
import org.apache.iotdb.rpc.RpcUtils;
import org.apache.iotdb.rpc.TSStatusCode;

import org.apache.commons.io.FileUtils;
import org.apache.tsfile.exception.write.PageException;
import org.apache.tsfile.utils.FilePathUtils;
import org.slf4j.Logger;
import org.slf4j.LoggerFactory;

import java.io.File;
import java.io.IOException;
import java.net.URL;
import java.util.ArrayList;
import java.util.Arrays;
import java.util.HashMap;
import java.util.LinkedList;
import java.util.List;
import java.util.Map;
import java.util.Objects;
import java.util.concurrent.Callable;
import java.util.concurrent.ConcurrentHashMap;
import java.util.concurrent.ExecutionException;
import java.util.concurrent.ExecutorService;
import java.util.concurrent.Future;
import java.util.concurrent.ScheduledExecutorService;
import java.util.concurrent.TimeUnit;
import java.util.concurrent.atomic.AtomicBoolean;
import java.util.concurrent.atomic.AtomicInteger;
import java.util.concurrent.atomic.AtomicReference;
import java.util.function.Consumer;
import java.util.stream.Collectors;
import java.util.stream.Stream;

import static org.apache.iotdb.commons.conf.IoTDBConstant.FILE_NAME_SEPARATOR;

public class StorageEngine implements IService {
  private static final Logger LOGGER = LoggerFactory.getLogger(StorageEngine.class);

  private static final IoTDBConfig CONFIG = IoTDBDescriptor.getInstance().getConfig();
  private static final WritingMetrics WRITING_METRICS = WritingMetrics.getInstance();

  /**
   * a folder (system/databases/ by default) that persist system info. Each database will have a
   * subfolder under the systemDir.
   */
  private static final String systemDir =
      FilePathUtils.regularizePath(CONFIG.getSystemDir()) + "databases";

  /** DataRegionId -> DataRegion */
  private final ConcurrentHashMap<DataRegionId, DataRegion> dataRegionMap =
      new ConcurrentHashMap<>();

  /** DataRegionId -> DataRegion which is being deleted */
  private final ConcurrentHashMap<DataRegionId, DataRegion> deletingDataRegionMap =
      new ConcurrentHashMap<>();

  /** number of ready data region */
  private AtomicInteger readyDataRegionNum;

  private final AtomicBoolean isReadyForReadAndWrite = new AtomicBoolean();

  private final AtomicBoolean isReadyForNonReadWriteFunctions = new AtomicBoolean();

  private ScheduledExecutorService seqMemtableTimedFlushCheckThread;
  private ScheduledExecutorService unseqMemtableTimedFlushCheckThread;

  private final TsFileFlushPolicy fileFlushPolicy = new DirectFlushPolicy();

  /** used to do short-lived asynchronous tasks */
  private ExecutorService cachedThreadPool;

  // add customized listeners here for flush and close events
  private final List<CloseFileListener> customCloseFileListeners = new ArrayList<>();
  private final List<FlushListener> customFlushListeners = new ArrayList<>();
  private int recoverDataRegionNum = 0;

  private final LoadTsFileManager loadTsFileManager = new LoadTsFileManager();

  private StorageEngine() {}

  public static StorageEngine getInstance() {
    return InstanceHolder.INSTANCE;
  }

  private static void initTimePartition() {
    TimePartitionUtils.setTimePartitionInterval(
        CommonDescriptor.getInstance().getConfig().getTimePartitionInterval());
  }

  /** block insertion if the insertion is rejected by memory control */
  public static void blockInsertionIfReject() throws WriteProcessRejectException {
    long startTime = System.currentTimeMillis();
    while (SystemInfo.getInstance().isRejected()) {
      try {
        TimeUnit.MILLISECONDS.sleep(CONFIG.getCheckPeriodWhenInsertBlocked());
        if (System.currentTimeMillis() - startTime > CONFIG.getMaxWaitingTimeWhenInsertBlocked()) {
          throw new WriteProcessRejectException(
              "System rejected over " + (System.currentTimeMillis() - startTime) + "ms");
        }
      } catch (InterruptedException e) {
        Thread.currentThread().interrupt();
      }
    }
  }

  public boolean isReadyForReadAndWrite() {
    return isReadyForReadAndWrite.get();
  }

  @SuppressWarnings("BooleanMethodIsAlwaysInverted")
  public boolean isReadyForNonReadWriteFunctions() {
    return isReadyForNonReadWriteFunctions.get();
  }

  private void asyncRecoverDataRegion() throws StartupException {
    long startRecoverTime = System.currentTimeMillis();
    isReadyForNonReadWriteFunctions.set(false);
    isReadyForReadAndWrite.set(false);
    cachedThreadPool =
        IoTDBThreadPoolFactory.newCachedThreadPool(ThreadName.STORAGE_ENGINE_CACHED_POOL.getName());

    List<Future<Void>> futures = new LinkedList<>();
    asyncRecover(futures);

    // wait until wal is recovered
    if (!CONFIG.getDataRegionConsensusProtocolClass().equals(ConsensusFactory.RATIS_CONSENSUS)) {
      try {
        WALRecoverManager.getInstance().recover();
      } catch (WALException e) {
        LOGGER.error("Fail to recover wal.", e);
      }
    }

    // operations after all data regions are recovered
    Thread recoverEndTrigger =
        new Thread(
            () -> {
              checkResults(futures, "StorageEngine failed to recover.");
              isReadyForReadAndWrite.set(true);
              LOGGER.info(
                  "Storage Engine recover cost: {}s.",
                  (System.currentTimeMillis() - startRecoverTime) / 1000);
            },
            ThreadName.STORAGE_ENGINE_RECOVER_TRIGGER.getName());
    recoverEndTrigger.start();
  }

  private void asyncRecover(List<Future<Void>> futures) {
    Map<String, List<DataRegionId>> localDataRegionInfo = getLocalDataRegionInfo();
    localDataRegionInfo.values().forEach(list -> recoverDataRegionNum += list.size());
    readyDataRegionNum = new AtomicInteger(0);
    // init wal recover manager
    WALRecoverManager.getInstance()
        .setAllDataRegionScannedLatch(new ExceptionalCountDownLatch(recoverDataRegionNum));
    for (Map.Entry<String, List<DataRegionId>> entry : localDataRegionInfo.entrySet()) {
      String sgName = entry.getKey();
      for (DataRegionId dataRegionId : entry.getValue()) {
        Callable<Void> recoverDataRegionTask =
            () -> {
              DataRegion dataRegion;
              try {
                dataRegion = buildNewDataRegion(sgName, dataRegionId);
              } catch (DataRegionException e) {
                LOGGER.error(
                    "Failed to recover data region {}[{}]", sgName, dataRegionId.getId(), e);
                return null;
              }
              dataRegionMap.put(dataRegionId, dataRegion);
              LOGGER.info(
                  "Data regions have been recovered {}/{}",
                  readyDataRegionNum.incrementAndGet(),
                  recoverDataRegionNum);
              return null;
            };
        futures.add(cachedThreadPool.submit(recoverDataRegionTask));
      }
    }
  }

  /** get StorageGroup -> DataRegionIdList map from data/system directory. */
  public Map<String, List<DataRegionId>> getLocalDataRegionInfo() {
    File system = SystemFileFactory.INSTANCE.getFile(systemDir);
    File[] sgDirs = system.listFiles();
    Map<String, List<DataRegionId>> localDataRegionInfo = new HashMap<>();
    if (sgDirs == null) {
      return localDataRegionInfo;
    }
    for (File sgDir : sgDirs) {
      if (!sgDir.isDirectory()) {
        continue;
      }
      String sgName = sgDir.getName();
      List<DataRegionId> dataRegionIdList = new ArrayList<>();
      for (File dataRegionDir : Objects.requireNonNull(sgDir.listFiles())) {
        if (!dataRegionDir.isDirectory()) {
          continue;
        }
        dataRegionIdList.add(new DataRegionId(Integer.parseInt(dataRegionDir.getName())));
      }
      localDataRegionInfo.put(sgName, dataRegionIdList);
    }
    return localDataRegionInfo;
  }

  @Override
  public void start() throws StartupException {
    recoverDataRegionNum = 0;
    // build time Interval to divide time partition
    initTimePartition();
    // create systemDir
    try {
      FileUtils.forceMkdir(SystemFileFactory.INSTANCE.getFile(systemDir));
    } catch (IOException e) {
      throw new StorageEngineFailureException(e);
    }

    asyncRecoverDataRegion();

    startTimedService();

    // wait here for dataRegionMap recovered
    while (!isReadyForReadAndWrite.get()) {
      try {
        TimeUnit.MILLISECONDS.sleep(100);
      } catch (InterruptedException e) {
        LOGGER.warn("Storage engine failed to set up.", e);
        Thread.currentThread().interrupt();
        return;
      }
    }

    asyncRecoverTsFileResource();
  }

  private void startTimedService() {
    // timed flush sequence memtable
    if (CONFIG.isEnableTimedFlushSeqMemtable()) {
      seqMemtableTimedFlushCheckThread =
          IoTDBThreadPoolFactory.newSingleThreadScheduledExecutor(
              ThreadName.TIMED_FLUSH_SEQ_MEMTABLE.getName());
      ScheduledExecutorUtil.safelyScheduleAtFixedRate(
          seqMemtableTimedFlushCheckThread,
          this::timedFlushSeqMemTable,
          CONFIG.getSeqMemtableFlushCheckInterval(),
          CONFIG.getSeqMemtableFlushCheckInterval(),
          TimeUnit.MILLISECONDS);
      LOGGER.info("start sequence memtable timed flush check thread successfully.");
    }
    // timed flush unsequence memtable
    if (CONFIG.isEnableTimedFlushUnseqMemtable()) {
      unseqMemtableTimedFlushCheckThread =
          IoTDBThreadPoolFactory.newSingleThreadScheduledExecutor(
              ThreadName.TIMED_FLUSH_UNSEQ_MEMTABLE.getName());
      ScheduledExecutorUtil.safelyScheduleAtFixedRate(
          unseqMemtableTimedFlushCheckThread,
          this::timedFlushUnseqMemTable,
          CONFIG.getUnseqMemtableFlushCheckInterval(),
          CONFIG.getUnseqMemtableFlushCheckInterval(),
          TimeUnit.MILLISECONDS);
      LOGGER.info("start unsequence memtable timed flush check thread successfully.");
    }
  }

  private void timedFlushSeqMemTable() {
    for (DataRegion dataRegion : dataRegionMap.values()) {
      if (dataRegion != null) {
        dataRegion.timedFlushSeqMemTable();
      }
    }
  }

  private void timedFlushUnseqMemTable() {
    for (DataRegion dataRegion : dataRegionMap.values()) {
      if (dataRegion != null) {
        dataRegion.timedFlushUnseqMemTable();
      }
    }
  }

  private void asyncRecoverTsFileResource() {
    List<Future<Void>> futures = new LinkedList<>();
    long startRecoverTime = System.currentTimeMillis();
    for (DataRegion dataRegion : dataRegionMap.values()) {
      if (dataRegion != null) {
        List<Callable<Void>> asyncTsFileResourceRecoverTasks =
            dataRegion.getAsyncTsFileResourceRecoverTaskList();
        if (asyncTsFileResourceRecoverTasks != null) {
          Callable<Void> taskOfRegion =
              () -> {
                for (Callable<Void> task : asyncTsFileResourceRecoverTasks) {
                  task.call();
                }
                dataRegion.clearAsyncTsFileResourceRecoverTaskList();
                dataRegion.initCompactionSchedule();
                return null;
              };
          futures.add(cachedThreadPool.submit(taskOfRegion));
        }
      }
    }
    Thread recoverEndTrigger =
        new Thread(
            () -> {
              checkResults(futures, "async recover tsfile resource meets error.");
              recoverRepairData();
              isReadyForNonReadWriteFunctions.set(true);
              LOGGER.info(
                  "TsFile Resource recover cost: {}s.",
                  (System.currentTimeMillis() - startRecoverTime) / 1000);
            },
            ThreadName.STORAGE_ENGINE_RECOVER_TRIGGER.getName());
    recoverEndTrigger.start();
  }

  @Override
  public void stop() {
    for (DataRegion dataRegion : dataRegionMap.values()) {
      if (dataRegion != null) {
        CompactionScheduleTaskManager.getInstance().unregisterDataRegion(dataRegion);
      }
    }
    syncCloseAllProcessor();
    ThreadUtils.stopThreadPool(
        seqMemtableTimedFlushCheckThread, ThreadName.TIMED_FLUSH_SEQ_MEMTABLE);
    ThreadUtils.stopThreadPool(
        unseqMemtableTimedFlushCheckThread, ThreadName.TIMED_FLUSH_UNSEQ_MEMTABLE);
    if (cachedThreadPool != null) {
      cachedThreadPool.shutdownNow();
    }
    dataRegionMap.clear();
  }

  @Override
  public void shutdown(long milliseconds) throws ShutdownException {
    try {
      for (DataRegion dataRegion : dataRegionMap.values()) {
        if (dataRegion != null) {
          CompactionScheduleTaskManager.getInstance().unregisterDataRegion(dataRegion);
        }
      }
      forceCloseAllProcessor();
    } catch (TsFileProcessorException e) {
      throw new ShutdownException(e);
    }
    shutdownTimedService(seqMemtableTimedFlushCheckThread, "SeqMemtableTimedFlushCheckThread");
    shutdownTimedService(unseqMemtableTimedFlushCheckThread, "UnseqMemtableTimedFlushCheckThread");
    cachedThreadPool.shutdownNow();
    dataRegionMap.clear();
  }

  private void shutdownTimedService(ScheduledExecutorService pool, String poolName) {
    if (pool != null) {
      pool.shutdownNow();
      try {
        pool.awaitTermination(30, TimeUnit.SECONDS);
      } catch (InterruptedException e) {
        LOGGER.warn("{} still doesn't exit after 30s", poolName);
        Thread.currentThread().interrupt();
      }
    }
  }

  @Override
  public ServiceType getID() {
    return ServiceType.STORAGE_ENGINE_SERVICE;
  }

  /**
   * build a new data region
   *
   * @param dataRegionId data region id e.g. 1
   * @param databaseName database name e.g. root.sg1
   */
  public DataRegion buildNewDataRegion(String databaseName, DataRegionId dataRegionId)
      throws DataRegionException {
    DataRegion dataRegion;
    LOGGER.info(
        "construct a data region instance, the database is {}, Thread is {}",
        databaseName,
        Thread.currentThread().getId());
    dataRegion =
        new DataRegion(
            systemDir + File.separator + databaseName,
            String.valueOf(dataRegionId.getId()),
            fileFlushPolicy,
            databaseName);
    WRITING_METRICS.createFlushingMemTableStatusMetrics(dataRegionId);
    WRITING_METRICS.createDataRegionMemoryCostMetrics(dataRegion);
    WRITING_METRICS.createActiveMemtableCounterMetrics(dataRegionId);
    dataRegion.setCustomFlushListeners(customFlushListeners);
    dataRegion.setCustomCloseFileListeners(customCloseFileListeners);
    return dataRegion;
  }

  /** This function is just for unit test. */
  @TestOnly
  public synchronized void reset() {
    dataRegionMap.clear();
  }

  /** flush command Sync asyncCloseOneProcessor all file node processors. */
  public void syncCloseAllProcessor() {
    LOGGER.info("Start closing all database processor");
    List<Future<Void>> tasks = new ArrayList<>();
    for (DataRegion dataRegion : dataRegionMap.values()) {
      if (dataRegion != null) {
        tasks.add(
            cachedThreadPool.submit(
                () -> {
                  dataRegion.syncCloseAllWorkingTsFileProcessors();
                  return null;
                }));
      }
    }
    checkResults(tasks, "Failed to sync close processor.");
  }

  public void forceCloseAllProcessor() throws TsFileProcessorException {
    LOGGER.info("Start force closing all database processor");
    List<Future<Void>> tasks = new ArrayList<>();
    for (DataRegion dataRegion : dataRegionMap.values()) {
      if (dataRegion != null) {
        tasks.add(
            cachedThreadPool.submit(
                () -> {
                  dataRegion.forceCloseAllWorkingTsFileProcessors();
                  return null;
                }));
      }
    }
    checkResults(tasks, "Failed to force close processor.");
  }

  public void syncCloseProcessorsInDatabase(String databaseName) {
    List<Future<Void>> tasks = new ArrayList<>();
    for (DataRegion dataRegion : dataRegionMap.values()) {
      if (dataRegion != null && dataRegion.getDatabaseName().equals(databaseName)) {
        tasks.add(
            cachedThreadPool.submit(
                () -> {
                  dataRegion.syncCloseAllWorkingTsFileProcessors();
                  return null;
                }));
      }
    }
    checkResults(tasks, "Failed to sync close processor.");
  }

  public void syncCloseProcessorsInDatabase(String databaseName, boolean isSeq) {
    List<Future<Void>> tasks = new ArrayList<>();
    for (DataRegion dataRegion : dataRegionMap.values()) {
      if (dataRegion.getDatabaseName().equals(databaseName)) {
        tasks.add(
            cachedThreadPool.submit(
                () -> {
                  dataRegion.syncCloseWorkingTsFileProcessors(isSeq);
                  return null;
                }));
      }
    }
    checkResults(tasks, "Failed to close database processor.");
  }

  private <V> void checkResults(List<Future<V>> tasks, String errorMsg) {
    for (Future<V> task : tasks) {
      try {
        task.get();
      } catch (ExecutionException e) {
        throw new StorageEngineFailureException(errorMsg, e);
      } catch (InterruptedException e) {
        Thread.currentThread().interrupt();
        throw new StorageEngineFailureException(errorMsg, e);
      }
    }
  }

  /**
   * merge all databases.
   *
   * @throws StorageEngineException StorageEngineException
   */
  public void mergeAll() throws StorageEngineException {
    if (CommonDescriptor.getInstance().getConfig().isReadOnly()) {
      throw new StorageEngineException("Current system mode is read only, does not support merge");
    }
    dataRegionMap.values().forEach(DataRegion::compact);
  }

  /**
   * check and repair unsorted data by compaction.
   *
   * @throws StorageEngineException StorageEngineException
   */
  public boolean repairData() throws StorageEngineException {
    if (CommonDescriptor.getInstance().getConfig().isReadOnly()) {
      throw new StorageEngineException("Current system mode is read only, does not support merge");
    }
    if (!CompactionScheduleTaskManager.getRepairTaskManagerInstance().markRepairTaskStart()) {
      return false;
    }
    LOGGER.info("start repair data");
    List<DataRegion> dataRegionList = new ArrayList<>(dataRegionMap.values());
    cachedThreadPool.submit(new UnsortedFileRepairTaskScheduler(dataRegionList, false));
    return true;
  }

  /**
   * stop repair data by interrupt
   *
   * @throws StorageEngineException StorageEngineException
   */
  public void stopRepairData() throws StorageEngineException {
    CompactionScheduleTaskManager.RepairDataTaskManager repairDataTaskManager =
        CompactionScheduleTaskManager.getRepairTaskManagerInstance();
    if (!CompactionScheduleTaskManager.getRepairTaskManagerInstance().hasRunningRepairTask()) {
      return;
    }
    LOGGER.info("stop repair data");
    try {
      repairDataTaskManager.markRepairTaskStopping();
      repairDataTaskManager.abortRepairTask();
    } catch (InterruptedException e) {
      Thread.currentThread().interrupt();
    } catch (IOException ignored) {
    }
  }

  /** recover the progress of unfinished repair schedule task */
  public void recoverRepairData() {
    List<DataRegion> dataRegionList = new ArrayList<>(dataRegionMap.values());
    String repairLogDirPath =
        IoTDBDescriptor.getInstance().getConfig().getSystemDir()
            + File.separator
            + RepairLogger.repairLogDir;
    File repairLogDir = new File(repairLogDirPath);
    if (!repairLogDir.exists() || !repairLogDir.isDirectory()) {
      return;
    }
    File[] files = repairLogDir.listFiles();
    List<File> fileList =
        Stream.of(files == null ? new File[0] : files)
            .filter(
                f -> {
                  String fileName = f.getName();
                  return f.isFile()
                      && (RepairLogger.repairProgressFileName.equals(fileName)
                          || RepairLogger.repairProgressStoppedFileName.equals(fileName));
                })
            .collect(Collectors.toList());
    if (!fileList.isEmpty()) {
      CompactionScheduleTaskManager.getRepairTaskManagerInstance().markRepairTaskStart();
      cachedThreadPool.submit(new UnsortedFileRepairTaskScheduler(dataRegionList, true));
    }
  }

  public void operateFlush(TFlushReq req) {
    if (req.storageGroups == null || req.storageGroups.isEmpty()) {
      StorageEngine.getInstance().syncCloseAllProcessor();
      WALManager.getInstance().syncDeleteOutdatedFilesInWALNodes();
    } else {
      for (String databaseName : req.storageGroups) {
        if (req.isSeq == null) {
          StorageEngine.getInstance().syncCloseProcessorsInDatabase(databaseName);
        } else {
          StorageEngine.getInstance()
              .syncCloseProcessorsInDatabase(databaseName, Boolean.parseBoolean(req.isSeq));
        }
      }
    }
  }

  public void clearCache() {
    ChunkCache.getInstance().clear();
    TimeSeriesMetadataCache.getInstance().clear();
    BloomFilterCache.getInstance().clear();
  }

  public TSStatus setConfiguration(TSetConfigurationReq req) {
    TSStatus tsStatus = new TSStatus(TSStatusCode.SUCCESS_STATUS.getStatusCode());
    Map<String, String> newConfigItems = req.getConfigs();
    if (newConfigItems.isEmpty()) {
      return tsStatus;
    }
    TrimProperties newConfigProperties = new TrimProperties();
    newConfigProperties.putAll(newConfigItems);

    URL configFileUrl = IoTDBDescriptor.getPropsUrl(CommonConfig.SYSTEM_CONFIG_NAME);
    if (configFileUrl == null || !(new File(configFileUrl.getFile()).exists())) {
      // configuration file not exist, update in mem
      String msg =
          "Unable to find the configuration file. Some modifications are made only in memory.";
      tsStatus = RpcUtils.getStatus(TSStatusCode.EXECUTE_STATEMENT_ERROR, msg);
      LOGGER.warn(msg);
      try {
        IoTDBDescriptor.getInstance().loadHotModifiedProps(newConfigProperties);
        IoTDBDescriptor.getInstance().reloadMetricProperties(newConfigProperties);
      } catch (Exception e) {
        return RpcUtils.getStatus(TSStatusCode.EXECUTE_STATEMENT_ERROR, e.getMessage());
      }
      return tsStatus;
    }

    try {
      ConfigurationFileUtils.updateConfiguration(
          new File(configFileUrl.getFile()),
          newConfigProperties,
          mergedProperties -> {
            try {
              IoTDBDescriptor.getInstance().loadHotModifiedProps(mergedProperties);
            } catch (Exception e) {
              throw new IllegalArgumentException(e);
            }
          });
    } catch (Exception e) {
      if (e instanceof InterruptedException) {
        Thread.currentThread().interrupt();
      }
      return RpcUtils.getStatus(TSStatusCode.EXECUTE_STATEMENT_ERROR, e.getMessage());
    }
    return tsStatus;
  }

  /**
   * Add a listener to listen flush start/end events. Notice that this addition only applies to
   * TsFileProcessors created afterward.
   */
  public void registerFlushListener(FlushListener listener) {
    customFlushListeners.add(listener);
  }

  /**
   * Add a listener to listen file close events. Notice that this addition only applies to
   * TsFileProcessors created afterward.
   */
  public void registerCloseFileListener(CloseFileListener listener) {
    customCloseFileListeners.add(listener);
  }

  private void makeSureNoOldRegion(DataRegionId regionId) {
    while (deletingDataRegionMap.containsKey(regionId)) {
      DataRegion oldRegion = deletingDataRegionMap.get(regionId);
      if (oldRegion != null) {
        oldRegion.waitForDeleted();
      }
    }
  }

  // When registering a new region, the coordinator needs to register the corresponding region with
  // the local storage before adding the corresponding consensusGroup to the consensus layer
  public void createDataRegion(DataRegionId regionId, String databaseName)
      throws DataRegionException {
    makeSureNoOldRegion(regionId);
    AtomicReference<DataRegionException> exceptionAtomicReference = new AtomicReference<>(null);
    dataRegionMap.computeIfAbsent(
        regionId,
        region -> {
          try {
            return buildNewDataRegion(databaseName, region);
          } catch (DataRegionException e) {
            exceptionAtomicReference.set(e);
          }
          return null;
        });

    if (exceptionAtomicReference.get() != null) {
      throw exceptionAtomicReference.get();
    }
  }

  public void deleteDataRegion(DataRegionId regionId) {
    if (!dataRegionMap.containsKey(regionId) || deletingDataRegionMap.containsKey(regionId)) {
      return;
    }
    DataRegion region =
        deletingDataRegionMap.computeIfAbsent(regionId, k -> dataRegionMap.remove(regionId));
    if (region != null) {
      region.markDeleted();
      try {
        region.abortCompaction();
        region.syncDeleteDataFiles();
        region.deleteFolder(systemDir);
        region.deleteDALFolderAndClose();
        PipeDataNodeAgent.receiver().pipeConsensus().releaseReceiverResource(regionId);
        switch (CONFIG.getDataRegionConsensusProtocolClass()) {
          case ConsensusFactory.IOT_CONSENSUS:
          case ConsensusFactory.IOT_CONSENSUS_V2:
            // delete wal
            WALManager.getInstance()
                .deleteWALNode(
                    region.getDatabaseName() + FILE_NAME_SEPARATOR + region.getDataRegionId());
            // delete snapshot
            for (String dataDir : CONFIG.getLocalDataDirs()) {
              File regionSnapshotDir =
                  new File(
                      dataDir + File.separator + IoTDBConstant.SNAPSHOT_FOLDER_NAME,
                      region.getDatabaseName() + FILE_NAME_SEPARATOR + regionId.getId());
              if (regionSnapshotDir.exists()) {
                try {
                  FileUtils.deleteDirectory(regionSnapshotDir);
                } catch (IOException e) {
                  LOGGER.error("Failed to delete snapshot dir {}", regionSnapshotDir, e);
                }
              }
            }
            break;
          case ConsensusFactory.SIMPLE_CONSENSUS:
            // delete region information in wal and may delete wal
            WALManager.getInstance()
                .deleteRegionAndMayDeleteWALNode(
                    region.getDatabaseName(), region.getDataRegionId());
            break;
          case ConsensusFactory.RATIS_CONSENSUS:
          default:
            break;
        }
        WRITING_METRICS.removeDataRegionMemoryCostMetrics(regionId);
        WRITING_METRICS.removeFlushingMemTableStatusMetrics(regionId);
        WRITING_METRICS.removeActiveMemtableCounterMetrics(regionId);
        FileMetrics.getInstance().deleteRegion(region.getDatabaseName(), region.getDataRegionId());
      } catch (Exception e) {
        LOGGER.error(
            "Error occurs when deleting data region {}-{}",
            region.getDatabaseName(),
            region.getDataRegionId(),
            e);
      } finally {
        deletingDataRegionMap.remove(regionId);
      }
    }
  }

  /**
   * run the runnable if the region is absent. if the region is present, do nothing.
   *
   * <p>we don't use computeIfAbsent because we don't want to create a new region if the region is
   * absent, we just want to run the runnable in a synchronized way.
   *
   * @return true if the region is absent and the runnable is run. false if the region is present.
   */
  public boolean runIfAbsent(DataRegionId regionId, Runnable runnable) {
    final AtomicBoolean result = new AtomicBoolean(false);
    dataRegionMap.computeIfAbsent(
        regionId,
        k -> {
          runnable.run();
          result.set(true);
          return null;
        });
    return result.get();
  }

  /**
   * run the consumer if the region is present. if the region is absent, do nothing.
   *
   * <p>we don't use computeIfPresent because we don't want to remove the region if the consumer
   * returns null, we just want to run the consumer in a synchronized way.
   *
   * @return true if the region is present and the consumer is run. false if the region is absent.
   */
  public boolean runIfPresent(DataRegionId regionId, Consumer<DataRegion> consumer) {
    final AtomicBoolean result = new AtomicBoolean(false);
    dataRegionMap.computeIfPresent(
        regionId,
        (id, region) -> {
          consumer.accept(region);
          result.set(true);
          return region;
        });
    return result.get();
  }

  public DataRegion getDataRegion(DataRegionId regionId) {
    return dataRegionMap.get(regionId);
  }

  public List<DataRegion> getAllDataRegions() {
    return new ArrayList<>(dataRegionMap.values());
  }

  public List<DataRegionId> getAllDataRegionIds() {
    return new ArrayList<>(dataRegionMap.keySet());
  }

  /** This method is not thread-safe */
  public void setDataRegion(DataRegionId regionId, DataRegion newRegion) {
    if (dataRegionMap.containsKey(regionId)) {
      DataRegion oldRegion = dataRegionMap.get(regionId);
      oldRegion.markDeleted();
      oldRegion.abortCompaction();
      oldRegion.syncCloseAllWorkingTsFileProcessors();
    }
    WRITING_METRICS.createFlushingMemTableStatusMetrics(regionId);
    WRITING_METRICS.createDataRegionMemoryCostMetrics(newRegion);
    WRITING_METRICS.createActiveMemtableCounterMetrics(regionId);
    dataRegionMap.put(regionId, newRegion);
  }

  /** Update ttl cache in dataNode. */
  public TSStatus setTTL(TSetTTLReq req) throws IllegalPathException {
    String[] path = PathUtils.splitPathToDetachedNodes(req.getPathPattern().get(0));
    long ttl = req.getTTL();
    boolean isDataBase = req.isDataBase;
    if (ttl == TTLCache.NULL_TTL) {
      DataNodeTTLCache.getInstance().unsetTTLForTree(path);
      if (isDataBase) {
        // unset ttl to path.**
        String[] pathWithWildcard = Arrays.copyOf(path, path.length + 1);
        pathWithWildcard[pathWithWildcard.length - 1] = IoTDBConstant.MULTI_LEVEL_PATH_WILDCARD;
        DataNodeTTLCache.getInstance().unsetTTLForTree(pathWithWildcard);
      }
    } else {
      DataNodeTTLCache.getInstance().setTTLForTree(path, ttl);
      if (isDataBase) {
        // set ttl to path.**
        String[] pathWithWildcard = Arrays.copyOf(path, path.length + 1);
        pathWithWildcard[pathWithWildcard.length - 1] = IoTDBConstant.MULTI_LEVEL_PATH_WILDCARD;
        DataNodeTTLCache.getInstance().setTTLForTree(pathWithWildcard, ttl);
      }
    }
    return RpcUtils.getStatus(TSStatusCode.SUCCESS_STATUS);
  }

  public TsFileFlushPolicy getFileFlushPolicy() {
    return fileFlushPolicy;
  }

  public TSStatus writeLoadTsFileNode(
      DataRegionId dataRegionId, LoadTsFilePieceNode pieceNode, String uuid) {
    TSStatus status = new TSStatus();

    if (CommonDescriptor.getInstance().getConfig().isReadOnly()) {
      status.setCode(TSStatusCode.SYSTEM_READ_ONLY.getStatusCode());
      status.setMessage(LoadReadOnlyException.MESSAGE);
      return status;
    }

    LoadTsFileRateLimiter.getInstance().acquire(pieceNode.getDataSize());

    try {
<<<<<<< HEAD
      loadTsFileManager.writeToDataRegion(getDataRegion(dataRegionId), pieceNode, uuid);
    } catch (IOException e) {
      LOGGER.error(
=======
      loadTsFileManager.writeToDataRegion(dataRegion, pieceNode, uuid);
    } catch (IOException | PageException e) {
      LOGGER.warn(
>>>>>>> d68180b2
          "IO error when writing piece node of TsFile {} to DataRegion {}.",
          pieceNode.getTsFile(),
          dataRegionId,
          e);
      status.setCode(TSStatusCode.LOAD_FILE_ERROR.getStatusCode());
      status.setMessage(e.getMessage());
      return status;
    }

    return RpcUtils.SUCCESS_STATUS;
  }

  public TSStatus executeLoadCommand(
      LoadTsFileScheduler.LoadCommand loadCommand,
      String uuid,
      boolean isGeneratedByPipe,
      Map<TTimePartitionSlot, ProgressIndex> timePartitionProgressIndexMap) {
    TSStatus status = new TSStatus();

    try {
      switch (loadCommand) {
        case EXECUTE:
          if (loadTsFileManager.loadAll(uuid, isGeneratedByPipe, timePartitionProgressIndexMap)) {
            status = RpcUtils.SUCCESS_STATUS;
          } else {
            status.setCode(TSStatusCode.LOAD_FILE_ERROR.getStatusCode());
            status.setMessage(
                String.format(
                    "No load TsFile uuid %s recorded for execute load command %s.",
                    uuid, loadCommand));
          }
          break;
        case ROLLBACK:
          if (loadTsFileManager.deleteAll(uuid)) {
            status = RpcUtils.SUCCESS_STATUS;
          } else {
            status.setCode(TSStatusCode.LOAD_FILE_ERROR.getStatusCode());
            status.setMessage(
                String.format(
                    "No load TsFile uuid %s recorded for execute load command %s.",
                    uuid, loadCommand));
          }
          break;
        default:
          status.setCode(TSStatusCode.ILLEGAL_PARAMETER.getStatusCode());
          status.setMessage(String.format("Wrong load command %s.", loadCommand));
      }
    } catch (Exception e) {
      LOGGER.error("Execute load command {} error.", loadCommand, e);
      status.setCode(TSStatusCode.LOAD_FILE_ERROR.getStatusCode());
      status.setMessage(e.getMessage());
    }

    return status;
  }

  /** reboot timed flush sequence/unsequence memtable thread */
  public void rebootTimedService() throws ShutdownException {
    LOGGER.info("Start rebooting all timed service.");

    // exclude ttl check thread
    stopTimedServiceAndThrow(seqMemtableTimedFlushCheckThread, "SeqMemtableTimedFlushCheckThread");
    stopTimedServiceAndThrow(
        unseqMemtableTimedFlushCheckThread, "UnseqMemtableTimedFlushCheckThread");

    LOGGER.info("Stop all timed service successfully, and now restart them.");

    startTimedService();

    LOGGER.info("Reboot all timed service successfully");
  }

  private void stopTimedServiceAndThrow(ScheduledExecutorService pool, String poolName)
      throws ShutdownException {
    if (pool != null) {
      pool.shutdownNow();
      try {
        pool.awaitTermination(30, TimeUnit.SECONDS);
      } catch (InterruptedException e) {
        LOGGER.warn("{} still doesn't exit after 30s", poolName);
        throw new ShutdownException(e);
      }
    }
  }

  public void getDiskSizeByDataRegion(
      Map<Integer, Long> dataRegionDisk, List<Integer> dataRegionIds) {
    dataRegionMap.forEach(
        (dataRegionId, dataRegion) -> {
          if (dataRegionIds.contains(dataRegionId.getId())) {
            dataRegionDisk.put(dataRegionId.getId(), dataRegion.countRegionDiskSize());
          }
        });
  }

  public static File getDataRegionSystemDir(String dataBaseName, String dataRegionId) {
    return SystemFileFactory.INSTANCE.getFile(
        systemDir + File.separator + dataBaseName, dataRegionId);
  }

  public Runnable executeCompactFileTimeIndexCache() {
    return () -> {
      if (!isReadyForNonReadWriteFunctions()) {
        return;
      }
      for (DataRegion dataRegion : dataRegionMap.values()) {
        if (dataRegion != null) {
          dataRegion.compactFileTimeIndexCache();
        }
      }
    };
  }

  static class InstanceHolder {

    private static final StorageEngine INSTANCE = new StorageEngine();

    private InstanceHolder() {
      // forbidding instantiation
    }
  }
}<|MERGE_RESOLUTION|>--- conflicted
+++ resolved
@@ -53,6 +53,7 @@
 import org.apache.iotdb.db.exception.WriteProcessRejectException;
 import org.apache.iotdb.db.exception.load.LoadReadOnlyException;
 import org.apache.iotdb.db.exception.runtime.StorageEngineFailureException;
+import org.apache.iotdb.db.pipe.agent.PipeDataNodeAgent;
 import org.apache.iotdb.db.queryengine.plan.analyze.cache.schema.DataNodeTTLCache;
 import org.apache.iotdb.db.queryengine.plan.planner.plan.node.load.LoadTsFilePieceNode;
 import org.apache.iotdb.db.queryengine.plan.scheduler.load.LoadTsFileScheduler;
@@ -524,6 +525,21 @@
     checkResults(tasks, "Failed to sync close processor.");
   }
 
+  public void syncCloseProcessorsInRegion(List<String> dataRegionIds) {
+    List<Future<Void>> tasks = new ArrayList<>();
+    for (DataRegion dataRegion : dataRegionMap.values()) {
+      if (dataRegion != null && dataRegionIds.contains(dataRegion.getDataRegionId())) {
+        tasks.add(
+            cachedThreadPool.submit(
+                () -> {
+                  dataRegion.syncCloseAllWorkingTsFileProcessors();
+                  return null;
+                }));
+      }
+    }
+    checkResults(tasks, "Failed to sync close processor.");
+  }
+
   public void syncCloseProcessorsInDatabase(String databaseName, boolean isSeq) {
     List<Future<Void>> tasks = new ArrayList<>();
     for (DataRegion dataRegion : dataRegionMap.values()) {
@@ -632,7 +648,9 @@
   }
 
   public void operateFlush(TFlushReq req) {
-    if (req.storageGroups == null || req.storageGroups.isEmpty()) {
+    if (req.getRegionIds() != null && !req.getRegionIds().isEmpty()) {
+      StorageEngine.getInstance().syncCloseProcessorsInRegion(req.getRegionIds());
+    } else if (req.storageGroups == null || req.storageGroups.isEmpty()) {
       StorageEngine.getInstance().syncCloseAllProcessor();
       WALManager.getInstance().syncDeleteOutdatedFilesInWALNodes();
     } else {
@@ -859,6 +877,10 @@
     return new ArrayList<>(dataRegionMap.keySet());
   }
 
+  public int getDataRegionNumber() {
+    return dataRegionMap.size();
+  }
+
   /** This method is not thread-safe */
   public void setDataRegion(DataRegionId regionId, DataRegion newRegion) {
     if (dataRegionMap.containsKey(regionId)) {
@@ -914,17 +936,30 @@
 
     LoadTsFileRateLimiter.getInstance().acquire(pieceNode.getDataSize());
 
+    final DataRegion dataRegion = getDataRegion(dataRegionId);
+    if (dataRegion == null) {
+      LOGGER.warn(
+          "DataRegion {} not found on this DataNode when writing piece node"
+              + "of TsFile {} (maybe due to region migration), will skip.",
+          dataRegionId,
+          pieceNode.getTsFile());
+      return RpcUtils.SUCCESS_STATUS;
+    }
+
     try {
-<<<<<<< HEAD
-      loadTsFileManager.writeToDataRegion(getDataRegion(dataRegionId), pieceNode, uuid);
-    } catch (IOException e) {
-      LOGGER.error(
-=======
       loadTsFileManager.writeToDataRegion(dataRegion, pieceNode, uuid);
     } catch (IOException | PageException e) {
       LOGGER.warn(
->>>>>>> d68180b2
           "IO error when writing piece node of TsFile {} to DataRegion {}.",
+          pieceNode.getTsFile(),
+          dataRegionId,
+          e);
+      status.setCode(TSStatusCode.LOAD_FILE_ERROR.getStatusCode());
+      status.setMessage(e.getMessage());
+      return status;
+    } catch (Exception e) {
+      LOGGER.warn(
+          "Exception occurred when writing piece node of TsFile {} to DataRegion {}.",
           pieceNode.getTsFile(),
           dataRegionId,
           e);
