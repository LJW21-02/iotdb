/*
 * Licensed to the Apache Software Foundation (ASF) under one
 * or more contributor license agreements.  See the NOTICE file
 * distributed with this work for additional information
 * regarding copyright ownership.  The ASF licenses this file
 * to you under the Apache License, Version 2.0 (the
 * "License"); you may not use this file except in compliance
 * with the License.  You may obtain a copy of the License at
 *
 *     http://www.apache.org/licenses/LICENSE-2.0
 *
 * Unless required by applicable law or agreed to in writing,
 * software distributed under the License is distributed on an
 * "AS IS" BASIS, WITHOUT WARRANTIES OR CONDITIONS OF ANY
 * KIND, either express or implied.  See the License for the
 * specific language governing permissions and limitations
 * under the License.
 */

package org.apache.iotdb.db.queryengine.plan.scheduler.load;

import org.apache.iotdb.common.rpc.thrift.TConsensusGroupId;
import org.apache.iotdb.common.rpc.thrift.TEndPoint;
import org.apache.iotdb.common.rpc.thrift.TRegionReplicaSet;
import org.apache.iotdb.common.rpc.thrift.TSStatus;
import org.apache.iotdb.common.rpc.thrift.TTimePartitionSlot;
import org.apache.iotdb.commons.client.IClientManager;
import org.apache.iotdb.commons.client.sync.SyncDataNodeInternalServiceClient;
import org.apache.iotdb.commons.conf.CommonDescriptor;
import org.apache.iotdb.commons.consensus.ConsensusGroupId;
import org.apache.iotdb.commons.consensus.DataRegionId;
import org.apache.iotdb.commons.consensus.index.ProgressIndex;
import org.apache.iotdb.commons.exception.IoTDBException;
import org.apache.iotdb.commons.partition.DataPartition;
import org.apache.iotdb.commons.partition.DataPartitionQueryParam;
import org.apache.iotdb.commons.partition.StorageExecutor;
import org.apache.iotdb.commons.service.metric.MetricService;
import org.apache.iotdb.commons.service.metric.enums.Metric;
import org.apache.iotdb.commons.service.metric.enums.Tag;
import org.apache.iotdb.db.conf.IoTDBConfig;
import org.apache.iotdb.db.conf.IoTDBDescriptor;
import org.apache.iotdb.db.exception.load.LoadFileException;
import org.apache.iotdb.db.exception.load.LoadReadOnlyException;
import org.apache.iotdb.db.exception.load.RegionReplicaSetChangedException;
import org.apache.iotdb.db.exception.mpp.FragmentInstanceDispatchException;
import org.apache.iotdb.db.pipe.agent.PipeDataNodeAgent;
import org.apache.iotdb.db.queryengine.common.MPPQueryContext;
import org.apache.iotdb.db.queryengine.common.PlanFragmentId;
import org.apache.iotdb.db.queryengine.execution.QueryStateMachine;
import org.apache.iotdb.db.queryengine.execution.fragment.FragmentInfo;
import org.apache.iotdb.db.queryengine.plan.analyze.IPartitionFetcher;
import org.apache.iotdb.db.queryengine.plan.planner.plan.DistributedQueryPlan;
import org.apache.iotdb.db.queryengine.plan.planner.plan.FragmentInstance;
import org.apache.iotdb.db.queryengine.plan.planner.plan.PlanFragment;
import org.apache.iotdb.db.queryengine.plan.planner.plan.node.load.LoadSingleTsFileNode;
import org.apache.iotdb.db.queryengine.plan.planner.plan.node.load.LoadTsFilePieceNode;
import org.apache.iotdb.db.queryengine.plan.relational.sql.ast.LoadTsFile;
import org.apache.iotdb.db.queryengine.plan.scheduler.FragInstanceDispatchResult;
import org.apache.iotdb.db.queryengine.plan.scheduler.IScheduler;
import org.apache.iotdb.db.queryengine.plan.statement.crud.LoadTsFileStatement;
import org.apache.iotdb.db.service.RegionMigrateService;
import org.apache.iotdb.db.storageengine.StorageEngine;
import org.apache.iotdb.db.storageengine.dataregion.flush.MemTableFlushTask;
import org.apache.iotdb.db.storageengine.dataregion.tsfile.TsFileResource;
import org.apache.iotdb.db.storageengine.dataregion.tsfile.timeindex.ArrayDeviceTimeIndex;
import org.apache.iotdb.db.storageengine.dataregion.tsfile.timeindex.PlainDeviceTimeIndex;
import org.apache.iotdb.db.storageengine.load.converter.LoadTsFileDataTypeConverter;
import org.apache.iotdb.db.storageengine.load.memory.LoadTsFileDataCacheMemoryBlock;
import org.apache.iotdb.db.storageengine.load.memory.LoadTsFileMemoryManager;
import org.apache.iotdb.db.storageengine.load.metrics.LoadTsFileCostMetricsSet;
import org.apache.iotdb.db.storageengine.load.splitter.ChunkData;
import org.apache.iotdb.db.storageengine.load.splitter.DeletionData;
import org.apache.iotdb.db.storageengine.load.splitter.TsFileData;
import org.apache.iotdb.db.storageengine.load.splitter.TsFileSplitter;
import org.apache.iotdb.metrics.utils.MetricLevel;
import org.apache.iotdb.mpp.rpc.thrift.TLoadCommandReq;
import org.apache.iotdb.rpc.TSStatusCode;

import io.airlift.units.Duration;
import org.apache.tsfile.file.metadata.IDeviceID;
import org.apache.tsfile.file.metadata.StringArrayDeviceID;
import org.apache.tsfile.utils.Pair;
import org.apache.tsfile.utils.PublicBAOS;
import org.slf4j.Logger;
import org.slf4j.LoggerFactory;

import java.io.DataOutputStream;
import java.io.File;
import java.io.IOException;
import java.nio.ByteBuffer;
import java.util.ArrayList;
import java.util.Collections;
import java.util.Comparator;
import java.util.HashMap;
import java.util.HashSet;
import java.util.Iterator;
import java.util.List;
import java.util.Map;
import java.util.Objects;
import java.util.Optional;
import java.util.Set;
import java.util.UUID;
import java.util.concurrent.CancellationException;
import java.util.concurrent.ConcurrentHashMap;
import java.util.concurrent.ExecutionException;
import java.util.concurrent.Future;
import java.util.concurrent.TimeUnit;
import java.util.concurrent.TimeoutException;
import java.util.stream.Collectors;

/**
 * {@link LoadTsFileScheduler} is used for scheduling {@link LoadSingleTsFileNode} and {@link
 * LoadTsFilePieceNode}. because these two nodes need two phases to finish transfer.
 *
 * <p>for more details please check: <a
 * href="https://apache-iotdb.feishu.cn/docx/doxcnyBYWzek8ksSEU6obZMpYLe">...</a>;
 */
public class LoadTsFileScheduler implements IScheduler {

  private static final Logger LOGGER = LoggerFactory.getLogger(LoadTsFileScheduler.class);

  private static final IoTDBConfig CONFIG = IoTDBDescriptor.getInstance().getConfig();

  private static final LoadTsFileCostMetricsSet LOAD_TSFILE_COST_METRICS_SET =
      LoadTsFileCostMetricsSet.getInstance();

  private static final long SINGLE_SCHEDULER_MAX_MEMORY_SIZE =
      IoTDBDescriptor.getInstance().getConfig().getThriftMaxFrameSize() >> 2;
  private static final int TRANSMIT_LIMIT =
      CommonDescriptor.getInstance().getConfig().getTTimePartitionSlotTransmitLimit();

  private static final Set<String> LOADING_FILE_SET = new HashSet<>();

  private final MPPQueryContext queryContext;
  private final QueryStateMachine stateMachine;
  private final LoadTsFileDispatcherImpl dispatcher;
  private final DataPartitionBatchFetcher partitionFetcher;
  private final List<LoadSingleTsFileNode> tsFileNodeList;
  private final List<Integer> failedTsFileNodeIndexes;
  private final PlanFragmentId fragmentId;
  private final Set<TRegionReplicaSet> allReplicaSets;
  private final boolean isGeneratedByPipe;
  private final Map<TTimePartitionSlot, ProgressIndex> timePartitionSlotToProgressIndex;
  private final LoadTsFileDataCacheMemoryBlock block;

  public LoadTsFileScheduler(
      DistributedQueryPlan distributedQueryPlan,
      MPPQueryContext queryContext,
      QueryStateMachine stateMachine,
      IClientManager<TEndPoint, SyncDataNodeInternalServiceClient> internalServiceClientManager,
      IPartitionFetcher partitionFetcher,
      boolean isGeneratedByPipe) {
    this.queryContext = queryContext;
    this.stateMachine = stateMachine;
    this.tsFileNodeList = new ArrayList<>();
    this.failedTsFileNodeIndexes = new ArrayList<>();
    this.fragmentId = distributedQueryPlan.getRootSubPlan().getPlanFragment().getId();
    this.dispatcher = new LoadTsFileDispatcherImpl(internalServiceClientManager, isGeneratedByPipe);
    this.partitionFetcher = new DataPartitionBatchFetcher(partitionFetcher);
    this.allReplicaSets = new HashSet<>();
    this.isGeneratedByPipe = isGeneratedByPipe;
    this.timePartitionSlotToProgressIndex = new HashMap<>();
    this.block = LoadTsFileMemoryManager.getInstance().allocateDataCacheMemoryBlock();

    for (FragmentInstance fragmentInstance : distributedQueryPlan.getInstances()) {
      tsFileNodeList.add((LoadSingleTsFileNode) fragmentInstance.getFragment().getPlanNodeTree());
    }
  }

  @Override
  public void start() {
    try {
      stateMachine.transitionToRunning();
      int tsFileNodeListSize = tsFileNodeList.size();
      boolean isLoadSuccess = true;

      for (int i = 0; i < tsFileNodeListSize; ++i) {
        final LoadSingleTsFileNode node = tsFileNodeList.get(i);
        final String filePath = node.getTsFileResource().getTsFilePath();

        if (node.isTableModel()) {
          partitionFetcher.setDatabase(node.getDatabase());
        } else {
          partitionFetcher.setDatabase(null);
        }

        boolean isLoadSingleTsFileSuccess = true;
        boolean shouldRemoveFileFromLoadingSet = false;
        try {
          synchronized (LOADING_FILE_SET) {
            if (LOADING_FILE_SET.contains(filePath)) {
              throw new LoadFileException(
                  String.format("TsFile %s is loading by another scheduler.", filePath));
            }
            LOADING_FILE_SET.add(filePath);
          }
          shouldRemoveFileFromLoadingSet = true;

          final long startTimeMs = System.currentTimeMillis();

          if (node.isTsFileEmpty()) {
            LOGGER.info("Load skip TsFile {}, because it has no data.", filePath);
          } else if (!node.needDecodeTsFile(
              slotList ->
                  partitionFetcher.queryDataPartition(
                      slotList, queryContext.getSession().getUserName()))) {
            // do not decode, load locally
            final long startTime = System.nanoTime();
            try {
              isLoadSingleTsFileSuccess = loadLocally(node);
            } finally {
              LOAD_TSFILE_COST_METRICS_SET.recordPhaseTimeCost(
                  LoadTsFileCostMetricsSet.LOAD_LOCALLY, System.nanoTime() - startTime);
            }
          } else {
            // need decode, load locally or remotely, use two phases method
            String uuid = UUID.randomUUID().toString();
            dispatcher.setUuid(uuid);
            allReplicaSets.clear();

            long startTime = System.nanoTime();
            final boolean isFirstPhaseSuccess;
            try {
              isFirstPhaseSuccess =
                  firstPhaseWithRetry(node, CONFIG.getLoadTsFileRetryCountOnRegionChange());
            } finally {
              LOAD_TSFILE_COST_METRICS_SET.recordPhaseTimeCost(
                  LoadTsFileCostMetricsSet.FIRST_PHASE, System.nanoTime() - startTime);
            }

            startTime = System.nanoTime();
            final boolean isSecondPhaseSuccess;
            try {
              isSecondPhaseSuccess =
                  secondPhase(isFirstPhaseSuccess, uuid, node.getTsFileResource());
            } finally {
              LOAD_TSFILE_COST_METRICS_SET.recordPhaseTimeCost(
                  LoadTsFileCostMetricsSet.SECOND_PHASE, System.nanoTime() - startTime);
            }

            if (!isFirstPhaseSuccess || !isSecondPhaseSuccess) {
              isLoadSingleTsFileSuccess = false;
            }
          }

          if (RegionMigrateService.getInstance().getLastNotifyMigratingTime() > startTimeMs
              || RegionMigrateService.getInstance().mayHaveMigratingRegions()) {
            LOGGER.warn(
                "LoadTsFileScheduler: Region migration was detected during loading TsFile {}, will convert to insertion to avoid data loss",
                filePath);
            isLoadSingleTsFileSuccess = false;
          }

          if (isLoadSingleTsFileSuccess) {
            node.clean();
            LOGGER.info(
                "Load TsFile {} Successfully, load process [{}/{}]",
                filePath,
                i + 1,
                tsFileNodeListSize);
          } else {
            isLoadSuccess = false;
            failedTsFileNodeIndexes.add(i);
            LOGGER.warn(
                "Can not Load TsFile {}, load process [{}/{}]",
                filePath,
                i + 1,
                tsFileNodeListSize);
          }
        } catch (Exception e) {
          isLoadSuccess = false;
          failedTsFileNodeIndexes.add(i);
          LOGGER.warn("LoadTsFileScheduler loads TsFile {} error", filePath, e);
        } finally {
          if (shouldRemoveFileFromLoadingSet) {
            synchronized (LOADING_FILE_SET) {
              LOADING_FILE_SET.remove(filePath);
            }
          }
        }
      }

      if (isLoadSuccess) {
        stateMachine.transitionToFinished();
      } else {
        final long startTime = System.nanoTime();
        try {
          // if failed to load some TsFiles, then try to convert the TsFiles to Tablets
          convertFailedTsFilesToTabletsAndRetry();
        } finally {
          LOAD_TSFILE_COST_METRICS_SET.recordPhaseTimeCost(
              LoadTsFileCostMetricsSet.SCHEDULER_CAST_TABLETS, System.nanoTime() - startTime);
        }
      }
    } finally {
      LoadTsFileMemoryManager.getInstance().releaseDataCacheMemoryBlock();
    }
  }

  private boolean firstPhaseWithRetry(LoadSingleTsFileNode node, int retryCountOnRegionChange) {
    retryCountOnRegionChange = Math.max(0, retryCountOnRegionChange);
    while (true) {
      try {
        return firstPhase(node);
      } catch (RegionReplicaSetChangedException e) {
        if (retryCountOnRegionChange > 0) {
          LOGGER.warn(
              "Region replica set changed during loading TsFile {}, maybe due to region migration, will retry for {} times.",
              node.getTsFileResource(),
              retryCountOnRegionChange);
          retryCountOnRegionChange--;
        } else {
          stateMachine.transitionToFailed(e);
          LOGGER.warn(
              "Region replica set changed during loading TsFile {} after retry.",
              node.getTsFileResource());
          return false;
        }
      }
    }
  }

  private boolean firstPhase(LoadSingleTsFileNode node) throws RegionReplicaSetChangedException {
    final TsFileDataManager tsFileDataManager = new TsFileDataManager(this, node, block);
    try {
      new TsFileSplitter(
              node.getTsFileResource().getTsFile(), tsFileDataManager::addOrSendTsFileData)
          .splitTsFileByDataPartition();
      if (!tsFileDataManager.sendAllTsFileData()) {
        return false;
      }
    } catch (RegionReplicaSetChangedException e) {
      throw e;
    } catch (IllegalStateException e) {
      LOGGER.warn(
          String.format(
              "Dispatch TsFileData error when parsing TsFile %s.",
              node.getTsFileResource().getTsFile()),
          e);
      return false;
    } catch (Exception e) {
      LOGGER.warn(
          String.format("Parse or send TsFile %s error.", node.getTsFileResource().getTsFile()), e);
      return false;
    } finally {
      tsFileDataManager.clear();
    }
    return true;
  }

  private boolean dispatchOnePieceNode(
      LoadTsFilePieceNode pieceNode, TRegionReplicaSet replicaSet) {
    allReplicaSets.add(replicaSet);
    FragmentInstance instance =
        new FragmentInstance(
            new PlanFragment(fragmentId, pieceNode),
            fragmentId.genFragmentInstanceId(),
            null,
            queryContext.getQueryType(),
            queryContext.getTimeOut() - (System.currentTimeMillis() - queryContext.getStartTime()),
            queryContext.getSession());
    instance.setExecutorAndHost(new StorageExecutor(replicaSet));
    Future<FragInstanceDispatchResult> dispatchResultFuture =
        dispatcher.dispatch(null, Collections.singletonList(instance));

    try {
      FragInstanceDispatchResult result =
          dispatchResultFuture.get(
              CONFIG.getLoadCleanupTaskExecutionDelayTimeSeconds(), TimeUnit.SECONDS);
      if (!result.isSuccessful()) {
        LOGGER.warn(
            "Dispatch one piece to ReplicaSet {} error. Result status code {}. "
                + "Result status message {}. Dispatch piece node error:%n{}",
            replicaSet,
            TSStatusCode.representOf(result.getFailureStatus().getCode()).name(),
            result.getFailureStatus().getMessage(),
            pieceNode);
        if (result.getFailureStatus().getSubStatus() != null) {
          for (TSStatus status : result.getFailureStatus().getSubStatus()) {
            LOGGER.warn(
                "Sub status code {}. Sub status message {}.",
                TSStatusCode.representOf(status.getCode()).toString(),
                status.getMessage());
          }
        }
        TSStatus status = result.getFailureStatus();
        status.setMessage(
            String.format("Load %s piece error in 1st phase. Because ", pieceNode.getTsFile())
                + status.getMessage());
        return false;
      }
    } catch (InterruptedException | ExecutionException | CancellationException e) {
      if (e instanceof InterruptedException) {
        Thread.currentThread().interrupt();
      }
      LOGGER.warn("Interrupt or Execution error.", e);
      return false;
    } catch (TimeoutException e) {
      dispatchResultFuture.cancel(true);
      LOGGER.warn(
          String.format("Wait for loading %s time out.", LoadTsFilePieceNode.class.getName()), e);
      return false;
    }
    return true;
  }

  private boolean secondPhase(
      boolean isFirstPhaseSuccess, String uuid, TsFileResource tsFileResource) {
    LOGGER.info("Start dispatching Load command for uuid {}", uuid);
    final File tsFile = tsFileResource.getTsFile();
    final TLoadCommandReq loadCommandReq =
        new TLoadCommandReq(
            (isFirstPhaseSuccess ? LoadCommand.EXECUTE : LoadCommand.ROLLBACK).ordinal(), uuid);

    try {
      loadCommandReq.setIsGeneratedByPipe(isGeneratedByPipe);
      loadCommandReq.setTimePartition2ProgressIndex(
          timePartitionSlotToProgressIndex.entrySet().stream()
              .collect(
                  Collectors.toMap(
                      Map.Entry::getKey,
                      entry -> {
                        try (final PublicBAOS byteArrayOutputStream = new PublicBAOS();
                            final DataOutputStream dataOutputStream =
                                new DataOutputStream(byteArrayOutputStream)) {
                          entry.getValue().serialize(dataOutputStream);
                          return ByteBuffer.wrap(
                              byteArrayOutputStream.getBuf(), 0, byteArrayOutputStream.size());
                        } catch (final IOException e) {
                          throw new RuntimeException(
                              String.format(
                                  "Serialize Progress Index error, isFirstPhaseSuccess: %s, uuid: %s, tsFile: %s",
                                  isFirstPhaseSuccess, uuid, tsFile.getAbsolutePath()),
                              e);
                        }
                      })));
      Future<FragInstanceDispatchResult> dispatchResultFuture =
          dispatcher.dispatchCommand(loadCommandReq, allReplicaSets);

      FragInstanceDispatchResult result = dispatchResultFuture.get();
      if (!result.isSuccessful()) {
        LOGGER.warn(
            "Dispatch load command {} of TsFile {} error to replicaSets {} error. "
                + "Result status code {}. Result status message {}.",
            loadCommandReq,
            tsFile,
            allReplicaSets,
            TSStatusCode.representOf(result.getFailureStatus().getCode()).name(),
            result.getFailureStatus().getMessage());
        TSStatus status = result.getFailureStatus();
        status.setMessage(
            String.format(
                "Load %s error in second phase. Because %s, first phase is %s",
                tsFile, status.getMessage(), isFirstPhaseSuccess ? "success" : "failed"));
        return false;
      }
    } catch (InterruptedException | ExecutionException e) {
      if (e instanceof InterruptedException) {
        Thread.currentThread().interrupt();
      }
      LOGGER.warn("Interrupt or Execution error.", e);
      return false;
    } catch (Exception e) {
      LOGGER.warn("Exception occurred during second phase of loading TsFile {}.", tsFile, e);
      return false;
    }
    return true;
  }

  private ByteBuffer assignProgressIndex(TsFileResource tsFileResource) throws IOException {
    PipeDataNodeAgent.runtime().assignProgressIndexForTsFileLoad(tsFileResource);

    try (final PublicBAOS byteArrayOutputStream = new PublicBAOS();
        final DataOutputStream dataOutputStream = new DataOutputStream(byteArrayOutputStream)) {
      tsFileResource.getMaxProgressIndex().serialize(dataOutputStream);
      return ByteBuffer.wrap(byteArrayOutputStream.getBuf(), 0, byteArrayOutputStream.size());
    }
  }

  private boolean loadLocally(LoadSingleTsFileNode node) throws IoTDBException {
    LOGGER.info("Start load TsFile {} locally.", node.getTsFileResource().getTsFile().getPath());

    if (CommonDescriptor.getInstance().getConfig().isReadOnly()) {
      throw new LoadReadOnlyException();
    }

    // if the time index is PlainDeviceTimeIndex, convert it to ArrayDeviceTimeIndex
    if (node.getTsFileResource().getTimeIndex() instanceof PlainDeviceTimeIndex) {
      final PlainDeviceTimeIndex timeIndex =
          (PlainDeviceTimeIndex) node.getTsFileResource().getTimeIndex();
      final Map<IDeviceID, Integer> convertedDeviceToIndex = new ConcurrentHashMap<>();
      for (final Map.Entry<IDeviceID, Integer> entry : timeIndex.getDeviceToIndex().entrySet()) {
        convertedDeviceToIndex.put(
            entry.getKey() instanceof StringArrayDeviceID
                ? entry.getKey()
                : new StringArrayDeviceID(entry.getKey().toString()),
            entry.getValue());
      }
      node.getTsFileResource()
          .setTimeIndex(
              new ArrayDeviceTimeIndex(
                  convertedDeviceToIndex, timeIndex.getStartTimes(), timeIndex.getEndTimes()));
    }

    try {
      FragmentInstance instance =
          new FragmentInstance(
              new PlanFragment(fragmentId, node),
              fragmentId.genFragmentInstanceId(),
              null,
              queryContext.getQueryType(),
              queryContext.getTimeOut()
                  - (System.currentTimeMillis() - queryContext.getStartTime()),
              queryContext.getSession());
      instance.setExecutorAndHost(new StorageExecutor(node.getLocalRegionReplicaSet()));
      dispatcher.dispatchLocally(instance);
    } catch (FragmentInstanceDispatchException e) {
      LOGGER.warn(
          String.format(
              "Dispatch tsFile %s error to local error. Result status code %s. "
                  + "Result status message %s.",
              node.getTsFileResource().getTsFile(),
              TSStatusCode.representOf(e.getFailureStatus().getCode()).name(),
              e.getFailureStatus().getMessage()));
      return false;
    }

    // add metrics
    Optional.ofNullable(
            StorageEngine.getInstance()
                .getDataRegion(
                    (DataRegionId)
                        ConsensusGroupId.Factory.createFromTConsensusGroupId(
                            node.getLocalRegionReplicaSet().getRegionId())))
        .ifPresent(
            dataRegion ->
                dataRegion
                    .getNonSystemDatabaseName()
                    .ifPresent(
                        databaseName -> {
                          // Report load tsFile points to IoTDB flush metrics
                          MemTableFlushTask.recordFlushPointsMetricInternal(
                              node.getWritePointCount(),
                              databaseName,
                              dataRegion.getDataRegionId());

                          MetricService.getInstance()
                              .count(
                                  node.getWritePointCount(),
                                  Metric.QUANTITY.toString(),
                                  MetricLevel.CORE,
                                  Tag.NAME.toString(),
                                  Metric.POINTS_IN.toString(),
                                  Tag.DATABASE.toString(),
                                  databaseName,
                                  Tag.REGION.toString(),
                                  dataRegion.getDataRegionId(),
                                  Tag.TYPE.toString(),
                                  Metric.LOAD_POINT_COUNT.toString());
                          MetricService.getInstance()
                              .count(
                                  node.getWritePointCount(),
                                  Metric.LEADER_QUANTITY.toString(),
                                  MetricLevel.CORE,
                                  Tag.NAME.toString(),
                                  Metric.POINTS_IN.toString(),
                                  Tag.DATABASE.toString(),
                                  databaseName,
                                  Tag.REGION.toString(),
                                  dataRegion.getDataRegionId(),
                                  Tag.TYPE.toString(),
                                  Metric.LOAD_POINT_COUNT.toString());
                        }));

    return true;
  }

  private void convertFailedTsFilesToTabletsAndRetry() {
    final LoadTsFileDataTypeConverter loadTsFileDataTypeConverter =
        new LoadTsFileDataTypeConverter(queryContext, isGeneratedByPipe);

    final Iterator<Integer> iterator = failedTsFileNodeIndexes.listIterator();
    while (iterator.hasNext()) {
      final int failedLoadTsFileIndex = iterator.next();
      final LoadSingleTsFileNode failedNode = tsFileNodeList.get(failedLoadTsFileIndex);
      final String filePath = failedNode.getTsFileResource().getTsFilePath();

      try {
        final TSStatus status =
            failedNode.isTableModel()
                ? loadTsFileDataTypeConverter
                    .convertForTableModel(
                        new LoadTsFile(null, filePath, Collections.emptyMap())
                            .setDatabase(failedNode.getDatabase())
                            .setDeleteAfterLoad(failedNode.isDeleteAfterLoad())
                            .setConvertOnTypeMismatch(true))
                    .orElse(null)
                : loadTsFileDataTypeConverter
                    .convertForTreeModel(
                        new LoadTsFileStatement(filePath)
                            .setDeleteAfterLoad(failedNode.isDeleteAfterLoad())
                            .setConvertOnTypeMismatch(true))
                    .orElse(null);

        if (loadTsFileDataTypeConverter.isSuccessful(status)) {
          iterator.remove();
          LOGGER.info(
              "Load: Successfully converted TsFile {} into tablets and inserted.",
              failedNode.getTsFileResource().getTsFilePath());
        } else {
          LOGGER.warn(
              "Load: Failed to convert to tablets from TsFile {}. Status: {}",
              failedNode.getTsFileResource().getTsFilePath(),
              status);
        }
      } catch (final Exception e) {
        LOGGER.warn(
            "Load: Failed to convert to tablets from TsFile {}. Exception: {}",
            failedNode.getTsFileResource().getTsFilePath(),
            e.getMessage(),
            e);
      }
    }

    // If all failed TsFiles are converted into tablets and inserted,
    // we can consider the load process as successful.
    if (failedTsFileNodeIndexes.isEmpty()) {
      LOGGER.info("Load: all failed TsFiles are converted to tablets and inserted.");
      stateMachine.transitionToFinished();
    } else {
      final String errorMsg =
          "Load: failed to load some TsFiles by converting them into tablets. Failed TsFiles: "
              + failedTsFileNodeIndexes.stream()
                  .map(i -> tsFileNodeList.get(i).getTsFileResource().getTsFilePath())
                  .collect(Collectors.joining(", "));
      LOGGER.warn(errorMsg);
      stateMachine.transitionToFailed(new LoadFileException(errorMsg));
    }
  }

  @Override
  public void stop(Throwable t) {
    // Do nothing
  }

  @Override
  public Duration getTotalCpuTime() {
    return null;
  }

  @Override
  public FragmentInfo getFragmentInfo() {
    return null;
  }

  private void computeTimePartitionSlotToProgressIndexIfAbsent(
      final TTimePartitionSlot timePartitionSlot) {
    timePartitionSlotToProgressIndex.putIfAbsent(
        timePartitionSlot, PipeDataNodeAgent.runtime().getNextProgressIndexForTsFileLoad());
  }

  public enum LoadCommand {
    EXECUTE,
    ROLLBACK
  }

  private static class TsFileDataManager {
    private final LoadTsFileScheduler scheduler;
    private final LoadSingleTsFileNode singleTsFileNode;

    private long dataSize;
    private final Map<TConsensusGroupId, Pair<TRegionReplicaSet, LoadTsFilePieceNode>>
        regionId2ReplicaSetAndNode;
    private final List<ChunkData> nonDirectionalChunkData;
    private final LoadTsFileDataCacheMemoryBlock block;

    public TsFileDataManager(
        LoadTsFileScheduler scheduler,
        LoadSingleTsFileNode singleTsFileNode,
        LoadTsFileDataCacheMemoryBlock block) {
      this.scheduler = scheduler;
      this.singleTsFileNode = singleTsFileNode;
      this.dataSize = 0;
      this.regionId2ReplicaSetAndNode = new HashMap<>();
      this.nonDirectionalChunkData = new ArrayList<>();
      this.block = block;
    }

    private boolean addOrSendTsFileData(TsFileData tsFileData) throws LoadFileException {
      switch (tsFileData.getType()) {
        case CHUNK:
          return addOrSendChunkData((ChunkData) tsFileData);
        case DELETION:
          return addOrSendDeletionData((DeletionData) tsFileData);
        default:
          throw new UnsupportedOperationException(
              String.format("Unsupported TsFileDataType %s.", tsFileData.getType()));
      }
    }

    private boolean isMemoryEnough() {
      return dataSize <= SINGLE_SCHEDULER_MAX_MEMORY_SIZE && block.hasEnoughMemory();
    }

    private boolean addOrSendChunkData(ChunkData chunkData) throws LoadFileException {
      nonDirectionalChunkData.add(chunkData);
      dataSize += chunkData.getDataSize();
      block.addMemoryUsage(chunkData.getDataSize());
      scheduler.computeTimePartitionSlotToProgressIndexIfAbsent(chunkData.getTimePartitionSlot());

      if (!isMemoryEnough()) {
        routeChunkData();

        // start to dispatch from the biggest TsFilePieceNode
        List<TConsensusGroupId> sortedRegionIds =
            regionId2ReplicaSetAndNode.keySet().stream()
                .sorted(
                    Comparator.comparingLong(
                            o -> regionId2ReplicaSetAndNode.get(o).getRight().getDataSize())
                        .reversed())
                .collect(Collectors.toList());

        for (TConsensusGroupId sortedRegionId : sortedRegionIds) {
          final TRegionReplicaSet replicaSet =
              regionId2ReplicaSetAndNode.get(sortedRegionId).getLeft();
          final LoadTsFilePieceNode pieceNode =
              regionId2ReplicaSetAndNode.get(sortedRegionId).getRight();
          if (pieceNode.getDataSize() == 0) { // total data size has been reduced to 0
            break;
          }
          final boolean isDispatchSuccess = scheduler.dispatchOnePieceNode(pieceNode, replicaSet);

<<<<<<< HEAD
          dataSize -= pieceNode.getDataSize();
          block.reduceMemoryUsage(pieceNode.getDataSize());
          regionId2ReplicaSetAndNode.put(
=======
          regionId2ReplicaSetAndNode.replace(
>>>>>>> d68180b2
              sortedRegionId,
              new Pair<>(
                  replicaSet,
                  new LoadTsFilePieceNode(
                      singleTsFileNode.getPlanNodeId(),
                      singleTsFileNode
                          .getTsFileResource()
                          .getTsFile()))); // can not just remove, because of deletion
          dataSize -= pieceNode.getDataSize();
          block.reduceMemoryUsage(pieceNode.getDataSize());

          if (!isDispatchSuccess) {
            // Currently there is no retry, so return directly
            return false;
          }

          if (isMemoryEnough()) {
            break;
          }
        }
      }

      return true;
    }

    private void routeChunkData() throws LoadFileException {
      if (nonDirectionalChunkData.isEmpty()) {
        return;
      }

      List<TRegionReplicaSet> replicaSets =
          scheduler.partitionFetcher.queryDataPartition(
              nonDirectionalChunkData.stream()
                  .map(data -> new Pair<>(data.getDevice(), data.getTimePartitionSlot()))
                  .collect(Collectors.toList()),
              scheduler.queryContext.getSession().getUserName());
      for (int i = 0; i < replicaSets.size(); i++) {
        final TRegionReplicaSet replicaSet = replicaSets.get(i);
        final TConsensusGroupId regionId = replicaSet.getRegionId();
        if (regionId2ReplicaSetAndNode.containsKey(regionId)
            && !Objects.equals(regionId2ReplicaSetAndNode.get(regionId).getLeft(), replicaSet)) {
          // Detected region replica set changed (maybe due to region migration), throw an exception
          throw new RegionReplicaSetChangedException(
              regionId2ReplicaSetAndNode.get(regionId).getLeft(), replicaSet);
        }

        regionId2ReplicaSetAndNode
            .computeIfAbsent(
                replicaSet.getRegionId(),
                o ->
                    new Pair<>(
                        replicaSet,
                        new LoadTsFilePieceNode(
                            singleTsFileNode.getPlanNodeId(),
                            singleTsFileNode.getTsFileResource().getTsFile())))
            .getRight()
            .addTsFileData(nonDirectionalChunkData.get(i));
      }
      nonDirectionalChunkData.clear();
    }

    private boolean addOrSendDeletionData(DeletionData deletionData) throws LoadFileException {
      routeChunkData(); // ensure chunk data will be added before deletion

      for (Map.Entry<TConsensusGroupId, Pair<TRegionReplicaSet, LoadTsFilePieceNode>> entry :
          regionId2ReplicaSetAndNode.entrySet()) {
        dataSize += deletionData.getDataSize();
        block.addMemoryUsage(deletionData.getDataSize());
        entry.getValue().getRight().addTsFileData(deletionData);
      }
      return true;
    }

    private boolean sendAllTsFileData() throws LoadFileException {
      routeChunkData();

      boolean isAllSuccess = true;
      for (Map.Entry<TConsensusGroupId, Pair<TRegionReplicaSet, LoadTsFilePieceNode>> entry :
          regionId2ReplicaSetAndNode.entrySet()) {
        block.reduceMemoryUsage(entry.getValue().getRight().getDataSize());
        if (isAllSuccess
            && !scheduler.dispatchOnePieceNode(
                entry.getValue().getRight(), entry.getValue().getLeft())) {
          LOGGER.warn(
              "Dispatch piece node {} of TsFile {} error.",
              entry.getValue(),
              singleTsFileNode.getTsFileResource().getTsFile());
          isAllSuccess = false;
        }
      }
      return isAllSuccess;
    }

    private void clear() {
      regionId2ReplicaSetAndNode.clear();
    }
  }

  private static class DataPartitionBatchFetcher {
    private final IPartitionFetcher fetcher;
    private String database;

    public DataPartitionBatchFetcher(IPartitionFetcher fetcher) {
      this.fetcher = fetcher;
    }

    public void setDatabase(String database) {
      this.database = database;
    }

    public List<TRegionReplicaSet> queryDataPartition(
        List<Pair<IDeviceID, TTimePartitionSlot>> slotList, String userName) {
      List<TRegionReplicaSet> replicaSets = new ArrayList<>();
      int size = slotList.size();

      for (int i = 0; i < size; i += TRANSMIT_LIMIT) {
        List<Pair<IDeviceID, TTimePartitionSlot>> subSlotList =
            slotList.subList(i, Math.min(size, i + TRANSMIT_LIMIT));
        DataPartition dataPartition =
            fetcher.getOrCreateDataPartition(toQueryParam(subSlotList), userName);
        replicaSets.addAll(
            subSlotList.stream()
                .map(
                    pair ->
                        // (database != null) means this file will be loaded into table-model
                        database != null
                            ? dataPartition.getDataRegionReplicaSetForWriting(
                                pair.left, pair.right, database)
                            : dataPartition.getDataRegionReplicaSetForWriting(
                                pair.left, pair.right))
                .collect(Collectors.toList()));
      }
      return replicaSets;
    }

    private List<DataPartitionQueryParam> toQueryParam(
        List<Pair<IDeviceID, TTimePartitionSlot>> slots) {
      return slots.stream()
          .collect(
              Collectors.groupingBy(
                  Pair::getLeft, Collectors.mapping(Pair::getRight, Collectors.toSet())))
          .entrySet()
          .stream()
          .map(
              entry -> {
                DataPartitionQueryParam queryParam =
                    new DataPartitionQueryParam(entry.getKey(), new ArrayList<>(entry.getValue()));
                // (database != null) means this file will be loaded into table-model
                if (database != null) {
                  queryParam.setDatabaseName(database);
                }
                return queryParam;
              })
          .collect(Collectors.toList());
    }
  }
}<|MERGE_RESOLUTION|>--- conflicted
+++ resolved
@@ -95,6 +95,7 @@
 import java.util.HashSet;
 import java.util.Iterator;
 import java.util.List;
+import java.util.ListIterator;
 import java.util.Map;
 import java.util.Objects;
 import java.util.Optional;
@@ -221,8 +222,7 @@
             long startTime = System.nanoTime();
             final boolean isFirstPhaseSuccess;
             try {
-              isFirstPhaseSuccess =
-                  firstPhaseWithRetry(node, CONFIG.getLoadTsFileRetryCountOnRegionChange());
+              isFirstPhaseSuccess = firstPhase(node);
             } finally {
               LOAD_TSFILE_COST_METRICS_SET.recordPhaseTimeCost(
                   LoadTsFileCostMetricsSet.FIRST_PHASE, System.nanoTime() - startTime);
@@ -283,9 +283,23 @@
       if (isLoadSuccess) {
         stateMachine.transitionToFinished();
       } else {
+        final StringBuilder failedTsFiles =
+            new StringBuilder(
+                !tsFileNodeList.isEmpty()
+                    ? tsFileNodeList.get(0).getTsFileResource().getTsFilePath()
+                    : "");
+        final ListIterator<Integer> iterator = failedTsFileNodeIndexes.listIterator(1);
+        while (iterator.hasNext()) {
+          failedTsFiles
+              .append(", ")
+              .append(tsFileNodeList.get(iterator.next()).getTsFileResource().getTsFilePath());
+        }
         final long startTime = System.nanoTime();
         try {
           // if failed to load some TsFiles, then try to convert the TsFiles to Tablets
+          LOGGER.info(
+              "Load TsFile(s) failed, will try to convert to tablets and insert. Failed TsFiles: {}",
+              failedTsFiles);
           convertFailedTsFilesToTabletsAndRetry();
         } finally {
           LOAD_TSFILE_COST_METRICS_SET.recordPhaseTimeCost(
@@ -297,30 +311,7 @@
     }
   }
 
-  private boolean firstPhaseWithRetry(LoadSingleTsFileNode node, int retryCountOnRegionChange) {
-    retryCountOnRegionChange = Math.max(0, retryCountOnRegionChange);
-    while (true) {
-      try {
-        return firstPhase(node);
-      } catch (RegionReplicaSetChangedException e) {
-        if (retryCountOnRegionChange > 0) {
-          LOGGER.warn(
-              "Region replica set changed during loading TsFile {}, maybe due to region migration, will retry for {} times.",
-              node.getTsFileResource(),
-              retryCountOnRegionChange);
-          retryCountOnRegionChange--;
-        } else {
-          stateMachine.transitionToFailed(e);
-          LOGGER.warn(
-              "Region replica set changed during loading TsFile {} after retry.",
-              node.getTsFileResource());
-          return false;
-        }
-      }
-    }
-  }
-
-  private boolean firstPhase(LoadSingleTsFileNode node) throws RegionReplicaSetChangedException {
+  private boolean firstPhase(LoadSingleTsFileNode node) {
     final TsFileDataManager tsFileDataManager = new TsFileDataManager(this, node, block);
     try {
       new TsFileSplitter(
@@ -329,8 +320,6 @@
       if (!tsFileDataManager.sendAllTsFileData()) {
         return false;
       }
-    } catch (RegionReplicaSetChangedException e) {
-      throw e;
     } catch (IllegalStateException e) {
       LOGGER.warn(
           String.format(
@@ -730,13 +719,7 @@
           }
           final boolean isDispatchSuccess = scheduler.dispatchOnePieceNode(pieceNode, replicaSet);
 
-<<<<<<< HEAD
-          dataSize -= pieceNode.getDataSize();
-          block.reduceMemoryUsage(pieceNode.getDataSize());
-          regionId2ReplicaSetAndNode.put(
-=======
           regionId2ReplicaSetAndNode.replace(
->>>>>>> d68180b2
               sortedRegionId,
               new Pair<>(
                   replicaSet,
