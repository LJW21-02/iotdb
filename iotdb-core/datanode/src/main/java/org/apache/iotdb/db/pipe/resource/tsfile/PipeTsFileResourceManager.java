/*
 * Licensed to the Apache Software Foundation (ASF) under one
 * or more contributor license agreements.  See the NOTICE file
 * distributed with this work for additional information
 * regarding copyright ownership.  The ASF licenses this file
 * to you under the Apache License, Version 2.0 (the
 * "License"); you may not use this file except in compliance
 * with the License.  You may obtain a copy of the License at
 *
 *     http://www.apache.org/licenses/LICENSE-2.0
 *
 * Unless required by applicable law or agreed to in writing,
 * software distributed under the License is distributed on an
 * "AS IS" BASIS, WITHOUT WARRANTIES OR CONDITIONS OF ANY
 * KIND, either express or implied.  See the License for the
 * specific language governing permissions and limitations
 * under the License.
 */

package org.apache.iotdb.db.pipe.resource.tsfile;

import org.apache.iotdb.commons.conf.IoTDBConstant;
import org.apache.iotdb.commons.pipe.config.PipeConfig;
import org.apache.iotdb.commons.utils.FileUtils;
import org.apache.iotdb.commons.utils.TestOnly;
import org.apache.iotdb.db.storageengine.dataregion.tsfile.TsFileResource;

import org.apache.tsfile.enums.TSDataType;
import org.apache.tsfile.file.metadata.IDeviceID;
import org.slf4j.Logger;
import org.slf4j.LoggerFactory;

import javax.annotation.Nonnull;
import javax.annotation.Nullable;

import java.io.File;
import java.io.IOException;
import java.util.List;
import java.util.Map;
import java.util.Objects;
import java.util.concurrent.ConcurrentHashMap;

public class PipeTsFileResourceManager {

  private static final Logger LOGGER = LoggerFactory.getLogger(PipeTsFileResourceManager.class);

  // This is used to hold the assigner pinned tsFiles.
  // Also, it is used to provide metadata cache of the tsFile, and is shared by all the pipe's
  // tsFiles.
  private final Map<String, PipeTsFilePublicResource>
      hardlinkOrCopiedFileToTsFilePublicResourceMap = new ConcurrentHashMap<>();

  // PipeName -> TsFilePath -> PipeTsFileResource
  private final Map<String, Map<String, PipeTsFileResource>>
      hardlinkOrCopiedFileToPipeTsFileResourceMap = new ConcurrentHashMap<>();
  private final PipeTsFileResourceSegmentLock segmentLock = new PipeTsFileResourceSegmentLock();

  public File increaseFileReference(
      final File file, final boolean isTsFile, final @Nullable String pipeName) throws IOException {
    return increaseFileReference(file, isTsFile, pipeName, null);
  }

  /**
   * Given a file, create a hardlink or copy it to pipe dir, maintain a reference count for the
   * hardlink or copied file, and return the hardlink or copied file.
   *
   * <p>If the given file is already a hardlink or copied file, increase its reference count and
   * return it.
   *
   * <p>If the given file is a tsfile, create a hardlink in pipe dir, increase the reference count
   * of the hardlink and return it.
   *
   * <p>Otherwise, copy the file (.mod or .resource) to pipe dir, increase the reference count of
   * the copied file and return it.
   *
   * @param file tsfile, resource file or mod file. can be original file or hardlink/copy of
   *     original file
   * @param isTsFile {@code true} to create hardlink, {@code false} to copy file
   * @param pipeName Nonnull if the pipe is from historical or assigner -> extractors, null if is
   *     dataRegion -> assigner
   * @param sourceFile for inner use, historical extractor will use this to create hardlink from
   *     pipe tsFile -> common tsFile
   * @return the hardlink or copied file
   * @throws IOException when create hardlink or copy file failed
   */
  private File increaseFileReference(
      final File file,
      final boolean isTsFile,
      final @Nullable String pipeName,
      final @Nullable File sourceFile)
      throws IOException {
    // If the file is already a hardlink or copied file,
    // just increase reference count and return it
    if (increaseReferenceIfExists(file, pipeName, isTsFile)) {
      return file;
    }

    // If the file is not a hardlink or copied file, check if there is a related hardlink or
    // copied file in pipe dir. if so, increase reference count and return it
    final File hardlinkOrCopiedFile =
        Objects.isNull(sourceFile) ? getHardlinkOrCopiedFileInPipeDir(file, pipeName) : file;

    if (increaseReferenceIfExists(hardlinkOrCopiedFile, pipeName, isTsFile)) {
      return getResourceMap(pipeName).get(hardlinkOrCopiedFile.getPath()).getFile();
    }

    // If the file is a tsfile, create a hardlink in pipe dir and will return it.
    // otherwise, copy the file (.mod or .resource) to pipe dir and will return it.
    final File source = Objects.isNull(sourceFile) ? file : sourceFile;
    final File resultFile;

    segmentLock.lock(hardlinkOrCopiedFile);
    try {
      resultFile =
          isTsFile
<<<<<<< HEAD
              ? FileUtils.createHardLink(file, hardlinkOrCopiedFile)
              : FileUtils.copyFile(file, hardlinkOrCopiedFile);
=======
              ? FileUtils.createHardLink(source, hardlinkOrCopiedFile)
              : FileUtils.copyFile(source, hardlinkOrCopiedFile);

>>>>>>> d68180b2
      // If the file is not a hardlink or copied file, and there is no related hardlink or copied
      // file in pipe dir, create a hardlink or copy it to pipe dir, maintain a reference count for
      // the hardlink or copied file, and return the hardlink or copied file.
      if (Objects.nonNull(pipeName)) {
        hardlinkOrCopiedFileToPipeTsFileResourceMap
            .computeIfAbsent(pipeName, k -> new ConcurrentHashMap<>())
            .put(resultFile.getPath(), new PipeTsFileResource(resultFile));
      } else {
        hardlinkOrCopiedFileToTsFilePublicResourceMap.put(
            resultFile.getPath(), new PipeTsFilePublicResource(resultFile));
      }
    } finally {
      segmentLock.unlock(hardlinkOrCopiedFile);
    }
    increasePublicReference(resultFile, pipeName, isTsFile);
    return resultFile;
  }

  private boolean increaseReferenceIfExists(
      final File file, final @Nullable String pipeName, final boolean isTsFile) throws IOException {
    segmentLock.lock(file);
    try {
      final String path = file.getPath();
      final PipeTsFileResource resource = getResourceMap(pipeName).get(path);
      if (resource != null) {
        resource.increaseReferenceCount();
      } else {
        return false;
      }
    } finally {
      segmentLock.unlock(file);
    }
    increasePublicReference(file, pipeName, isTsFile);
    return true;
  }

  private void increasePublicReference(
      final File file, final @Nullable String pipeName, final boolean isTsFile) throws IOException {
    if (Objects.isNull(pipeName)) {
      return;
    }
    // Increase the assigner's file to avoid hard-link or memory cache cleaning
    // Note that it does not exist for historical files
    increaseFileReference(new File(getCommonFilePath(file)), isTsFile, null, file);
  }

  public static File getHardlinkOrCopiedFileInPipeDir(
      final File file, final @Nullable String pipeName) throws IOException {
    try {
      return new File(getPipeTsFileDirPath(file, pipeName), getRelativeFilePath(file));
    } catch (final Exception e) {
      throw new IOException(
          String.format(
              "failed to get hardlink or copied file in pipe dir "
                  + "for file %s, it is not a tsfile, mod file or resource file",
              file.getPath()),
          e);
    }
  }

  private static String getPipeTsFileDirPath(File file, final @Nullable String pipeName)
      throws IOException {
    while (!file.getName().equals(IoTDBConstant.SEQUENCE_FOLDER_NAME)
        && !file.getName().equals(IoTDBConstant.UNSEQUENCE_FOLDER_NAME)
        && !file.getName().equals(PipeConfig.getInstance().getPipeHardlinkBaseDirName())) {
      file = file.getParentFile();
    }
    return file.getParentFile().getCanonicalPath()
        + File.separator
        + PipeConfig.getInstance().getPipeHardlinkBaseDirName()
        + File.separator
        + PipeConfig.getInstance().getPipeHardlinkTsFileDirName()
        + (Objects.nonNull(pipeName) ? File.separator + pipeName : "");
  }

  private static String getRelativeFilePath(File file) {
    StringBuilder builder = new StringBuilder(file.getName());
    while (!file.getName().equals(IoTDBConstant.SEQUENCE_FOLDER_NAME)
        && !file.getName().equals(IoTDBConstant.UNSEQUENCE_FOLDER_NAME)
        && !file.getParentFile()
            .getName()
            .equals(PipeConfig.getInstance().getPipeHardlinkTsFileDirName())) {
      file = file.getParentFile();
      builder =
          new StringBuilder(file.getName())
              .append(IoTDBConstant.FILE_NAME_SEPARATOR)
              .append(builder);
    }
    return builder.toString();
  }

  /**
   * Given a hardlink or copied file, decrease its reference count, if the reference count is 0,
   * delete the file. if the given file is not a hardlink or copied file, do nothing.
   *
   * @param hardlinkOrCopiedFile the copied or hard-linked file
   */
  public void decreaseFileReference(
      final File hardlinkOrCopiedFile, final @Nullable String pipeName) {
    segmentLock.lock(hardlinkOrCopiedFile);
    try {
      final String filePath = hardlinkOrCopiedFile.getPath();
      final PipeTsFileResource resource = getResourceMap(pipeName).get(filePath);
      if (resource != null && resource.decreaseReferenceCount()) {
        getResourceMap(pipeName).remove(filePath);
      }
    } finally {
      segmentLock.unlock(hardlinkOrCopiedFile);
    }

    // Decrease the assigner's file to clear hard-link and memory cache
    // Note that it does not exist for historical files
    decreasePublicReferenceIfExists(hardlinkOrCopiedFile, pipeName);
  }

  private void decreasePublicReferenceIfExists(final File file, final @Nullable String pipeName) {
    if (Objects.isNull(pipeName)) {
      return;
    }
    // Increase the assigner's file to avoid hard-link or memory cache cleaning
    // Note that it does not exist for historical files
    decreaseFileReference(new File(getCommonFilePath(file)), null);
  }

  // Warning: Shall not be called by the assigner
  private String getCommonFilePath(final @Nonnull File file) {
    // If the parent or grandparent is null then this is testing scenario
    // Skip the "pipeName" of this file
    return Objects.isNull(file.getParentFile())
            || Objects.isNull(file.getParentFile().getParentFile())
        ? file.getPath()
        : file.getParentFile().getParent() + File.separator + file.getName();
  }

  /**
   * Get the reference count of the file.
   *
   * @param hardlinkOrCopiedFile the copied or hardlinked file
   * @return the reference count of the file
   */
  @TestOnly
  public int getFileReferenceCount(
      final File hardlinkOrCopiedFile, final @Nullable String pipeName) {
    segmentLock.lock(hardlinkOrCopiedFile);
    try {
      final PipeTsFileResource resource =
          Objects.nonNull(pipeName)
              ? hardlinkOrCopiedFileToPipeTsFileResourceMap
                  .computeIfAbsent(pipeName, pipe -> new ConcurrentHashMap<>())
                  .get(hardlinkOrCopiedFile.getPath())
              : hardlinkOrCopiedFileToTsFilePublicResourceMap.get(
                  getCommonFilePath(hardlinkOrCopiedFile));
      return resource != null ? resource.getReferenceCount() : 0;
    } finally {
      segmentLock.unlock(hardlinkOrCopiedFile);
    }
  }

  /**
   * Cache maps of the TsFile for further use.
   *
   * @return {@code true} if the maps are successfully put into cache or already cached. {@code
   *     false} if they can not be cached.
   */
  public boolean cacheObjectsIfAbsent(final File hardlinkOrCopiedTsFile) throws IOException {
    segmentLock.lock(hardlinkOrCopiedTsFile);
    try {
      if (hardlinkOrCopiedTsFile.getParentFile() == null
          || hardlinkOrCopiedTsFile.getParentFile().getParentFile() == null) {
        return false;
      }
      final PipeTsFilePublicResource resource =
          hardlinkOrCopiedFileToTsFilePublicResourceMap.get(
              getCommonFilePath(hardlinkOrCopiedTsFile));
      return resource != null && resource.cacheObjectsIfAbsent(hardlinkOrCopiedTsFile);
    } finally {
      segmentLock.unlock(hardlinkOrCopiedTsFile);
    }
  }

  public Map<IDeviceID, List<String>> getDeviceMeasurementsMapFromCache(
      final File hardlinkOrCopiedTsFile) throws IOException {
    segmentLock.lock(hardlinkOrCopiedTsFile);
    try {
      final PipeTsFilePublicResource resource =
          hardlinkOrCopiedFileToTsFilePublicResourceMap.get(
              getCommonFilePath(hardlinkOrCopiedTsFile));
      return resource == null ? null : resource.tryGetDeviceMeasurementsMap(hardlinkOrCopiedTsFile);
    } finally {
      segmentLock.unlock(hardlinkOrCopiedTsFile);
    }
  }

  public Map<IDeviceID, Boolean> getDeviceIsAlignedMapFromCache(
      final File hardlinkOrCopiedTsFile, final boolean cacheOtherMetadata) throws IOException {
    segmentLock.lock(hardlinkOrCopiedTsFile);
    try {
      final PipeTsFilePublicResource resource =
          hardlinkOrCopiedFileToTsFilePublicResourceMap.get(
              getCommonFilePath(hardlinkOrCopiedTsFile));
      return resource == null
          ? null
          : resource.tryGetDeviceIsAlignedMap(cacheOtherMetadata, hardlinkOrCopiedTsFile);
    } finally {
      segmentLock.unlock(hardlinkOrCopiedTsFile);
    }
  }

  public Map<String, TSDataType> getMeasurementDataTypeMapFromCache(
      final File hardlinkOrCopiedTsFile) throws IOException {
    segmentLock.lock(hardlinkOrCopiedTsFile);
    try {
      final PipeTsFilePublicResource resource =
          hardlinkOrCopiedFileToTsFilePublicResourceMap.get(
              getCommonFilePath(hardlinkOrCopiedTsFile));
      return resource == null
          ? null
          : resource.tryGetMeasurementDataTypeMap(hardlinkOrCopiedTsFile);
    } finally {
      segmentLock.unlock(hardlinkOrCopiedTsFile);
    }
  }

  public Map<String, ? extends PipeTsFileResource> getResourceMap(final @Nullable String pipeName) {
    return Objects.nonNull(pipeName)
        ? hardlinkOrCopiedFileToPipeTsFileResourceMap.computeIfAbsent(
            pipeName, k -> new ConcurrentHashMap<>())
        : hardlinkOrCopiedFileToTsFilePublicResourceMap;
  }

  public void pinTsFileResource(
      final TsFileResource resource, final boolean withMods, final @Nullable String pipeName)
      throws IOException {
    increaseFileReference(resource.getTsFile(), true, pipeName);
    if (withMods && resource.getExclusiveModFile().exists()) {
      increaseFileReference(resource.getExclusiveModFile().getFile(), false, pipeName);
    }
  }

  public void unpinTsFileResource(final TsFileResource resource, final @Nullable String pipeName)
      throws IOException {
    final File pinnedFile = getHardlinkOrCopiedFileInPipeDir(resource.getTsFile(), pipeName);
    decreaseFileReference(pinnedFile, pipeName);

    if (resource.sharedModFileExists()) {
      decreaseFileReference(resource.getSharedModFile().getFile(), pipeName);
    }
  }

  public int getLinkedTsFileCount(final @Nonnull String pipeName) {
    return hardlinkOrCopiedFileToPipeTsFileResourceMap
        .computeIfAbsent(pipeName, pipe -> new ConcurrentHashMap<>())
        .size();
  }

<<<<<<< HEAD
  /**
   * Get the total size of linked TsFiles whose original TsFile is deleted (by compaction or else)
   */
  public long getTotalLinkedButDeletedTsfileSize() {
    try {
      return hardlinkOrCopiedFileToPipeTsFileResourceMap.values().parallelStream()
          .filter(PipeTsFileResource::isOriginalTsFileDeleted)
          .mapToLong(
              resource -> {
                try {
                  return resource.getFileSize();
                } catch (Exception e) {
                  LOGGER.warn(
                      "failed to get file size of linked but deleted TsFile {}: ", resource, e);
                  return 0;
                }
              })
          .sum();
    } catch (final Exception e) {
      LOGGER.warn("failed to get total size of linked but deleted TsFiles: ", e);
      return 0;
    }
  }

  public long getTotalLinkedButDeletedTsfileResourceRamSize() {
    long totalLinkedButDeletedTsfileResourceRamSize = 0;
    try {
      for (final Map.Entry<String, PipeTsFileResource> resourceEntry :
          hardlinkOrCopiedFileToPipeTsFileResourceMap.entrySet()) {
        final PipeTsFileResource pipeTsFileResource = resourceEntry.getValue();
        // If the original TsFile is not deleted, the memory of the resource is not counted
        // because the memory of the resource is controlled by TsFileResourceManager.
        if (pipeTsFileResource.isOriginalTsFileDeleted()) {
          totalLinkedButDeletedTsfileResourceRamSize += pipeTsFileResource.getTsFileResourceSize();
        }
      }
      return totalLinkedButDeletedTsfileResourceRamSize;
    } catch (final Exception e) {
      LOGGER.warn("failed to get total size of linked but deleted TsFiles resource ram size: ", e);
      return totalLinkedButDeletedTsfileResourceRamSize;
    }
=======
  public long getTotalLinkedTsFileSize(final @Nonnull String pipeName) {
    return hardlinkOrCopiedFileToPipeTsFileResourceMap
        .computeIfAbsent(pipeName, pipe -> new ConcurrentHashMap<>())
        .values()
        .stream()
        .mapToLong(
            resource -> {
              try {
                return resource.getFileSize();
              } catch (Exception e) {
                LOGGER.warn("failed to get file size of linked TsFile {}: ", resource, e);
                return 0;
              }
            })
        .sum();
>>>>>>> d68180b2
  }
}<|MERGE_RESOLUTION|>--- conflicted
+++ resolved
@@ -113,14 +113,9 @@
     try {
       resultFile =
           isTsFile
-<<<<<<< HEAD
-              ? FileUtils.createHardLink(file, hardlinkOrCopiedFile)
-              : FileUtils.copyFile(file, hardlinkOrCopiedFile);
-=======
               ? FileUtils.createHardLink(source, hardlinkOrCopiedFile)
               : FileUtils.copyFile(source, hardlinkOrCopiedFile);
 
->>>>>>> d68180b2
       // If the file is not a hardlink or copied file, and there is no related hardlink or copied
       // file in pipe dir, create a hardlink or copy it to pipe dir, maintain a reference count for
       // the hardlink or copied file, and return the hardlink or copied file.
@@ -376,49 +371,6 @@
         .size();
   }
 
-<<<<<<< HEAD
-  /**
-   * Get the total size of linked TsFiles whose original TsFile is deleted (by compaction or else)
-   */
-  public long getTotalLinkedButDeletedTsfileSize() {
-    try {
-      return hardlinkOrCopiedFileToPipeTsFileResourceMap.values().parallelStream()
-          .filter(PipeTsFileResource::isOriginalTsFileDeleted)
-          .mapToLong(
-              resource -> {
-                try {
-                  return resource.getFileSize();
-                } catch (Exception e) {
-                  LOGGER.warn(
-                      "failed to get file size of linked but deleted TsFile {}: ", resource, e);
-                  return 0;
-                }
-              })
-          .sum();
-    } catch (final Exception e) {
-      LOGGER.warn("failed to get total size of linked but deleted TsFiles: ", e);
-      return 0;
-    }
-  }
-
-  public long getTotalLinkedButDeletedTsfileResourceRamSize() {
-    long totalLinkedButDeletedTsfileResourceRamSize = 0;
-    try {
-      for (final Map.Entry<String, PipeTsFileResource> resourceEntry :
-          hardlinkOrCopiedFileToPipeTsFileResourceMap.entrySet()) {
-        final PipeTsFileResource pipeTsFileResource = resourceEntry.getValue();
-        // If the original TsFile is not deleted, the memory of the resource is not counted
-        // because the memory of the resource is controlled by TsFileResourceManager.
-        if (pipeTsFileResource.isOriginalTsFileDeleted()) {
-          totalLinkedButDeletedTsfileResourceRamSize += pipeTsFileResource.getTsFileResourceSize();
-        }
-      }
-      return totalLinkedButDeletedTsfileResourceRamSize;
-    } catch (final Exception e) {
-      LOGGER.warn("failed to get total size of linked but deleted TsFiles resource ram size: ", e);
-      return totalLinkedButDeletedTsfileResourceRamSize;
-    }
-=======
   public long getTotalLinkedTsFileSize(final @Nonnull String pipeName) {
     return hardlinkOrCopiedFileToPipeTsFileResourceMap
         .computeIfAbsent(pipeName, pipe -> new ConcurrentHashMap<>())
@@ -434,6 +386,5 @@
               }
             })
         .sum();
->>>>>>> d68180b2
   }
 }