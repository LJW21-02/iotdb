--- conflicted
+++ resolved
@@ -20,11 +20,6 @@
 package org.apache.iotdb.db.storageengine.dataregion.memtable;
 
 import org.apache.iotdb.common.rpc.thrift.TSStatus;
-<<<<<<< HEAD
-import org.apache.iotdb.db.storageengine.dataregion.wal.buffer.IWALByteBufferView;
-import org.apache.iotdb.db.storageengine.dataregion.wal.utils.WALWriteUtils;
-import org.apache.iotdb.db.utils.datastructure.AlignedTVList;
-=======
 import org.apache.iotdb.db.conf.IoTDBConfig;
 import org.apache.iotdb.db.conf.IoTDBDescriptor;
 import org.apache.iotdb.db.storageengine.dataregion.wal.buffer.IWALByteBufferView;
@@ -33,10 +28,10 @@
 import org.apache.iotdb.db.utils.datastructure.BatchEncodeInfo;
 import org.apache.iotdb.db.utils.datastructure.MemPointIterator;
 import org.apache.iotdb.db.utils.datastructure.MemPointIteratorFactory;
->>>>>>> d68180b2
 import org.apache.iotdb.db.utils.datastructure.TVList;
 
 import org.apache.tsfile.enums.TSDataType;
+import org.apache.tsfile.read.common.TimeRange;
 import org.apache.tsfile.utils.Binary;
 import org.apache.tsfile.utils.BitMap;
 import org.apache.tsfile.utils.Pair;
@@ -56,18 +51,14 @@
 import java.util.Map;
 import java.util.Objects;
 import java.util.Set;
+import java.util.TreeMap;
+import java.util.concurrent.BlockingQueue;
+
+import static org.apache.iotdb.db.utils.ModificationUtils.isPointDeleted;
 
 public class AlignedWritableMemChunk extends AbstractWritableMemChunk {
 
   private final Map<String, Integer> measurementIndexMap;
-<<<<<<< HEAD
-  private final List<IMeasurementSchema> schemaList;
-  private AlignedTVList list;
-  private boolean ignoreAllNullRows;
-
-  private static final int MAX_NUMBER_OF_POINTS_IN_PAGE =
-      TSFileDescriptor.getInstance().getConfig().getMaxNumberOfPointsInPage();
-=======
   private List<TSDataType> dataTypes;
   private final List<IMeasurementSchema> schemaList;
   private AlignedTVList list;
@@ -77,19 +68,19 @@
 
   private static final IoTDBConfig CONFIG = IoTDBDescriptor.getInstance().getConfig();
   private final int TVLIST_SORT_THRESHOLD = CONFIG.getTvListSortThreshold();
->>>>>>> d68180b2
 
   private static final String UNSUPPORTED_TYPE = "Unsupported data type:";
 
   public AlignedWritableMemChunk(List<IMeasurementSchema> schemaList, boolean isTableModel) {
     this.measurementIndexMap = new LinkedHashMap<>();
-    List<TSDataType> dataTypeList = new ArrayList<>();
+    this.dataTypes = new ArrayList<>();
     this.schemaList = schemaList;
     for (int i = 0; i < schemaList.size(); i++) {
       measurementIndexMap.put(schemaList.get(i).getMeasurementName(), i);
-      dataTypeList.add(schemaList.get(i).getType());
-    }
-    this.list = AlignedTVList.newAlignedList(dataTypeList);
+      dataTypes.add(schemaList.get(i).getType());
+    }
+    this.list = AlignedTVList.newAlignedList(dataTypes);
+    this.sortedList = new ArrayList<>();
     this.ignoreAllNullRows = !isTableModel;
   }
 
@@ -101,6 +92,8 @@
       measurementIndexMap.put(schemaList.get(i).getMeasurementName(), i);
     }
     this.list = list;
+    this.dataTypes = list.getTsDataTypes();
+    this.sortedList = new ArrayList<>();
     this.ignoreAllNullRows = !isTableModel;
   }
 
@@ -113,93 +106,87 @@
   }
 
   @Override
-  public boolean putLongWithFlushCheck(long t, long v) {
-    throw new UnSupportedDataTypeException(UNSUPPORTED_TYPE + TSDataType.VECTOR);
-  }
-
-  @Override
-  public boolean putIntWithFlushCheck(long t, int v) {
-    throw new UnSupportedDataTypeException(UNSUPPORTED_TYPE + TSDataType.VECTOR);
-  }
-
-  @Override
-  public boolean putFloatWithFlushCheck(long t, float v) {
-    throw new UnSupportedDataTypeException(UNSUPPORTED_TYPE + TSDataType.VECTOR);
-  }
-
-  @Override
-  public boolean putDoubleWithFlushCheck(long t, double v) {
-    throw new UnSupportedDataTypeException(UNSUPPORTED_TYPE + TSDataType.VECTOR);
-  }
-
-  @Override
-  public boolean putBinaryWithFlushCheck(long t, Binary v) {
-    throw new UnSupportedDataTypeException(UNSUPPORTED_TYPE + TSDataType.VECTOR);
-  }
-
-  @Override
-  public boolean putBooleanWithFlushCheck(long t, boolean v) {
-    throw new UnSupportedDataTypeException(UNSUPPORTED_TYPE + TSDataType.VECTOR);
-  }
-
-  @Override
-  public boolean putAlignedValueWithFlushCheck(long t, Object[] v) {
+  public void putLong(long t, long v) {
+    throw new UnSupportedDataTypeException(UNSUPPORTED_TYPE + TSDataType.VECTOR);
+  }
+
+  @Override
+  public void putInt(long t, int v) {
+    throw new UnSupportedDataTypeException(UNSUPPORTED_TYPE + TSDataType.VECTOR);
+  }
+
+  @Override
+  public void putFloat(long t, float v) {
+    throw new UnSupportedDataTypeException(UNSUPPORTED_TYPE + TSDataType.VECTOR);
+  }
+
+  @Override
+  public void putDouble(long t, double v) {
+    throw new UnSupportedDataTypeException(UNSUPPORTED_TYPE + TSDataType.VECTOR);
+  }
+
+  @Override
+  public void putBinary(long t, Binary v) {
+    throw new UnSupportedDataTypeException(UNSUPPORTED_TYPE + TSDataType.VECTOR);
+  }
+
+  @Override
+  public void putBoolean(long t, boolean v) {
+    throw new UnSupportedDataTypeException(UNSUPPORTED_TYPE + TSDataType.VECTOR);
+  }
+
+  @Override
+  public void putAlignedRow(long t, Object[] v) {
     list.putAlignedValue(t, v);
-    return list.reachChunkSizeOrPointNumThreshold();
-  }
-
-  @Override
-  public boolean putLongsWithFlushCheck(long[] t, long[] v, BitMap bitMap, int start, int end) {
-    throw new UnSupportedDataTypeException(UNSUPPORTED_TYPE + TSDataType.VECTOR);
-  }
-
-  @Override
-  public boolean putIntsWithFlushCheck(long[] t, int[] v, BitMap bitMap, int start, int end) {
-    throw new UnSupportedDataTypeException(UNSUPPORTED_TYPE + TSDataType.VECTOR);
-  }
-
-  @Override
-  public boolean putFloatsWithFlushCheck(long[] t, float[] v, BitMap bitMap, int start, int end) {
-    throw new UnSupportedDataTypeException(UNSUPPORTED_TYPE + TSDataType.VECTOR);
-  }
-
-  @Override
-  public boolean putDoublesWithFlushCheck(long[] t, double[] v, BitMap bitMap, int start, int end) {
-    throw new UnSupportedDataTypeException(UNSUPPORTED_TYPE + TSDataType.VECTOR);
-  }
-
-  @Override
-  public boolean putBinariesWithFlushCheck(
-      long[] t, Binary[] v, BitMap bitMap, int start, int end) {
-    throw new UnSupportedDataTypeException(UNSUPPORTED_TYPE + TSDataType.VECTOR);
-  }
-
-  @Override
-  public boolean putBooleansWithFlushCheck(
-      long[] t, boolean[] v, BitMap bitMap, int start, int end) {
-    throw new UnSupportedDataTypeException(UNSUPPORTED_TYPE + TSDataType.VECTOR);
-  }
-
-  @Override
-  public boolean putAlignedValuesWithFlushCheck(
+  }
+
+  @Override
+  public void putLongs(long[] t, long[] v, BitMap bitMap, int start, int end) {
+    throw new UnSupportedDataTypeException(UNSUPPORTED_TYPE + TSDataType.VECTOR);
+  }
+
+  @Override
+  public void putInts(long[] t, int[] v, BitMap bitMap, int start, int end) {
+    throw new UnSupportedDataTypeException(UNSUPPORTED_TYPE + TSDataType.VECTOR);
+  }
+
+  @Override
+  public void putFloats(long[] t, float[] v, BitMap bitMap, int start, int end) {
+    throw new UnSupportedDataTypeException(UNSUPPORTED_TYPE + TSDataType.VECTOR);
+  }
+
+  @Override
+  public void putDoubles(long[] t, double[] v, BitMap bitMap, int start, int end) {
+    throw new UnSupportedDataTypeException(UNSUPPORTED_TYPE + TSDataType.VECTOR);
+  }
+
+  @Override
+  public void putBinaries(long[] t, Binary[] v, BitMap bitMap, int start, int end) {
+    throw new UnSupportedDataTypeException(UNSUPPORTED_TYPE + TSDataType.VECTOR);
+  }
+
+  @Override
+  public void putBooleans(long[] t, boolean[] v, BitMap bitMap, int start, int end) {
+    throw new UnSupportedDataTypeException(UNSUPPORTED_TYPE + TSDataType.VECTOR);
+  }
+
+  @Override
+  public void putAlignedTablet(
       long[] t, Object[] v, BitMap[] bitMaps, int start, int end, TSStatus[] results) {
     list.putAlignedValues(t, v, bitMaps, start, end, results);
-    return list.reachChunkSizeOrPointNumThreshold();
-  }
-
-  @Override
-  public boolean writeWithFlushCheck(long insertTime, Object objectValue) {
-    throw new UnSupportedDataTypeException(UNSUPPORTED_TYPE + TSDataType.VECTOR);
-  }
-
-  @Override
-  public boolean writeWithFlushCheck(
+  }
+
+  @Override
+  public void writeNonAlignedPoint(long insertTime, Object objectValue) {
+    throw new UnSupportedDataTypeException(UNSUPPORTED_TYPE + TSDataType.VECTOR);
+  }
+
+  @Override
+  public void writeNonAlignedTablet(
       long[] times, Object valueList, BitMap bitMap, TSDataType dataType, int start, int end) {
     throw new UnSupportedDataTypeException(UNSUPPORTED_TYPE + TSDataType.VECTOR);
   }
 
-<<<<<<< HEAD
-=======
   protected void handoverAlignedTvList() {
     if (!list.isSorted()) {
       list.sort();
@@ -210,17 +197,19 @@
     this.dataTypes = list.getTsDataTypes();
   }
 
->>>>>>> d68180b2
-  @Override
-  public boolean writeAlignedValueWithFlushCheck(
+  @Override
+  public void writeAlignedPoints(
       long insertTime, Object[] objectValue, List<IMeasurementSchema> schemaList) {
     Object[] reorderedValue =
         checkAndReorderColumnValuesInInsertPlan(schemaList, objectValue, null).left;
-    return putAlignedValueWithFlushCheck(insertTime, reorderedValue);
-  }
-
-  @Override
-  public boolean writeAlignedValuesWithFlushCheck(
+    putAlignedRow(insertTime, reorderedValue);
+    if (TVLIST_SORT_THRESHOLD > 0 && list.rowCount() >= TVLIST_SORT_THRESHOLD) {
+      handoverAlignedTvList();
+    }
+  }
+
+  @Override
+  public void writeAlignedTablet(
       long[] times,
       Object[] valueList,
       BitMap[] bitMaps,
@@ -232,8 +221,10 @@
         checkAndReorderColumnValuesInInsertPlan(schemaList, valueList, bitMaps);
     Object[] reorderedColumnValues = pair.left;
     BitMap[] reorderedBitMaps = pair.right;
-    return putAlignedValuesWithFlushCheck(
-        times, reorderedColumnValues, reorderedBitMaps, start, end, results);
+    putAlignedTablet(times, reorderedColumnValues, reorderedBitMaps, start, end, results);
+    if (TVLIST_SORT_THRESHOLD > 0 && list.rowCount() >= TVLIST_SORT_THRESHOLD) {
+      handoverAlignedTvList();
+    }
   }
 
   /**
@@ -256,11 +247,7 @@
         // We need to extend a new column in AlignedMemChunk and AlignedTVList.
         // And the reorderedColumnValues should extend one more column for the new measurement
         if (index == null) {
-<<<<<<< HEAD
-          index = measurementIndexMap.size();
-=======
           index = this.list.getTsDataTypes().size();
->>>>>>> d68180b2
           this.measurementIndexMap.put(schemaListInInsertPlan.get(i).getMeasurementName(), index);
           this.schemaList.add(schemaListInInsertPlan.get(i));
           this.list.extendColumn(schemaListInInsertPlan.get(i).getType());
@@ -279,23 +266,83 @@
     return new Pair<>(reorderedColumnValues, reorderedBitMaps);
   }
 
-  @Override
-  public TVList getTVList() {
+  private void filterDeletedTimeStamp(
+      AlignedTVList alignedTVList,
+      List<List<TimeRange>> valueColumnsDeletionList,
+      boolean ignoreAllNullRows,
+      Map<Long, BitMap> timestampWithBitmap) {
+    BitMap allValueColDeletedMap = alignedTVList.getAllValueColDeletedMap();
+
+    int rowCount = alignedTVList.rowCount();
+    List<int[]> valueColumnDeleteCursor = new ArrayList<>();
+    if (valueColumnsDeletionList != null) {
+      valueColumnsDeletionList.forEach(x -> valueColumnDeleteCursor.add(new int[] {0}));
+    }
+
+    for (int row = 0; row < rowCount; row++) {
+      // the row is deleted
+      if (allValueColDeletedMap != null && allValueColDeletedMap.isMarked(row)) {
+        continue;
+      }
+      long timestamp = alignedTVList.getTime(row);
+
+      BitMap bitMap = new BitMap(schemaList.size());
+      for (int column = 0; column < schemaList.size(); column++) {
+        if (alignedTVList.isNullValue(alignedTVList.getValueIndex(row), column)) {
+          bitMap.mark(column);
+        }
+
+        // skip deleted row
+        if (valueColumnsDeletionList != null
+            && !valueColumnsDeletionList.isEmpty()
+            && isPointDeleted(
+                timestamp,
+                valueColumnsDeletionList.get(column),
+                valueColumnDeleteCursor.get(column))) {
+          bitMap.mark(column);
+        }
+
+        // skip all-null row
+        if (ignoreAllNullRows && bitMap.isAllMarked()) {
+          continue;
+        }
+        timestampWithBitmap.put(timestamp, bitMap);
+      }
+    }
+  }
+
+  public long[] getFilteredTimestamp(
+      List<List<TimeRange>> deletionList, List<BitMap> bitMaps, boolean ignoreAllNullRows) {
+    Map<Long, BitMap> timestampWithBitmap = new TreeMap<>();
+
+    filterDeletedTimeStamp(list, deletionList, ignoreAllNullRows, timestampWithBitmap);
+    for (AlignedTVList alignedTVList : sortedList) {
+      filterDeletedTimeStamp(alignedTVList, deletionList, ignoreAllNullRows, timestampWithBitmap);
+    }
+
+    List<Long> filteredTimestamps = new ArrayList<>();
+    for (Map.Entry<Long, BitMap> entry : timestampWithBitmap.entrySet()) {
+      filteredTimestamps.add(entry.getKey());
+      bitMaps.add(entry.getValue());
+    }
+    return filteredTimestamps.stream().mapToLong(Long::valueOf).toArray();
+  }
+
+  @Override
+  public AlignedTVList getWorkingTVList() {
     return list;
+  }
+
+  @Override
+  public void setWorkingTVList(TVList list) {
+    this.list = (AlignedTVList) list;
   }
 
   @Override
   public long count() {
     if (!ignoreAllNullRows && measurementIndexMap.isEmpty()) {
-      return list.rowCount();
-    }
-<<<<<<< HEAD
-    return (long) list.rowCount() * measurementIndexMap.size();
-  }
-
-  public int alignedListSize() {
-    return list.rowCount();
-=======
+      return rowCount();
+    }
     return rowCount() * measurementIndexMap.size();
   }
 
@@ -306,7 +353,6 @@
 
   public int alignedListSize() {
     return (int) rowCount();
->>>>>>> d68180b2
   }
 
   @Override
@@ -319,42 +365,67 @@
     if (isEmpty()) {
       return Long.MIN_VALUE;
     }
-    return list.getMaxTime();
+    long maxTime = list.getMaxTime();
+    for (AlignedTVList alignedTvList : sortedList) {
+      maxTime = Math.max(maxTime, alignedTvList.getMaxTime());
+    }
+    return maxTime;
+  }
+
+  @Override
+  public long getMinTime() {
+    long minTime = list.getMinTime();
+    for (AlignedTVList alignedTvList : sortedList) {
+      minTime = Math.min(minTime, alignedTvList.getMinTime());
+    }
+    return minTime;
   }
 
   @Override
   public synchronized void sortTvListForFlush() {
-<<<<<<< HEAD
-    sortTVList();
-=======
     if (!list.isSorted()) {
       list.sort();
     }
->>>>>>> d68180b2
   }
 
   @Override
   public int delete(long lowerBound, long upperBound) {
-    return list.delete(lowerBound, upperBound);
+    int deletedNumber = list.delete(lowerBound, upperBound);
+    for (AlignedTVList alignedTvList : sortedList) {
+      deletedNumber += alignedTvList.delete(lowerBound, upperBound);
+    }
+    return deletedNumber;
   }
 
   public int deleteTime(long lowerBound, long upperBound) {
-    return list.deleteTime(lowerBound, upperBound);
+    int deletedNumber = list.deleteTime(lowerBound, upperBound);
+    for (AlignedTVList alignedTvList : sortedList) {
+      deletedNumber += alignedTvList.deleteTime(lowerBound, upperBound);
+    }
+    return deletedNumber;
   }
 
   public Pair<Integer, Boolean> deleteDataFromAColumn(
       long lowerBound, long upperBound, String measurementId) {
-    return list.delete(lowerBound, upperBound, measurementIndexMap.get(measurementId));
+    Pair<Integer, Boolean> deletePair =
+        list.delete(lowerBound, upperBound, measurementIndexMap.get(measurementId));
+    for (AlignedTVList alignedTvList : sortedList) {
+      Pair<Integer, Boolean> p =
+          alignedTvList.delete(lowerBound, upperBound, measurementIndexMap.get(measurementId));
+      deletePair.left += p.left;
+      deletePair.right = deletePair.right && p.right;
+    }
+    return deletePair;
   }
 
   public void removeColumn(String measurementId) {
-    list.deleteColumn(measurementIndexMap.get(measurementId));
-    IMeasurementSchema schemaToBeRemoved = schemaList.get(measurementIndexMap.get(measurementId));
-    schemaList.remove(schemaToBeRemoved);
-    measurementIndexMap.clear();
-    for (int i = 0; i < schemaList.size(); i++) {
-      measurementIndexMap.put(schemaList.get(i).getMeasurementName(), i);
-    }
+    int columnIndex = measurementIndexMap.get(measurementId);
+    list.deleteColumn(columnIndex);
+    for (AlignedTVList alignedTvList : sortedList) {
+      alignedTvList.deleteColumn(columnIndex);
+    }
+    IMeasurementSchema schemaToBeRemoved = schemaList.get(columnIndex);
+    measurementIndexMap.remove(schemaToBeRemoved.getMeasurementName());
   }
 
   @Override
@@ -363,14 +434,6 @@
   }
 
   @SuppressWarnings({"squid:S6541", "squid:S3776"})
-<<<<<<< HEAD
-  @Override
-  public void encode(IChunkWriter chunkWriter) {
-    AlignedChunkWriterImpl alignedChunkWriter = (AlignedChunkWriterImpl) chunkWriter;
-
-    BitMap allValueColDeletedMap;
-    allValueColDeletedMap = ignoreAllNullRows ? list.getAllValueColDeletedMap() : null;
-=======
   public void encodeWorkingAlignedTVList(
       BlockingQueue<Object> ioTaskQueue,
       long maxNumberOfPointsInChunk,
@@ -378,25 +441,35 @@
     BitMap allValueColDeletedMap;
     allValueColDeletedMap = ignoreAllNullRows ? list.getAllValueColDeletedMap() : null;
 
->>>>>>> d68180b2
     boolean[] timeDuplicateInfo = null;
+
+    List<List<Integer>> chunkRange = new ArrayList<>();
+    // Eg. chunkRange: ((0,9,10,12),(13,15)) means this TVList contains 2 chunks,
+    // 1st chunk contains 2 pages, 2nd chunk contains 1 page.
     List<Integer> pageRange = new ArrayList<>();
-    int range = 0;
+
+    int pointNumInPage = 0;
+    int pointNumInChunk = 0;
+
     for (int sortedRowIndex = 0; sortedRowIndex < list.rowCount(); sortedRowIndex++) {
       long time = list.getTime(sortedRowIndex);
-      if (range == 0) {
+      if (pointNumInPage == 0) {
         pageRange.add(sortedRowIndex);
       }
-<<<<<<< HEAD
-      range++;
-      if (range == MAX_NUMBER_OF_POINTS_IN_PAGE) {
-=======
       pointNumInPage++;
       pointNumInChunk++;
       if (pointNumInPage == maxNumberOfPointsInPage) {
->>>>>>> d68180b2
         pageRange.add(sortedRowIndex);
-        range = 0;
+        pointNumInPage = 0;
+      }
+      if (pointNumInChunk >= maxNumberOfPointsInChunk) {
+        if (pointNumInPage != 0) {
+          pageRange.add(sortedRowIndex);
+          pointNumInPage = 0;
+        }
+        chunkRange.add(pageRange);
+        pageRange = new ArrayList<>();
+        pointNumInChunk = 0;
       }
 
       int nextRowIndex = sortedRowIndex + 1;
@@ -415,12 +488,9 @@
       sortedRowIndex = nextRowIndex - 1;
     }
 
-    if (range != 0) {
+    if (pointNumInPage != 0) {
       pageRange.add(list.rowCount() - 1);
     }
-<<<<<<< HEAD
-
-=======
     if (pointNumInChunk != 0) {
       chunkRange.add(pageRange);
     }
@@ -435,24 +505,107 @@
       boolean[] timeDuplicateInfo,
       BitMap allValueColDeletedMap,
       int maxNumberOfPointsInPage) {
->>>>>>> d68180b2
     List<TSDataType> dataTypes = list.getTsDataTypes();
     Pair<Long, Integer>[] lastValidPointIndexForTimeDupCheck = new Pair[dataTypes.size()];
-
-    for (int pageNum = 0; pageNum < pageRange.size() / 2; pageNum += 1) {
-      for (int columnIndex = 0; columnIndex < dataTypes.size(); columnIndex++) {
-        // Pair of Time and Index
-        if (Objects.nonNull(timeDuplicateInfo)
-            && lastValidPointIndexForTimeDupCheck[columnIndex] == null) {
-          lastValidPointIndexForTimeDupCheck[columnIndex] = new Pair<>(Long.MIN_VALUE, null);
-        }
-<<<<<<< HEAD
-        TSDataType tsDataType = dataTypes.get(columnIndex);
-=======
+    for (List<Integer> pageRange : chunkRange) {
+      AlignedChunkWriterImpl alignedChunkWriter = new AlignedChunkWriterImpl(schemaList);
+      for (int pageNum = 0; pageNum < pageRange.size() / 2; pageNum += 1) {
+        for (int columnIndex = 0; columnIndex < dataTypes.size(); columnIndex++) {
+          // Pair of Time and Index
+          if (Objects.nonNull(timeDuplicateInfo)
+              && lastValidPointIndexForTimeDupCheck[columnIndex] == null) {
+            lastValidPointIndexForTimeDupCheck[columnIndex] = new Pair<>(Long.MIN_VALUE, null);
+          }
+          TSDataType tsDataType = dataTypes.get(columnIndex);
+          for (int sortedRowIndex = pageRange.get(pageNum * 2);
+              sortedRowIndex <= pageRange.get(pageNum * 2 + 1);
+              sortedRowIndex++) {
+            // skip empty row
+            if (allValueColDeletedMap != null
+                && allValueColDeletedMap.isMarked(list.getValueIndex(sortedRowIndex))) {
+              continue;
+            }
+            // skip time duplicated rows
+            long time = list.getTime(sortedRowIndex);
+            if (Objects.nonNull(timeDuplicateInfo)) {
+              if (!list.isNullValue(list.getValueIndex(sortedRowIndex), columnIndex)) {
+                lastValidPointIndexForTimeDupCheck[columnIndex].left = time;
+                lastValidPointIndexForTimeDupCheck[columnIndex].right =
+                    list.getValueIndex(sortedRowIndex);
+              }
+              if (timeDuplicateInfo[sortedRowIndex]) {
+                continue;
+              }
+            }
+
+            // The part of code solves the following problem:
+            // Time: 1,2,2,3
+            // Value: 1,2,null,null
+            // When rowIndex:1, pair(min,null), timeDuplicateInfo:false, write(T:1,V:1)
+            // When rowIndex:2, pair(2,2), timeDuplicateInfo:true, skip writing value
+            // When rowIndex:3, pair(2,2), timeDuplicateInfo:false, T:2==pair.left:2, write(T:2,V:2)
+            // When rowIndex:4, pair(2,2), timeDuplicateInfo:false, T:3!=pair.left:2,
+            // write(T:3,V:null)
+
+            int originRowIndex;
+            if (Objects.nonNull(lastValidPointIndexForTimeDupCheck[columnIndex])
+                && (time == lastValidPointIndexForTimeDupCheck[columnIndex].left)) {
+              originRowIndex = lastValidPointIndexForTimeDupCheck[columnIndex].right;
+            } else {
+              originRowIndex = list.getValueIndex(sortedRowIndex);
+            }
+
+            boolean isNull = list.isNullValue(originRowIndex, columnIndex);
+            switch (tsDataType) {
+              case BOOLEAN:
+                alignedChunkWriter.writeByColumn(
+                    time,
+                    !isNull && list.getBooleanByValueIndex(originRowIndex, columnIndex),
+                    isNull);
+                break;
+              case INT32:
+              case DATE:
+                alignedChunkWriter.writeByColumn(
+                    time,
+                    isNull ? 0 : list.getIntByValueIndex(originRowIndex, columnIndex),
+                    isNull);
+                break;
+              case INT64:
+              case TIMESTAMP:
+                alignedChunkWriter.writeByColumn(
+                    time,
+                    isNull ? 0 : list.getLongByValueIndex(originRowIndex, columnIndex),
+                    isNull);
+                break;
+              case FLOAT:
+                alignedChunkWriter.writeByColumn(
+                    time,
+                    isNull ? 0 : list.getFloatByValueIndex(originRowIndex, columnIndex),
+                    isNull);
+                break;
+              case DOUBLE:
+                alignedChunkWriter.writeByColumn(
+                    time,
+                    isNull ? 0 : list.getDoubleByValueIndex(originRowIndex, columnIndex),
+                    isNull);
+                break;
+              case TEXT:
+              case STRING:
+              case BLOB:
+                alignedChunkWriter.writeByColumn(
+                    time,
+                    isNull ? null : list.getBinaryByValueIndex(originRowIndex, columnIndex),
+                    isNull);
+                break;
+              default:
+                break;
+            }
+          }
+          alignedChunkWriter.nextColumn();
+        }
 
         long[] times = new long[Math.min(maxNumberOfPointsInPage, list.rowCount())];
         int pointsInPage = 0;
->>>>>>> d68180b2
         for (int sortedRowIndex = pageRange.get(pageNum * 2);
             sortedRowIndex <= pageRange.get(pageNum * 2 + 1);
             sortedRowIndex++) {
@@ -462,92 +615,22 @@
               || (list.isTimeDeleted(sortedRowIndex)))) {
             continue;
           }
-          // skip time duplicated rows
-          long time = list.getTime(sortedRowIndex);
-          if (Objects.nonNull(timeDuplicateInfo)) {
-            if (!list.isNullValue(list.getValueIndex(sortedRowIndex), columnIndex)) {
-              lastValidPointIndexForTimeDupCheck[columnIndex].left = time;
-              lastValidPointIndexForTimeDupCheck[columnIndex].right =
-                  list.getValueIndex(sortedRowIndex);
-            }
-            if (timeDuplicateInfo[sortedRowIndex]) {
-              continue;
-            }
+          if (Objects.isNull(timeDuplicateInfo) || !timeDuplicateInfo[sortedRowIndex]) {
+            times[pointsInPage++] = list.getTime(sortedRowIndex);
           }
-
-<<<<<<< HEAD
-          // The part of code solves the following problem:
-          // Time: 1,2,2,3
-          // Value: 1,2,null,null
-          // When rowIndex:1, pair(min,null), timeDuplicateInfo:false, write(T:1,V:1)
-          // When rowIndex:2, pair(2,2), timeDuplicateInfo:true, skip writing value
-          // When rowIndex:3, pair(2,2), timeDuplicateInfo:false, T:2!=air.left:2, write(T:2,V:2)
-          // When rowIndex:4, pair(2,2), timeDuplicateInfo:false, T:3!=pair.left:2,
-          // write(T:3,V:null)
-
-          int originRowIndex;
-          if (Objects.nonNull(lastValidPointIndexForTimeDupCheck[columnIndex])
-              && (time == lastValidPointIndexForTimeDupCheck[columnIndex].left)) {
-            originRowIndex = lastValidPointIndexForTimeDupCheck[columnIndex].right;
-          } else {
-            originRowIndex = list.getValueIndex(sortedRowIndex);
-          }
-
-          boolean isNull = list.isNullValue(originRowIndex, columnIndex);
-          switch (tsDataType) {
-            case BOOLEAN:
-              alignedChunkWriter.writeByColumn(
-                  time, list.getBooleanByValueIndex(originRowIndex, columnIndex), isNull);
-              break;
-            case INT32:
-            case DATE:
-              alignedChunkWriter.writeByColumn(
-                  time, list.getIntByValueIndex(originRowIndex, columnIndex), isNull);
-              break;
-            case INT64:
-            case TIMESTAMP:
-              alignedChunkWriter.writeByColumn(
-                  time, list.getLongByValueIndex(originRowIndex, columnIndex), isNull);
-              break;
-            case FLOAT:
-              alignedChunkWriter.writeByColumn(
-                  time, list.getFloatByValueIndex(originRowIndex, columnIndex), isNull);
-              break;
-            case DOUBLE:
-              alignedChunkWriter.writeByColumn(
-                  time, list.getDoubleByValueIndex(originRowIndex, columnIndex), isNull);
-              break;
-            case TEXT:
-            case BLOB:
-            case STRING:
-              alignedChunkWriter.writeByColumn(
-                  time, list.getBinaryByValueIndex(originRowIndex, columnIndex), isNull);
-              break;
-            default:
-              break;
-          }
-        }
-        alignedChunkWriter.nextColumn();
-      }
-
-      long[] times = new long[MAX_NUMBER_OF_POINTS_IN_PAGE];
-      int pointsInPage = 0;
-      for (int sortedRowIndex = pageRange.get(pageNum * 2);
-          sortedRowIndex <= pageRange.get(pageNum * 2 + 1);
-          sortedRowIndex++) {
-        // skip empty row
-        if (((allValueColDeletedMap != null
-                && allValueColDeletedMap.isMarked(list.getValueIndex(sortedRowIndex)))
-            || (list.isTimeDeleted(sortedRowIndex)))) {
-          continue;
-        }
-        if (Objects.isNull(timeDuplicateInfo) || !timeDuplicateInfo[sortedRowIndex]) {
-          times[pointsInPage++] = list.getTime(sortedRowIndex);
-        }
-      }
-
-      alignedChunkWriter.write(times, pointsInPage, 0);
-=======
+        }
+        alignedChunkWriter.write(times, pointsInPage, 0);
+      }
+      alignedChunkWriter.sealCurrentPage();
+      alignedChunkWriter.clearPageWriter();
+      try {
+        ioTaskQueue.put(alignedChunkWriter);
+      } catch (InterruptedException e) {
+        Thread.currentThread().interrupt();
+      }
+    }
+  }
+
   @Override
   public synchronized void encode(
       BlockingQueue<Object> ioTaskQueue, BatchEncodeInfo encodeInfo, long[] times) {
@@ -609,33 +692,31 @@
         Thread.currentThread().interrupt();
       }
       encodeInfo.reset();
->>>>>>> d68180b2
     }
   }
 
   @Override
   public void release() {
-    if (list.getReferenceCount() == 0) {
-      list.clear();
+    maybeReleaseTvList(list);
+    for (AlignedTVList alignedTvList : sortedList) {
+      maybeReleaseTvList(alignedTvList);
     }
   }
 
   @Override
   public long getFirstPoint() {
-    if (list.rowCount() == 0) {
+    if (rowCount() == 0) {
       return Long.MAX_VALUE;
     }
-    return getSortedTvListForQuery().getTimeValuePair(0).getTimestamp();
+    return getMinTime();
   }
 
   @Override
   public long getLastPoint() {
-    if (list.rowCount() == 0) {
+    if (rowCount() == 0) {
       return Long.MIN_VALUE;
     }
-    return getSortedTvListForQuery()
-        .getTimeValuePair(getSortedTvListForQuery().rowCount() - 1)
-        .getTimestamp();
+    return getMaxTime();
   }
 
   @Override
@@ -674,7 +755,10 @@
     for (IMeasurementSchema schema : schemaList) {
       size += schema.serializedSize();
     }
-
+    size += Integer.BYTES;
+    for (AlignedTVList alignedTvList : sortedList) {
+      size += alignedTvList.serializedSize();
+    }
     size += list.serializedSize();
     return size;
   }
@@ -687,7 +771,10 @@
       schema.serializeTo(ByteBuffer.wrap(bytes));
       buffer.put(bytes);
     }
-
+    buffer.putInt(sortedList.size());
+    for (AlignedTVList alignedTvList : sortedList) {
+      alignedTvList.serializeToWAL(buffer);
+    }
     list.serializeToWAL(buffer);
   }
 
@@ -699,8 +786,28 @@
       IMeasurementSchema schema = MeasurementSchema.deserializeFrom(stream);
       schemaList.add(schema);
     }
-
-    AlignedTVList list = (AlignedTVList) TVList.deserialize(stream);
+    int sortedListSize = stream.readInt();
+    List<AlignedTVList> sortedList = new ArrayList<>();
+    for (int i = 0; i < sortedListSize; i++) {
+      AlignedTVList tvList = AlignedTVList.deserialize(stream);
+      sortedList.add(tvList);
+    }
+    AlignedTVList list = AlignedTVList.deserialize(stream);
+    AlignedWritableMemChunk chunk = new AlignedWritableMemChunk(schemaList, list, isTableModel);
+    chunk.sortedList = sortedList;
+    return chunk;
+  }
+
+  public static AlignedWritableMemChunk deserializeSingleTVListMemChunks(
+      DataInputStream stream, boolean isTableModel) throws IOException {
+    int schemaListSize = stream.readInt();
+    List<IMeasurementSchema> schemaList = new ArrayList<>(schemaListSize);
+    for (int i = 0; i < schemaListSize; i++) {
+      IMeasurementSchema schema = MeasurementSchema.deserializeFrom(stream);
+      schemaList.add(schema);
+    }
+
+    AlignedTVList list = AlignedTVList.deserialize(stream);
     return new AlignedWritableMemChunk(schemaList, list, isTableModel);
   }
 
@@ -709,9 +816,6 @@
   }
 
   public boolean isAllDeleted() {
-<<<<<<< HEAD
-    return list.isAllDeleted();
-=======
     if (!list.isAllDeleted()) {
       return false;
     }
@@ -744,7 +848,6 @@
               : -1);
     }
     return columnIndexList;
->>>>>>> d68180b2
   }
 
   // Choose maximum avgPointSizeOfLargestColumn among working and sorted AlignedTVList as
