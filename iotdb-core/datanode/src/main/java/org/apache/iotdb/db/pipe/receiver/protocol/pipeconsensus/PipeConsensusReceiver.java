--- conflicted
+++ resolved
@@ -89,7 +89,6 @@
 import java.util.concurrent.TimeUnit;
 import java.util.concurrent.atomic.AtomicBoolean;
 import java.util.concurrent.atomic.AtomicInteger;
-import java.util.concurrent.atomic.AtomicReference;
 import java.util.concurrent.locks.Condition;
 import java.util.concurrent.locks.Lock;
 import java.util.concurrent.locks.ReadWriteLock;
@@ -110,18 +109,13 @@
   private final PipeConsensus pipeConsensus;
   private final ConsensusGroupId consensusGroupId;
   private final ConsensusPipeName consensusPipeName;
-  private final List<String> receiverBaseDirsName;
   // Used to buffer TsFile when transfer TsFile asynchronously.
   private final PipeConsensusTsFileWriterPool pipeConsensusTsFileWriterPool;
-<<<<<<< HEAD
-  private final AtomicReference<File> receiverFileDirWithIdSuffix = new AtomicReference<>();
-=======
   private final ScheduledExecutorService scheduledTsFileWriterCheckerPool =
       IoTDBThreadPoolFactory.newSingleThreadScheduledExecutor(
           ThreadName.PIPE_CONSENSUS_TSFILE_WRITER_CHECKER.getName());
   private Future<?> tsFileWriterCheckerFuture;
   private final List<String> receiveDirs = new ArrayList<>();
->>>>>>> d68180b2
   private final PipeConsensusReceiverMetrics pipeConsensusReceiverMetrics;
   private final FolderManager folderManager;
   private final AtomicBoolean isClosed = new AtomicBoolean(false);
@@ -138,13 +132,20 @@
 
     // Each pipeConsensusReceiver has its own base directories. for example, a default dir path is
     // data/datanode/system/pipe/consensus/receiver/__consensus.{consensusGroupId}_{leaderDataNodeId}_{followerDataNodeId}
-    receiverBaseDirsName =
+    List<String> receiverBaseDirsName =
         Arrays.asList(
             IoTDBDescriptor.getInstance().getConfig().getIotConsensusV2ReceiverFileDirs());
 
     try {
-      this.folderManager =
-          new FolderManager(receiverBaseDirsName, DirectoryStrategyType.SEQUENCE_STRATEGY);
+      initiateTsFileBufferFolder(receiverBaseDirsName);
+    } catch (Exception e) {
+      LOGGER.error("Fail to initiate file buffer folder, Error msg: {}", e.getMessage());
+      throw new RuntimeException(e);
+    }
+
+    try {
+      this.folderManager = new FolderManager(receiveDirs, DirectoryStrategyType.SEQUENCE_STRATEGY);
+      this.pipeConsensusTsFileWriterPool = new PipeConsensusTsFileWriterPool(consensusPipeName);
     } catch (Exception e) {
       LOGGER.error(
           "Fail to create pipeConsensus receiver file folders allocation strategy because all disks of folders are full.",
@@ -152,15 +153,6 @@
       throw new RuntimeException(e);
     }
 
-    try {
-      initiateTsFileBufferFolder();
-      this.pipeConsensusTsFileWriterPool =
-          new PipeConsensusTsFileWriterPool(
-              consensusPipeName, receiverFileDirWithIdSuffix.get().getPath());
-    } catch (Exception e) {
-      LOGGER.error("Fail to initiate file buffer folder, Error msg: {}", e.getMessage());
-      throw new RuntimeException(e);
-    }
     this.requestExecutor =
         new RequestExecutor(pipeConsensusReceiverMetrics, pipeConsensusTsFileWriterPool);
     MetricService.getInstance().addMetricSet(pipeConsensusReceiverMetrics);
@@ -534,9 +526,11 @@
     File writingFile = tsFileWriter.getWritingFile();
     RandomAccessFile writingFileWriter = tsFileWriter.getWritingFileWriter();
 
+    File currentWritingDirPath = tsFileWriter.getLocalWritingDir();
+
     final List<File> files =
         req.getFileNames().stream()
-            .map(fileName -> new File(receiverFileDirWithIdSuffix.get(), fileName))
+            .map(fileName -> new File(currentWritingDirPath, fileName))
             .collect(Collectors.toList());
     try {
       if (isWritingFileNonAvailable(tsFileWriter)) {
@@ -630,7 +624,7 @@
       releaseTsFileWriter(tsFileWriter, false);
       // Clear the directory instead of only deleting the referenced files in seal request
       // to avoid previously undeleted file being redundant when transferring multi files
-      IoTDBReceiverAgent.cleanPipeReceiverDir(receiverFileDirWithIdSuffix.get());
+      IoTDBReceiverAgent.cleanPipeReceiverDir(currentWritingDirPath);
     }
   }
 
@@ -853,13 +847,13 @@
   }
 
   private void closeCurrentWritingFileWriter(
-      PipeConsensusTsFileWriter tsFileWriter, boolean fsyncAfterClose) {
+      PipeConsensusTsFileWriter tsFileWriter, boolean fsyncBeforeClose) {
     if (tsFileWriter.getWritingFileWriter() != null) {
       try {
+        if (fsyncBeforeClose) {
+          tsFileWriter.getWritingFileWriter().getFD().sync();
+        }
         tsFileWriter.getWritingFileWriter().close();
-        if (fsyncAfterClose) {
-          tsFileWriter.getWritingFileWriter().getFD().sync();
-        }
         LOGGER.info(
             "PipeConsensus-PipeName-{}: Current writing file writer {} was closed.",
             consensusPipeName,
@@ -966,22 +960,22 @@
     // Make sure receiver file dir exists
     // This may be useless, because receiver file dir is created when receiver is initiated. just in
     // case.
-    if (!receiverFileDirWithIdSuffix.get().exists()) {
-      if (receiverFileDirWithIdSuffix.get().mkdirs()) {
+    if (!tsFileWriter.getLocalWritingDir().exists()) {
+      if (tsFileWriter.getLocalWritingDir().mkdirs()) {
         LOGGER.info(
             "PipeConsensus-PipeName-{}: Receiver file dir {} was created.",
             consensusPipeName,
-            receiverFileDirWithIdSuffix.get().getPath());
+            tsFileWriter.getLocalWritingDir().getPath());
       } else {
         LOGGER.error(
             "PipeConsensus-PipeName-{}: Failed to create receiver file dir {}.",
             consensusPipeName,
-            receiverFileDirWithIdSuffix.get().getPath());
+            tsFileWriter.getLocalWritingDir().getPath());
       }
     }
     // Every tsFileWriter has its own writing path.
     // 1 Thread --> 1 connection --> 1 tsFileWriter --> 1 path
-    tsFileWriter.setWritingFile(new File(tsFileWriter.getLocalWritingDirPath(), fileName));
+    tsFileWriter.setWritingFile(new File(tsFileWriter.getLocalWritingDir(), fileName));
     tsFileWriter.setWritingFileWriter(new RandomAccessFile(tsFileWriter.getWritingFile(), "rw"));
     LOGGER.info(
         "PipeConsensus-PipeName-{}: Writing file {} was created. Ready to write file pieces.",
@@ -989,66 +983,6 @@
         tsFileWriter.getWritingFile().getPath());
   }
 
-<<<<<<< HEAD
-  private String getReceiverFileBaseDir() throws DiskSpaceInsufficientException {
-    // Get next receiver file base dir by folder manager
-    return Objects.isNull(folderManager) ? null : folderManager.getNextFolder();
-  }
-
-  private void initiateTsFileBufferFolder() throws DiskSpaceInsufficientException, IOException {
-    // Clear the original receiver file dir if exists
-    if (receiverFileDirWithIdSuffix.get() != null) {
-      if (receiverFileDirWithIdSuffix.get().exists()) {
-        try {
-          RetryUtils.retryOnException(
-              () -> {
-                FileUtils.deleteDirectory(receiverFileDirWithIdSuffix.get());
-                return null;
-              });
-          LOGGER.info(
-              "PipeConsensus-PipeName-{}: Original receiver file dir {} was deleted successfully.",
-              consensusPipeName,
-              receiverFileDirWithIdSuffix.get().getPath());
-        } catch (IOException e) {
-          LOGGER.warn(
-              "PipeConsensus-PipeName-{}: Failed to delete original receiver file dir {}, because {}.",
-              consensusPipeName,
-              receiverFileDirWithIdSuffix.get().getPath(),
-              e.getMessage(),
-              e);
-        }
-      } else {
-        if (LOGGER.isDebugEnabled()) {
-          LOGGER.debug(
-              "PipeConsensus-PipeName-{}: Original receiver file dir {} is not existed. No need to delete.",
-              consensusPipeName,
-              receiverFileDirWithIdSuffix.get().getPath());
-        }
-      }
-      receiverFileDirWithIdSuffix.set(null);
-    } else {
-      LOGGER.debug(
-          "PipeConsensus-PipeName-{}: Current receiver file dir is null. No need to delete.",
-          consensusPipeName.toString());
-    }
-
-    // initiate receiverFileDirWithIdSuffix
-    String receiverFileBaseDir;
-    try {
-      receiverFileBaseDir = getReceiverFileBaseDir();
-    } catch (Exception e) {
-      LOGGER.warn(
-          "Failed to init pipeConsensus receiver file folder manager because all disks of folders are full.",
-          e);
-      throw e;
-    }
-
-    if (Objects.isNull(receiverFileBaseDir)) {
-      LOGGER.warn(
-          "PipeConsensus-PipeName-{}: Failed to get pipeConsensus receiver file base directory, because your folderManager is null. May because the disk is full.",
-          consensusPipeName.toString());
-      throw new DiskSpaceInsufficientException(receiverBaseDirsName);
-=======
   private void initiateTsFileBufferFolder(List<String> receiverBaseDirsName) throws IOException {
     // initiate receiverFileDirs
     for (String receiverFileBaseDir : receiverBaseDirsName) {
@@ -1089,46 +1023,7 @@
     for (String receiverFileBaseDir : receiveDirs) {
       File receiverDir = new File(receiverFileBaseDir);
       deleteFileOrDirectoryIfExists(receiverDir, "Clear receive dir manually");
->>>>>>> d68180b2
-    }
-    // Create a new receiver file dir
-    final File newReceiverDir = new File(receiverFileBaseDir, consensusPipeName.toString());
-    // Check whether systemDir exists in case of system concurrently exit when receiver try to make
-    // new dirs.
-    final File systemDir = new File(IoTDBDescriptor.getInstance().getConfig().getSystemDir());
-    if (!systemDir.exists()) {
-      LOGGER.warn(
-          "PipeConsensus-PipeName-{}: Failed to create receiver file dir {}. Because parent system dir have been deleted due to system concurrently exit.",
-          consensusPipeName,
-          newReceiverDir.getPath());
-      throw new IOException(
-          String.format(
-              "PipeConsensus-PipeName-%s: Failed to create receiver file dir %s. Because parent system dir have been deleted due to system concurrently exit.",
-              consensusPipeName, newReceiverDir.getPath()));
-    }
-    // Remove exists dir
-    if (newReceiverDir.exists()) {
-      RetryUtils.retryOnException(
-          () -> {
-            FileUtils.deleteDirectory(newReceiverDir);
-            return null;
-          });
-      LOGGER.info(
-          "PipeConsensus-PipeName-{}: Origin receiver file dir {} was deleted.",
-          consensusPipeName,
-          newReceiverDir.getPath());
-    }
-    if (!newReceiverDir.mkdirs()) {
-      LOGGER.warn(
-          "PipeConsensus-PipeName-{}: Failed to create receiver file dir {}. May because authority or dir already exists etc.",
-          consensusPipeName,
-          newReceiverDir.getPath());
-      throw new IOException(
-          String.format(
-              "PipeConsensus-PipeName-%s: Failed to create receiver file dir %s. May because authority or dir already exists etc.",
-              consensusPipeName, newReceiverDir.getPath()));
-    }
-    receiverFileDirWithIdSuffix.set(newReceiverDir);
+    }
   }
 
   public PipeConsensusRequestVersion getVersion() {
@@ -1136,53 +1031,6 @@
   }
 
   public synchronized void handleExit() {
-<<<<<<< HEAD
-    // Clear the tsFileWriters
-    pipeConsensusTsFileWriterPool.handleExit(consensusPipeName);
-
-    // Clear the original receiver file dir if exists
-    if (receiverFileDirWithIdSuffix.get() != null) {
-      if (receiverFileDirWithIdSuffix.get().exists()) {
-        try {
-          RetryUtils.retryOnException(
-              () -> {
-                FileUtils.deleteDirectory(receiverFileDirWithIdSuffix.get());
-                return null;
-              });
-          LOGGER.info(
-              "PipeConsensus-PipeName-{}: Receiver exit: Original receiver file dir {} was deleted.",
-              consensusPipeName,
-              receiverFileDirWithIdSuffix.get().getPath());
-        } catch (IOException e) {
-          LOGGER.warn(
-              "PipeConsensus-PipeName-{}: Receiver exit: Delete original receiver file dir {} error.",
-              consensusPipeName,
-              receiverFileDirWithIdSuffix.get().getPath(),
-              e);
-        }
-      } else {
-        if (LOGGER.isDebugEnabled()) {
-          LOGGER.debug(
-              "PipeConsensus-PipeName-{}: Receiver exit: Original receiver file dir {} does not exist. No need to delete.",
-              consensusPipeName,
-              receiverFileDirWithIdSuffix.get().getPath());
-        }
-      }
-      receiverFileDirWithIdSuffix.set(null);
-    } else {
-      if (LOGGER.isDebugEnabled()) {
-        LOGGER.debug(
-            "PipeConsensus-PipeName-{}: Receiver exit: Original receiver file dir is null. No need to delete.",
-            consensusPipeName.toString());
-      }
-    }
-
-    // remove metric
-    MetricService.getInstance().removeMetricSet(pipeConsensusReceiverMetrics);
-
-    LOGGER.info(
-        "PipeConsensus-PipeName-{}: Receiver exit: Receiver exited.", consensusPipeName.toString());
-=======
     // only after closing request executor, can we clean receiver.
     requestExecutor.tryClose();
     // remove metric
@@ -1209,21 +1057,21 @@
 
   public void closeExecutor() {
     requestExecutor.tryClose();
->>>>>>> d68180b2
-  }
-
-  private static class PipeConsensusTsFileWriterPool {
+  }
+
+  private class PipeConsensusTsFileWriterPool {
     private final Lock lock = new ReentrantLock();
     private final List<PipeConsensusTsFileWriter> pipeConsensusTsFileWriterPool = new ArrayList<>();
     private final ConsensusPipeName consensusPipeName;
 
-    public PipeConsensusTsFileWriterPool(
-        ConsensusPipeName consensusPipeName, String receiverBasePath) throws IOException {
+    public PipeConsensusTsFileWriterPool(ConsensusPipeName consensusPipeName)
+        throws DiskSpaceInsufficientException, IOException {
       this.consensusPipeName = consensusPipeName;
       for (int i = 0; i < IOTDB_CONFIG.getIotConsensusV2PipelineSize(); i++) {
         PipeConsensusTsFileWriter tsFileWriter =
             new PipeConsensusTsFileWriter(i, consensusPipeName);
-        tsFileWriter.setFilePath(receiverBasePath);
+        // initialize writing path
+        tsFileWriter.rollToNextWritingPath();
         pipeConsensusTsFileWriterPool.add(tsFileWriter);
       }
 
@@ -1281,7 +1129,8 @@
         } catch (InterruptedException e) {
           Thread.currentThread().interrupt();
           LOGGER.warn(
-              "PipeConsensus: receiver thread get interrupted when waiting for borrowing tsFileWriter.");
+              "PipeConsensus{}: receiver thread get interrupted when waiting for borrowing tsFileWriter.",
+              consensusPipeName);
         } finally {
           lock.unlock();
         }
@@ -1334,22 +1183,27 @@
                 break;
               }
             }
-            tsFileWriter.closeSelf(consensusPipeName);
-            tsFileWriter.returnSelf(consensusPipeName);
+
+            try {
+              tsFileWriter.closeSelf(consensusPipeName);
+              tsFileWriter.returnSelf(consensusPipeName);
+            } catch (IOException | DiskSpaceInsufficientException e) {
+              LOGGER.warn(
+                  "PipeConsensus-PipeName-{}: receiver thread failed to return tsFileWriter-{} when exiting.",
+                  consensusPipeName.toString(),
+                  tsFileWriter.index,
+                  e);
+            }
           });
     }
   }
 
-  private static class PipeConsensusTsFileWriter {
+  private class PipeConsensusTsFileWriter {
     private final ConsensusPipeName consensusPipeName;
     private final int index;
-<<<<<<< HEAD
-    private String localWritingDirPath;
-=======
     private File localWritingDir;
     private File writingFile;
     private RandomAccessFile writingFileWriter;
->>>>>>> d68180b2
     // whether this buffer is used. this will be updated when first transfer tsFile piece or
     // when transfer seal.
     private volatile boolean isUsed = false;
@@ -1362,34 +1216,6 @@
       this.consensusPipeName = consensusPipeName;
     }
 
-<<<<<<< HEAD
-    public void setFilePath(String receiverBasePath) throws IOException {
-      this.localWritingDirPath = receiverBasePath + File.separator + index;
-      File tsFileWriterDirectory = new File(this.localWritingDirPath);
-      // Remove exists dir
-      if (tsFileWriterDirectory.exists()) {
-        RetryUtils.retryOnException(
-            () -> {
-              FileUtils.deleteDirectory(tsFileWriterDirectory);
-              return null;
-            });
-        LOGGER.info(
-            "PipeConsensus-PipeName-{}: Origin receiver tsFileWriter-{} file dir {} was deleted.",
-            consensusPipeName,
-            index,
-            tsFileWriterDirectory.getPath());
-      }
-      if (!tsFileWriterDirectory.mkdirs()) {
-        LOGGER.warn(
-            "PipeConsensus-PipeName-{}: Failed to create receiver tsFileWriter-{} file dir {}. May because authority or dir already exists etc.",
-            consensusPipeName,
-            index,
-            tsFileWriterDirectory.getPath());
-        throw new IOException(
-            String.format(
-                "PipeConsensus-PipeName-%s: Failed to create tsFileWriter-%d receiver file dir %s. May because authority or dir already exists etc.",
-                consensusPipeName, index, tsFileWriterDirectory.getPath()));
-=======
     public void rollToNextWritingPath() throws IOException, DiskSpaceInsufficientException {
       if (folderManager == null) {
         throw new IOException(
@@ -1432,12 +1258,11 @@
             String.format(
                 "PipeConsensus-PipeName-%s: Failed to create tsFileWriter-%d receiver file dir",
                 consensusPipeName, index));
->>>>>>> d68180b2
-      }
-    }
-
-    public String getLocalWritingDirPath() {
-      return localWritingDirPath;
+      }
+    }
+
+    public File getLocalWritingDir() {
+      return localWritingDir;
     }
 
     public File getWritingFile() {
@@ -1489,11 +1314,6 @@
       isUsed = used;
     }
 
-<<<<<<< HEAD
-    public void returnSelf(ConsensusPipeName consensusPipeName) {
-      this.isUsed = false;
-      this.commitIdOfCorrespondingHolderEvent = null;
-=======
     public PipeConsensusTsFileWriter refreshLastUsedTs() {
       if (isUsed) {
         lastUsedTs = System.currentTimeMillis();
@@ -1514,7 +1334,6 @@
       // commitIdOfCorrespondingHolderEvent to null
       this.commitIdOfCorrespondingHolderEvent = null;
       this.isUsed = false;
->>>>>>> d68180b2
       LOGGER.info(
           "PipeConsensus-PipeName-{}: tsFileWriter-{} returned self",
           consensusPipeName.toString(),
@@ -1583,15 +1402,9 @@
     private final PipeConsensusTsFileWriterPool tsFileWriterPool;
     private final AtomicInteger WALEventCount = new AtomicInteger(0);
     private final AtomicInteger tsFileEventCount = new AtomicInteger(0);
-<<<<<<< HEAD
-    private long onSyncedCommitIndex = 0;
-    private int connectorRebootTimes = 0;
-    private int pipeTaskRestartTimes = 0;
-=======
     private volatile long onSyncedReplicateIndex = 0;
     private volatile int connectorRebootTimes = 0;
     private volatile int pipeTaskRestartTimes = 0;
->>>>>>> d68180b2
 
     public RequestExecutor(
         PipeConsensusReceiverMetrics metric, PipeConsensusTsFileWriterPool tsFileWriterPool) {
@@ -1599,33 +1412,13 @@
           new TreeSet<>(
               Comparator.comparingInt(RequestMeta::getDataNodeRebootTimes)
                   .thenComparingInt(RequestMeta::getPipeTaskRestartTimes)
-<<<<<<< HEAD
-                  .thenComparingLong(RequestMeta::getCommitIndex));
-=======
                   .thenComparingLong(RequestMeta::getReplicateIndex));
->>>>>>> d68180b2
       this.lock = new ReentrantLock();
       this.condition = lock.newCondition();
       this.metric = metric;
       this.tsFileWriterPool = tsFileWriterPool;
     }
 
-<<<<<<< HEAD
-    private void onSuccess(TCommitId commitId, boolean isTransferTsFileSeal) {
-      LOGGER.info(
-          "PipeConsensus-PipeName-{}: process no.{} event successfully!",
-          consensusPipeName,
-          commitId);
-      RequestMeta curMeta = reqExecutionOrderBuffer.pollFirst();
-      onSyncedCommitIndex = commitId.getCommitIndex();
-      // update metric, notice that curMeta is never null.
-      if (isTransferTsFileSeal) {
-        tsFileEventCount.decrementAndGet();
-        metric.recordReceiveTsFileTimer(System.nanoTime() - curMeta.getStartApplyNanos());
-      } else {
-        WALEventCount.decrementAndGet();
-        metric.recordReceiveWALTimer(System.nanoTime() - curMeta.getStartApplyNanos());
-=======
     private TPipeConsensusTransferResp preCheck(TCommitId tCommitId) {
       // if a req is deprecated, we will discard it
       // This case may happen in this scenario: leader has transferred {1,2} and is intending to
@@ -1643,7 +1436,6 @@
       if (tCommitId.getDataNodeRebootTimes() == connectorRebootTimes
           && tCommitId.getPipeTaskRestartTimes() < pipeTaskRestartTimes) {
         return deprecatedResp(MSG_PIPE_RESTART_INDEX_STALE, tCommitId);
->>>>>>> d68180b2
       }
       // Similarly, check replicationIndex
       if (tCommitId.getDataNodeRebootTimes() == connectorRebootTimes
@@ -1680,42 +1472,6 @@
             "PipeConsensus-PipeName-{}: start to receive no.{} event",
             consensusPipeName,
             tCommitId);
-<<<<<<< HEAD
-        // if a req is deprecated, we will discard it
-        // This case may happen in this scenario: leader has transferred {1,2} and is intending to
-        // transfer {3, 4, 5, 6}. And in one moment, follower has received {4, 5, 6}, {3} is still
-        // transferring due to some network latency.
-        // At this time, leader restarts, and it will resend {3, 4, 5, 6} with incremental
-        // rebootTimes. If the {3} sent before the leader restart arrives after the follower
-        // receives
-        // the request with incremental rebootTimes, the {3} sent before the leader restart needs to
-        // be discarded.
-        if (tCommitId.getDataNodeRebootTimes() < connectorRebootTimes) {
-          final TSStatus status =
-              new TSStatus(
-                  RpcUtils.getStatus(
-                      TSStatusCode.PIPE_CONSENSUS_DEPRECATED_REQUEST,
-                      "PipeConsensus receiver received a deprecated request, which may be sent before the connector restart. Consider to discard it"));
-          LOGGER.info(
-              "PipeConsensus-PipeName-{}: received a deprecated request, which may be sent before the connector restart. Consider to discard it",
-              consensusPipeName);
-          return new TPipeConsensusTransferResp(status);
-        }
-        // Similarly, check pipeTask restartTimes
-        if (tCommitId.getDataNodeRebootTimes() == connectorRebootTimes
-            && tCommitId.getPipeTaskRestartTimes() < pipeTaskRestartTimes) {
-          final TSStatus status =
-              new TSStatus(
-                  RpcUtils.getStatus(
-                      TSStatusCode.PIPE_CONSENSUS_DEPRECATED_REQUEST,
-                      "PipeConsensus receiver received a deprecated request, which may be sent before the pipe task restart. Consider to discard it"));
-          LOGGER.info(
-              "PipeConsensus-PipeName-{}: received a deprecated request, which may be sent before the pipe task restart. Consider to discard it",
-              consensusPipeName);
-          return new TPipeConsensusTransferResp(status);
-        }
-=======
->>>>>>> d68180b2
         // Judge whether connector has rebooted or not, if the rebootTimes increases compared to
         // connectorRebootTimes, need to reset receiver because connector has been restarted.
         if (tCommitId.getDataNodeRebootTimes() > connectorRebootTimes) {
@@ -1724,10 +1480,6 @@
         // Similarly, check pipeTask restartTimes
         if (tCommitId.getPipeTaskRestartTimes() > pipeTaskRestartTimes) {
           resetWithNewestRestartTime(tCommitId.getPipeTaskRestartTimes());
-        }
-        // Similarly, check pipeTask restartTimes
-        if (tCommitId.getPipeTaskRestartTimes() > pipeTaskRestartTimes) {
-          resetWithNewestRestartTime(tCommitId.getPipeTaskRestartTimes(), condition);
         }
         // update metric
         if (isTransferTsFilePiece && !reqExecutionOrderBuffer.contains(requestMeta)) {
@@ -1760,7 +1512,7 @@
         // Polling to process
         while (true) {
           if (reqExecutionOrderBuffer.first().equals(requestMeta)
-              && tCommitId.getCommitIndex() == onSyncedCommitIndex + 1) {
+              && tCommitId.getReplicateIndex() == onSyncedReplicateIndex + 1) {
             long startApplyNanos = System.nanoTime();
             metric.recordDispatchWaitingTimer(startApplyNanos - startDispatchNanos);
             requestMeta.setStartApplyNanos(startApplyNanos);
@@ -1867,7 +1619,7 @@
               LOGGER.warn(
                   "PipeConsensus-PipeName-{}: current waiting is interrupted. onSyncedCommitIndex: {}. Exception: ",
                   consensusPipeName,
-                  tCommitId.getCommitIndex(),
+                  tCommitId.getReplicateIndex(),
                   e);
               // Avoid infinite loop when RPC thread is killed by OS
               return new TPipeConsensusTransferResp(
@@ -1898,28 +1650,6 @@
       clear(true, false);
       // sync the follower's connectorRebootTimes with connector's actual rebootTimes.
       this.connectorRebootTimes = connectorRebootTimes;
-<<<<<<< HEAD
-      // Note: dataNode rebooting will reset pipeTaskRestartTimes.
-      this.pipeTaskRestartTimes = 0;
-    }
-
-    private void resetWithNewestRestartTime(int pipeTaskRestartTimes, Condition condition) {
-      LOGGER.info(
-          "PipeConsensus-PipeName-{}: receiver detected an newer pipeTaskRestartTimes, which indicates the pipe task has restarted. receiver will reset all its data.",
-          consensusPipeName);
-      // since pipe task will resend all data that hasn't synchronized after restarts, it's safe to
-      // clear all events in buffer.
-      clear();
-      // signal all deprecated requests that may wait on condition to expire them
-      condition.signalAll();
-      this.pipeTaskRestartTimes = pipeTaskRestartTimes;
-    }
-
-    private void clear() {
-      this.reqExecutionOrderBuffer.clear();
-      this.tsFileWriterPool.handleExit(consensusPipeName);
-      this.onSyncedCommitIndex = 0;
-=======
       this.pipeTaskRestartTimes = 0;
     }
 
@@ -1997,7 +1727,6 @@
           tCommitId,
           msg);
       return new TPipeConsensusTransferResp(status);
->>>>>>> d68180b2
     }
   }
 
@@ -2017,13 +1746,8 @@
       return commitId.getPipeTaskRestartTimes();
     }
 
-<<<<<<< HEAD
-    public long getCommitIndex() {
-      return commitId.getCommitIndex();
-=======
     public long getReplicateIndex() {
       return commitId.getReplicateIndex();
->>>>>>> d68180b2
     }
 
     public void setStartApplyNanos(long startApplyNanos) {
