/*
 * Licensed to the Apache Software Foundation (ASF) under one
 * or more contributor license agreements.  See the NOTICE file
 * distributed with this work for additional information
 * regarding copyright ownership.  The ASF licenses this file
 * to you under the Apache License, Version 2.0 (the
 * "License"); you may not use this file except in compliance
 * with the License.  You may obtain a copy of the License at
 *
 *     http://www.apache.org/licenses/LICENSE-2.0
 *
 * Unless required by applicable law or agreed to in writing,
 * software distributed under the License is distributed on an
 * "AS IS" BASIS, WITHOUT WARRANTIES OR CONDITIONS OF ANY
 * KIND, either express or implied.  See the License for the
 * specific language governing permissions and limitations
 * under the License.
 */
package org.apache.iotdb.db.service;

import org.apache.iotdb.commons.exception.StartupException;

<<<<<<< HEAD
<<<<<<<< HEAD:iotdb-core/datanode/src/main/java/org/apache/iotdb/db/service/RPCServiceMBean.java
public interface RPCServiceMBean {

  String getRPCServiceStatus();

  int getRPCPort();

  void startService() throws StartupException;

  void restartService() throws StartupException;

  void stopService();
========
=======
import org.apache.iotdb.db.queryengine.plan.statement.component.Ordering;

import org.apache.tsfile.read.common.TimeRange;
>>>>>>> aaf51390
import org.apache.tsfile.read.common.block.TsBlock;
import org.apache.tsfile.read.filter.basic.Filter;
import org.apache.tsfile.read.reader.IPointReader;
import org.apache.tsfile.read.reader.series.PaginationController;
import org.apache.tsfile.write.chunk.IChunkWriter;

import java.io.IOException;
import java.util.ArrayList;
import java.util.List;

public abstract class MemPointIterator implements IPointReader {

  protected final Ordering scanOrder;
  // Only used when returning by batch
  protected Filter pushDownFilter;
  // Only used when returning by batch
  protected PaginationController paginationController =
      PaginationController.UNLIMITED_PAGINATION_CONTROLLER;
  protected TimeRange timeRange;
  protected List<TsBlock> tsBlocks;
  protected boolean streamingQueryMemChunk = true;

  public MemPointIterator(Ordering scanOrder) {
    this.scanOrder = scanOrder;
  }

  public abstract TsBlock getBatch(int tsBlockIndex);

  // When returned by nextBatch, the pagination controller and push down filter are applied. This
  // can only be used when there is no overlap with other pages.
  public abstract boolean hasNextBatch();

  public abstract TsBlock nextBatch();

  public abstract void encodeBatch(
      IChunkWriter chunkWriter, BatchEncodeInfo encodeInfo, long[] times);

  public void setPushDownFilter(Filter pushDownFilter) {
    this.pushDownFilter = pushDownFilter;
  }

  public void setLimitAndOffset(PaginationController paginationController) {
    this.paginationController = paginationController;
  }

  public void setCurrentPageTimeRange(TimeRange timeRange) {
    this.timeRange = timeRange;
  }

  protected boolean isCurrentTimeExceedTimeRange(long time) {
    return timeRange != null
        && (scanOrder.isAscending() ? (time > timeRange.getMax()) : (time < timeRange.getMin()));
  }

  public void setStreamingQueryMemChunk(boolean streamingQueryMemChunk) {
    this.streamingQueryMemChunk = streamingQueryMemChunk;
  }

  protected void addTsBlock(TsBlock tsBlock) {
    if (streamingQueryMemChunk) {
      return;
    }
    tsBlocks = tsBlocks == null ? new ArrayList<>() : tsBlocks;
    tsBlocks.add(tsBlock);
  }

<<<<<<< HEAD
  void encodeBatch(IChunkWriter chunkWriter, BatchEncodeInfo encodeInfo, long[] times);
>>>>>>>> mod-3:iotdb-core/datanode/src/main/java/org/apache/iotdb/db/utils/datastructure/MemPointIterator.java
=======
  @Override
  public void close() throws IOException {
    if (tsBlocks != null) {
      tsBlocks.clear();
    }
  }
>>>>>>> aaf51390
}<|MERGE_RESOLUTION|>--- conflicted
+++ resolved
@@ -16,29 +16,12 @@
  * specific language governing permissions and limitations
  * under the License.
  */
-package org.apache.iotdb.db.service;
 
-import org.apache.iotdb.commons.exception.StartupException;
+package org.apache.iotdb.db.utils.datastructure;
 
-<<<<<<< HEAD
-<<<<<<<< HEAD:iotdb-core/datanode/src/main/java/org/apache/iotdb/db/service/RPCServiceMBean.java
-public interface RPCServiceMBean {
-
-  String getRPCServiceStatus();
-
-  int getRPCPort();
-
-  void startService() throws StartupException;
-
-  void restartService() throws StartupException;
-
-  void stopService();
-========
-=======
 import org.apache.iotdb.db.queryengine.plan.statement.component.Ordering;
 
 import org.apache.tsfile.read.common.TimeRange;
->>>>>>> aaf51390
 import org.apache.tsfile.read.common.block.TsBlock;
 import org.apache.tsfile.read.filter.basic.Filter;
 import org.apache.tsfile.read.reader.IPointReader;
@@ -105,15 +88,10 @@
     tsBlocks.add(tsBlock);
   }
 
-<<<<<<< HEAD
-  void encodeBatch(IChunkWriter chunkWriter, BatchEncodeInfo encodeInfo, long[] times);
->>>>>>>> mod-3:iotdb-core/datanode/src/main/java/org/apache/iotdb/db/utils/datastructure/MemPointIterator.java
-=======
   @Override
   public void close() throws IOException {
     if (tsBlocks != null) {
       tsBlocks.clear();
     }
   }
->>>>>>> aaf51390
 }