--- conflicted
+++ resolved
@@ -47,6 +47,7 @@
 import java.util.Collections;
 import java.util.List;
 import java.util.Map;
+import java.util.concurrent.BlockingQueue;
 import java.util.concurrent.ConcurrentHashMap;
 import java.util.concurrent.ExecutionException;
 import java.util.concurrent.Future;
@@ -73,8 +74,8 @@
   private final Future<?> ioTaskFuture;
   private RestorableTsFileIOWriter writer;
 
-  private final LinkedBlockingQueue<Object> encodingTaskQueue = new LinkedBlockingQueue<>();
-  private final LinkedBlockingQueue<Object> ioTaskQueue =
+  private final BlockingQueue<Object> encodingTaskQueue = new LinkedBlockingQueue<>();
+  private final BlockingQueue<Object> ioTaskQueue =
       (SystemInfo.getInstance().isEncodingFasterThanIo())
           ? new LinkedBlockingQueue<>(config.getIoTaskQueueSizeForFlushing())
           : new LinkedBlockingQueue<>();
@@ -267,23 +268,10 @@
             } else {
               long starTime = System.currentTimeMillis();
               IWritableMemChunk writableMemChunk = (IWritableMemChunk) task;
-<<<<<<< HEAD
-              IChunkWriter seriesWriter = writableMemChunk.createIChunkWriter();
-              writableMemChunk.encode(seriesWriter);
-              seriesWriter.sealCurrentPage();
-              seriesWriter.clearPageWriter();
-              try {
-                ioTaskQueue.put(seriesWriter);
-              } catch (InterruptedException e) {
-                LOGGER.error("Put task into ioTaskQueue Interrupted");
-                Thread.currentThread().interrupt();
-              }
-=======
               if (writableMemChunk instanceof AlignedWritableMemChunk && times == null) {
                 times = new long[MAX_NUMBER_OF_POINTS_IN_PAGE];
               }
               writableMemChunk.encode(ioTaskQueue, encodeInfo, times);
->>>>>>> d68180b2
               long subTaskTime = System.currentTimeMillis() - starTime;
               WRITING_METRICS.recordFlushSubTaskCost(WritingMetrics.ENCODING_TASK, subTaskTime);
               memSerializeTime += subTaskTime;
