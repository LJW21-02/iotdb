/*
 * Licensed to the Apache Software Foundation (ASF) under one
 * or more contributor license agreements.  See the NOTICE file
 * distributed with this work for additional information
 * regarding copyright ownership.  The ASF licenses this file
 * to you under the Apache License, Version 2.0 (the
 * "License"); you may not use this file except in compliance
 * with the License.  You may obtain a copy of the License at
 *
 *     http://www.apache.org/licenses/LICENSE-2.0
 *
 * Unless required by applicable law or agreed to in writing,
 * software distributed under the License is distributed on an
 * "AS IS" BASIS, WITHOUT WARRANTIES OR CONDITIONS OF ANY
 * KIND, either express or implied.  See the License for the
 * specific language governing permissions and limitations
 * under the License.
 */
package org.apache.iotdb.db.utils.datastructure;

import org.apache.iotdb.db.storageengine.dataregion.wal.buffer.IWALByteBufferView;
import org.apache.iotdb.db.storageengine.dataregion.wal.utils.WALWriteUtils;
import org.apache.iotdb.db.storageengine.rescon.memory.PrimitiveArrayManager;
import org.apache.iotdb.db.utils.MathUtils;

import org.apache.tsfile.enums.TSDataType;
import org.apache.tsfile.file.metadata.enums.TSEncoding;
import org.apache.tsfile.read.TimeValuePair;
import org.apache.tsfile.read.common.TimeRange;
import org.apache.tsfile.read.common.block.TsBlockBuilder;
import org.apache.tsfile.utils.BitMap;
import org.apache.tsfile.utils.TsPrimitiveType;

import java.io.DataInputStream;
import java.io.IOException;
import java.util.ArrayList;
import java.util.List;

import static org.apache.iotdb.db.storageengine.rescon.memory.PrimitiveArrayManager.ARRAY_SIZE;
import static org.apache.iotdb.db.storageengine.rescon.memory.PrimitiveArrayManager.TVLIST_SORT_ALGORITHM;
import static org.apache.iotdb.db.utils.ModificationUtils.isPointDeleted;

public abstract class FloatTVList extends TVList {
  // list of primitive array, add 1 when expanded -> float primitive array
  // index relation: arrayIndex -> elementIndex
  protected List<float[]> values;

  FloatTVList() {
    super();
    values = new ArrayList<>();
  }

  public static FloatTVList newList() {
    switch (TVLIST_SORT_ALGORITHM) {
      case QUICK:
        return new QuickFloatTVList();
      case BACKWARD:
        return new BackFloatTVList();
      default:
        return new TimFloatTVList();
    }
  }

  @Override
  public synchronized FloatTVList clone() {
    FloatTVList cloneList = FloatTVList.newList();
    cloneAs(cloneList);
    for (float[] valueArray : values) {
      cloneList.values.add(cloneValue(valueArray));
    }
    return cloneList;
  }

  private float[] cloneValue(float[] array) {
    float[] cloneArray = new float[array.length];
    System.arraycopy(array, 0, cloneArray, 0, array.length);
    return cloneArray;
  }

  @Override
  public void putFloat(long timestamp, float value) {
    checkExpansion();
    int arrayIndex = rowCount / ARRAY_SIZE;
    int elementIndex = rowCount % ARRAY_SIZE;
    maxTime = Math.max(maxTime, timestamp);
    timestamps.get(arrayIndex)[elementIndex] = timestamp;
    values.get(arrayIndex)[elementIndex] = value;
    rowCount++;
    if (sorted && rowCount > 1 && timestamp < getTime(rowCount - 2)) {
      sorted = false;
    }
  }

  @Override
  public float getFloat(int index) {
    if (index >= rowCount) {
      throw new ArrayIndexOutOfBoundsException(index);
    }
    int arrayIndex = index / ARRAY_SIZE;
    int elementIndex = index % ARRAY_SIZE;
    return values.get(arrayIndex)[elementIndex];
  }

  protected void set(int index, long timestamp, float value) {
    if (index >= rowCount) {
      throw new ArrayIndexOutOfBoundsException(index);
    }
    int arrayIndex = index / ARRAY_SIZE;
    int elementIndex = index % ARRAY_SIZE;
    timestamps.get(arrayIndex)[elementIndex] = timestamp;
    values.get(arrayIndex)[elementIndex] = value;
  }

  @Override
  void clearValue() {
    if (values != null) {
      for (float[] dataArray : values) {
        PrimitiveArrayManager.release(dataArray);
      }
      values.clear();
    }
  }

  @Override
  protected void expandValues() {
    values.add((float[]) getPrimitiveArraysByType(TSDataType.FLOAT));
  }

  @Override
  public TimeValuePair getTimeValuePair(int index) {
    return new TimeValuePair(
        getTime(index), TsPrimitiveType.getByType(TSDataType.FLOAT, getFloat(index)));
  }

  @Override
  protected TimeValuePair getTimeValuePair(
      int index, long time, Integer floatPrecision, TSEncoding encoding) {
    float value = getFloat(index);
    if (!Float.isNaN(value) && (encoding == TSEncoding.RLE || encoding == TSEncoding.TS_2DIFF)) {
      value = MathUtils.roundWithGivenPrecision(value, floatPrecision);
    }
    return new TimeValuePair(time, TsPrimitiveType.getByType(TSDataType.FLOAT, value));
  }

  @Override
  protected void writeValidValuesIntoTsBlock(
      TsBlockBuilder builder,
      int floatPrecision,
      TSEncoding encoding,
      List<TimeRange> deletionList) {
    int[] deleteCursor = {0};
    for (int i = 0; i < rowCount; i++) {
      if (!isPointDeleted(getTime(i), deletionList, deleteCursor)
          && (i == rowCount - 1 || getTime(i) != getTime(i + 1))) {
        builder.getTimeColumnBuilder().writeLong(getTime(i));
        builder
            .getColumnBuilder(0)
            .writeFloat(roundValueWithGivenPrecision(getFloat(i), floatPrecision, encoding));
        builder.declarePosition();
      }
    }
  }

  @Override
  protected void releaseLastValueArray() {
    PrimitiveArrayManager.release(values.remove(values.size() - 1));
  }

  @Override
  public void putFloats(long[] time, float[] value, BitMap bitMap, int start, int end) {
    checkExpansion();

    int idx = start;
    // constraint: time.length + timeIdxOffset == value.length
    int timeIdxOffset = 0;
    if (bitMap != null && !bitMap.isAllUnmarked()) {
      // time array is a reference, should clone necessary time array
      long[] clonedTime = new long[end - start];
      System.arraycopy(time, start, clonedTime, 0, end - start);
      time = clonedTime;
      timeIdxOffset = start;
      // value array is a reference, should clone necessary value array
      float[] clonedValue = new float[value.length];
      System.arraycopy(value, 0, clonedValue, 0, value.length);
      value = clonedValue;
      // drop null at the end of value array
      int nullCnt =
          dropNullValThenUpdateMaxTimeAndSorted(time, value, bitMap, start, end, timeIdxOffset);
      end -= nullCnt;
    } else {
      updateMaxTimeAndSorted(time, start, end);
    }

    while (idx < end) {
      int inputRemaining = end - idx;
      int arrayIdx = rowCount / ARRAY_SIZE;
      int elementIdx = rowCount % ARRAY_SIZE;
      int internalRemaining = ARRAY_SIZE - elementIdx;
      if (internalRemaining >= inputRemaining) {
        // the remaining inputs can fit the last array, copy all remaining inputs into last array
        System.arraycopy(
            time, idx - timeIdxOffset, timestamps.get(arrayIdx), elementIdx, inputRemaining);
        System.arraycopy(value, idx, values.get(arrayIdx), elementIdx, inputRemaining);
        rowCount += inputRemaining;
        break;
      } else {
        // the remaining inputs cannot fit the last array, fill the last array and create a new
        // one and enter the next loop
        System.arraycopy(
            time, idx - timeIdxOffset, timestamps.get(arrayIdx), elementIdx, internalRemaining);
        System.arraycopy(value, idx, values.get(arrayIdx), elementIdx, internalRemaining);
        idx += internalRemaining;
        rowCount += internalRemaining;
        checkExpansion();
      }
    }
  }

  // move null values to the end of time array and value array, then return number of null values
  int dropNullValThenUpdateMaxTimeAndSorted(
      long[] time, float[] values, BitMap bitMap, int start, int end, int tIdxOffset) {
    long inPutMinTime = Long.MAX_VALUE;
    boolean inputSorted = true;

    int nullCnt = 0;
    for (int vIdx = start; vIdx < end; vIdx++) {
      if (bitMap.isMarked(vIdx)) {
        nullCnt++;
        continue;
      }
      // move value ahead to replace null
      int tIdx = vIdx - tIdxOffset;
      if (nullCnt != 0) {
        time[tIdx - nullCnt] = time[tIdx];
        values[vIdx - nullCnt] = values[vIdx];
      }
      // update maxTime and sorted
      tIdx = tIdx - nullCnt;
      inPutMinTime = Math.min(inPutMinTime, time[tIdx]);
      maxTime = Math.max(maxTime, time[tIdx]);
<<<<<<< HEAD
      if (inputSorted && tIdx > 0 && time[tIdx - 1] > time[tIdx]) {
        inputSorted = false;
=======
      if (inputSorted) {
        if (tIdx > 0 && time[tIdx - 1] > time[tIdx]) {
          inputSorted = false;
        } else {
          inputSeqRowCount++;
        }
>>>>>>> d68180b2
      }
    }
    minTime = Math.min(minTime, inPutMinTime);

    sorted = sorted && inputSorted && (rowCount == 0 || inPutMinTime >= getTime(rowCount - 1));
    return nullCnt;
  }

  @Override
  public TSDataType getDataType() {
    return TSDataType.FLOAT;
  }

  @Override
  public int serializedSize() {
    return Byte.BYTES + Integer.BYTES + rowCount * (Long.BYTES + Float.BYTES);
  }

  @Override
  public void serializeToWAL(IWALByteBufferView buffer) {
    WALWriteUtils.write(TSDataType.FLOAT, buffer);
    buffer.putInt(rowCount);
    for (int rowIdx = 0; rowIdx < rowCount; ++rowIdx) {
      buffer.putLong(getTime(rowIdx));
      buffer.putFloat(getFloat(rowIdx));
    }
  }

  public static FloatTVList deserialize(DataInputStream stream) throws IOException {
    FloatTVList tvList = FloatTVList.newList();
    int rowCount = stream.readInt();
    long[] times = new long[rowCount];
    float[] values = new float[rowCount];
    for (int rowIdx = 0; rowIdx < rowCount; ++rowIdx) {
      times[rowIdx] = stream.readLong();
      values[rowIdx] = stream.readFloat();
    }
    tvList.putFloats(times, values, null, 0, rowCount);
    return tvList;
  }
}<|MERGE_RESOLUTION|>--- conflicted
+++ resolved
@@ -29,12 +29,14 @@
 import org.apache.tsfile.read.common.TimeRange;
 import org.apache.tsfile.read.common.block.TsBlockBuilder;
 import org.apache.tsfile.utils.BitMap;
+import org.apache.tsfile.utils.ReadWriteIOUtils;
 import org.apache.tsfile.utils.TsPrimitiveType;
 
 import java.io.DataInputStream;
 import java.io.IOException;
 import java.util.ArrayList;
 import java.util.List;
+import java.util.stream.IntStream;
 
 import static org.apache.iotdb.db.storageengine.rescon.memory.PrimitiveArrayManager.ARRAY_SIZE;
 import static org.apache.iotdb.db.storageengine.rescon.memory.PrimitiveArrayManager.TVLIST_SORT_ALGORITHM;
@@ -65,6 +67,7 @@
   public synchronized FloatTVList clone() {
     FloatTVList cloneList = FloatTVList.newList();
     cloneAs(cloneList);
+    cloneBitMap(cloneList);
     for (float[] valueArray : values) {
       cloneList.values.add(cloneValue(valueArray));
     }
@@ -78,16 +81,24 @@
   }
 
   @Override
-  public void putFloat(long timestamp, float value) {
+  public synchronized void putFloat(long timestamp, float value) {
     checkExpansion();
     int arrayIndex = rowCount / ARRAY_SIZE;
     int elementIndex = rowCount % ARRAY_SIZE;
     maxTime = Math.max(maxTime, timestamp);
+    minTime = Math.min(minTime, timestamp);
     timestamps.get(arrayIndex)[elementIndex] = timestamp;
     values.get(arrayIndex)[elementIndex] = value;
+    if (indices != null) {
+      indices.get(arrayIndex)[elementIndex] = rowCount;
+    }
     rowCount++;
-    if (sorted && rowCount > 1 && timestamp < getTime(rowCount - 2)) {
-      sorted = false;
+    if (sorted) {
+      if (rowCount > 1 && timestamp < getTime(rowCount - 2)) {
+        sorted = false;
+      } else {
+        seqRowCount++;
+      }
     }
   }
 
@@ -96,23 +107,14 @@
     if (index >= rowCount) {
       throw new ArrayIndexOutOfBoundsException(index);
     }
-    int arrayIndex = index / ARRAY_SIZE;
-    int elementIndex = index % ARRAY_SIZE;
+    int valueIndex = getValueIndex(index);
+    int arrayIndex = valueIndex / ARRAY_SIZE;
+    int elementIndex = valueIndex % ARRAY_SIZE;
     return values.get(arrayIndex)[elementIndex];
   }
 
-  protected void set(int index, long timestamp, float value) {
-    if (index >= rowCount) {
-      throw new ArrayIndexOutOfBoundsException(index);
-    }
-    int arrayIndex = index / ARRAY_SIZE;
-    int elementIndex = index % ARRAY_SIZE;
-    timestamps.get(arrayIndex)[elementIndex] = timestamp;
-    values.get(arrayIndex)[elementIndex] = value;
-  }
-
-  @Override
-  void clearValue() {
+  @Override
+  protected void clearValue() {
     if (values != null) {
       for (float[] dataArray : values) {
         PrimitiveArrayManager.release(dataArray);
@@ -123,7 +125,13 @@
 
   @Override
   protected void expandValues() {
+    if (indices != null) {
+      indices.add((int[]) getPrimitiveArraysByType(TSDataType.INT32));
+    }
     values.add((float[]) getPrimitiveArraysByType(TSDataType.FLOAT));
+    if (bitMap != null) {
+      bitMap.add(null);
+    }
   }
 
   @Override
@@ -150,7 +158,8 @@
       List<TimeRange> deletionList) {
     int[] deleteCursor = {0};
     for (int i = 0; i < rowCount; i++) {
-      if (!isPointDeleted(getTime(i), deletionList, deleteCursor)
+      if (!isNullValue(getValueIndex(i))
+          && !isPointDeleted(getTime(i), deletionList, deleteCursor)
           && (i == rowCount - 1 || getTime(i) != getTime(i + 1))) {
         builder.getTimeColumnBuilder().writeLong(getTime(i));
         builder
@@ -162,12 +171,8 @@
   }
 
   @Override
-  protected void releaseLastValueArray() {
-    PrimitiveArrayManager.release(values.remove(values.size() - 1));
-  }
-
-  @Override
-  public void putFloats(long[] time, float[] value, BitMap bitMap, int start, int end) {
+  public synchronized void putFloats(
+      long[] time, float[] value, BitMap bitMap, int start, int end) {
     checkExpansion();
 
     int idx = start;
@@ -185,10 +190,10 @@
       value = clonedValue;
       // drop null at the end of value array
       int nullCnt =
-          dropNullValThenUpdateMaxTimeAndSorted(time, value, bitMap, start, end, timeIdxOffset);
+          dropNullValThenUpdateMinMaxTimeAndSorted(time, value, bitMap, start, end, timeIdxOffset);
       end -= nullCnt;
     } else {
-      updateMaxTimeAndSorted(time, start, end);
+      updateMinMaxTimeAndSorted(time, start, end);
     }
 
     while (idx < end) {
@@ -201,6 +206,10 @@
         System.arraycopy(
             time, idx - timeIdxOffset, timestamps.get(arrayIdx), elementIdx, inputRemaining);
         System.arraycopy(value, idx, values.get(arrayIdx), elementIdx, inputRemaining);
+        if (indices != null) {
+          int[] indexes = IntStream.range(rowCount, rowCount + inputRemaining).toArray();
+          System.arraycopy(indexes, 0, indices.get(arrayIdx), elementIdx, inputRemaining);
+        }
         rowCount += inputRemaining;
         break;
       } else {
@@ -209,6 +218,10 @@
         System.arraycopy(
             time, idx - timeIdxOffset, timestamps.get(arrayIdx), elementIdx, internalRemaining);
         System.arraycopy(value, idx, values.get(arrayIdx), elementIdx, internalRemaining);
+        if (indices != null) {
+          int[] indexes = IntStream.range(rowCount, rowCount + internalRemaining).toArray();
+          System.arraycopy(indexes, 0, indices.get(arrayIdx), elementIdx, internalRemaining);
+        }
         idx += internalRemaining;
         rowCount += internalRemaining;
         checkExpansion();
@@ -217,12 +230,13 @@
   }
 
   // move null values to the end of time array and value array, then return number of null values
-  int dropNullValThenUpdateMaxTimeAndSorted(
+  int dropNullValThenUpdateMinMaxTimeAndSorted(
       long[] time, float[] values, BitMap bitMap, int start, int end, int tIdxOffset) {
     long inPutMinTime = Long.MAX_VALUE;
     boolean inputSorted = true;
 
     int nullCnt = 0;
+    int inputSeqRowCount = 0;
     for (int vIdx = start; vIdx < end; vIdx++) {
       if (bitMap.isMarked(vIdx)) {
         nullCnt++;
@@ -238,21 +252,21 @@
       tIdx = tIdx - nullCnt;
       inPutMinTime = Math.min(inPutMinTime, time[tIdx]);
       maxTime = Math.max(maxTime, time[tIdx]);
-<<<<<<< HEAD
-      if (inputSorted && tIdx > 0 && time[tIdx - 1] > time[tIdx]) {
-        inputSorted = false;
-=======
       if (inputSorted) {
         if (tIdx > 0 && time[tIdx - 1] > time[tIdx]) {
           inputSorted = false;
         } else {
           inputSeqRowCount++;
         }
->>>>>>> d68180b2
       }
     }
     minTime = Math.min(minTime, inPutMinTime);
 
+    if (sorted
+        && (rowCount == 0
+            || (end - start > nullCnt) && time[start - tIdxOffset] >= getTime(rowCount - 1))) {
+      seqRowCount += inputSeqRowCount;
+    }
     sorted = sorted && inputSorted && (rowCount == 0 || inPutMinTime >= getTime(rowCount - 1));
     return nullCnt;
   }
@@ -264,7 +278,7 @@
 
   @Override
   public int serializedSize() {
-    return Byte.BYTES + Integer.BYTES + rowCount * (Long.BYTES + Float.BYTES);
+    return Byte.BYTES + Integer.BYTES + rowCount * (Long.BYTES + Float.BYTES + Byte.BYTES);
   }
 
   @Override
@@ -274,10 +288,28 @@
     for (int rowIdx = 0; rowIdx < rowCount; ++rowIdx) {
       buffer.putLong(getTime(rowIdx));
       buffer.putFloat(getFloat(rowIdx));
+      WALWriteUtils.write(isNullValue(getValueIndex(rowIdx)), buffer);
     }
   }
 
   public static FloatTVList deserialize(DataInputStream stream) throws IOException {
+    FloatTVList tvList = FloatTVList.newList();
+    int rowCount = stream.readInt();
+    long[] times = new long[rowCount];
+    float[] values = new float[rowCount];
+    BitMap bitMap = new BitMap(rowCount);
+    for (int rowIdx = 0; rowIdx < rowCount; ++rowIdx) {
+      times[rowIdx] = stream.readLong();
+      values[rowIdx] = stream.readFloat();
+      if (ReadWriteIOUtils.readBool(stream)) {
+        bitMap.mark(rowIdx);
+      }
+    }
+    tvList.putFloats(times, values, bitMap, 0, rowCount);
+    return tvList;
+  }
+
+  public static FloatTVList deserializeWithoutBitMap(DataInputStream stream) throws IOException {
     FloatTVList tvList = FloatTVList.newList();
     int rowCount = stream.readInt();
     long[] times = new long[rowCount];
