/*
 * Licensed to the Apache Software Foundation (ASF) under one
 * or more contributor license agreements.  See the NOTICE file
 * distributed with this work for additional information
 * regarding copyright ownership.  The ASF licenses this file
 * to you under the Apache License, Version 2.0 (the
 * "License"); you may not use this file except in compliance
 * with the License.  You may obtain a copy of the License at
 *
 *     http://www.apache.org/licenses/LICENSE-2.0
 *
 * Unless required by applicable law or agreed to in writing,
 * software distributed under the License is distributed on an
 * "AS IS" BASIS, WITHOUT WARRANTIES OR CONDITIONS OF ANY
 * KIND, either express or implied.  See the License for the
 * specific language governing permissions and limitations
 * under the License.
 */

package org.apache.iotdb.db.pipe.event.common.tsfile.parser.table;

import org.apache.iotdb.commons.pipe.agent.task.meta.PipeTaskMeta;
import org.apache.iotdb.commons.pipe.config.PipeConfig;
import org.apache.iotdb.commons.pipe.datastructure.pattern.TablePattern;
import org.apache.iotdb.db.conf.IoTDBDescriptor;
import org.apache.iotdb.db.pipe.event.common.PipeInsertionEvent;
import org.apache.iotdb.db.pipe.event.common.tablet.PipeRawTabletInsertionEvent;
import org.apache.iotdb.db.pipe.event.common.tsfile.parser.TsFileInsertionEventParser;
import org.apache.iotdb.db.pipe.resource.PipeDataNodeResourceManager;
import org.apache.iotdb.db.pipe.resource.memory.PipeMemoryBlock;
import org.apache.iotdb.db.queryengine.plan.Coordinator;
import org.apache.iotdb.db.queryengine.plan.relational.metadata.QualifiedObjectName;
import org.apache.iotdb.pipe.api.event.dml.insertion.TabletInsertionEvent;
import org.apache.iotdb.pipe.api.exception.PipeException;

import org.apache.tsfile.read.TsFileSequenceReader;
import org.apache.tsfile.write.record.Tablet;

import java.io.File;
import java.io.IOException;
import java.util.Iterator;
import java.util.NoSuchElementException;
import java.util.Objects;

public class TsFileInsertionEventTableParser extends TsFileInsertionEventParser {

  private final long startTime;
  private final long endTime;
  private final TablePattern tablePattern;
  private final String userName;

  private final PipeMemoryBlock allocatedMemoryBlockForBatchData;
  private final PipeMemoryBlock allocatedMemoryBlockForChunk;
  private final PipeMemoryBlock allocatedMemoryBlockForChunkMeta;
  private final PipeMemoryBlock allocatedMemoryBlockForTableSchemas;

  public TsFileInsertionEventTableParser(
      final String pipeName,
      final long creationTime,
      final File tsFile,
      final TablePattern pattern,
      final long startTime,
      final long endTime,
      final PipeTaskMeta pipeTaskMeta,
      final String userName,
      final PipeInsertionEvent sourceEvent)
      throws IOException {
    super(pipeName, creationTime, null, pattern, startTime, endTime, pipeTaskMeta, sourceEvent);

    try {
      long tableSize =
          Math.min(
              PipeConfig.getInstance().getPipeDataStructureTabletSizeInBytes(),
              IoTDBDescriptor.getInstance().getConfig().getTargetChunkSize());

      this.allocatedMemoryBlockForChunk =
          PipeDataNodeResourceManager.memory()
              .forceAllocateForTabletWithRetry(
                  PipeConfig.getInstance().getPipeMaxAlignedSeriesChunkSizeInOneBatch());
      this.allocatedMemoryBlockForBatchData =
          PipeDataNodeResourceManager.memory().forceAllocateForTabletWithRetry(tableSize);
      this.allocatedMemoryBlockForChunkMeta =
          PipeDataNodeResourceManager.memory().forceAllocateForTabletWithRetry(tableSize);
      this.allocatedMemoryBlockForTableSchemas =
          PipeDataNodeResourceManager.memory()
              .forceAllocateForTabletWithRetry(
                  PipeConfig.getInstance().getPipeDataStructureTabletSizeInBytes());

      this.startTime = startTime;
      this.endTime = endTime;
      this.tablePattern = pattern;

      this.userName = userName;
      tsFileSequenceReader = new TsFileSequenceReader(tsFile.getPath(), true, true);
    } catch (final Exception e) {
      close();
      throw e;
    }
  }

  public TsFileInsertionEventTableParser(
      final File tsFile,
      final TablePattern pattern,
      final long startTime,
      final long endTime,
      final PipeTaskMeta pipeTaskMeta,
      final String userName,
      final PipeInsertionEvent sourceEvent)
      throws IOException {
    this(null, 0, tsFile, pattern, startTime, endTime, pipeTaskMeta, userName, sourceEvent);
  }

  @Override
  public Iterable<TabletInsertionEvent> toTabletInsertionEvents() {
<<<<<<< HEAD
    return () ->
        new Iterator<TabletInsertionEvent>() {

          private TsFileInsertionEventTableParserTabletIterator tabletIterator;

          @Override
          public boolean hasNext() {
            try {
              if (tabletIterator == null) {
                tabletIterator =
                    new TsFileInsertionEventTableParserTabletIterator(
                        tsFileSequenceReader,
                        entry ->
                            Objects.isNull(tablePattern)
                                || tablePattern.matchesTable(entry.getKey()),
                        allocatedMemoryBlockForTablet,
                        allocatedMemoryBlockForBatchData,
                        allocatedMemoryBlockForChunk,
                        allocatedMemoryBlockForChunkMeta,
                        allocatedMemoryBlockForTableSchemas,
                        startTime,
                        endTime);
              }
              if (!tabletIterator.hasNext()) {
                close();
                return false;
              }
              return true;
            } catch (Exception e) {
              close();
              throw new PipeException("Error while parsing tsfile insertion event", e);
            }
          }

          @Override
          public TabletInsertionEvent next() {
            if (!hasNext()) {
              close();
              throw new NoSuchElementException();
            }

            final Tablet tablet = tabletIterator.next();

            final TabletInsertionEvent next;
            if (!hasNext()) {
              next =
                  new PipeRawTabletInsertionEvent(
                      Boolean.TRUE,
                      sourceEvent != null ? sourceEvent.getTreeModelDatabaseName() : null,
                      tablet,
                      true,
                      sourceEvent != null ? sourceEvent.getPipeName() : null,
                      sourceEvent != null ? sourceEvent.getCreationTime() : 0,
                      pipeTaskMeta,
                      sourceEvent,
                      true);
              close();
            } else {
              next =
                  new PipeRawTabletInsertionEvent(
                      Boolean.TRUE,
                      sourceEvent != null ? sourceEvent.getTreeModelDatabaseName() : null,
                      tablet,
                      true,
                      sourceEvent != null ? sourceEvent.getPipeName() : null,
                      sourceEvent != null ? sourceEvent.getCreationTime() : 0,
                      pipeTaskMeta,
                      sourceEvent,
                      false);
            }
            return next;
          }
        };
=======
    if (tabletInsertionIterable == null) {
      tabletInsertionIterable =
          () ->
              new Iterator<TabletInsertionEvent>() {

                private TsFileInsertionEventTableParserTabletIterator tabletIterator;

                @Override
                public boolean hasNext() {
                  try {
                    if (tabletIterator == null) {
                      tabletIterator =
                          new TsFileInsertionEventTableParserTabletIterator(
                              tsFileSequenceReader,
                              entry ->
                                  (Objects.isNull(tablePattern)
                                          || tablePattern.matchesTable(entry.getKey()))
                                      && hasTablePrivilege(entry.getKey()),
                              allocatedMemoryBlockForTablet,
                              allocatedMemoryBlockForBatchData,
                              allocatedMemoryBlockForChunk,
                              allocatedMemoryBlockForChunkMeta,
                              allocatedMemoryBlockForTableSchemas,
                              startTime,
                              endTime);
                    }
                    if (!tabletIterator.hasNext()) {
                      close();
                      return false;
                    }
                    return true;
                  } catch (Exception e) {
                    close();
                    throw new PipeException("Error while parsing tsfile insertion event", e);
                  }
                }

                private boolean hasTablePrivilege(final String tableName) {
                  return Objects.isNull(userName)
                      || Objects.isNull(sourceEvent)
                      || Objects.isNull(sourceEvent.getTableModelDatabaseName())
                      || Coordinator.getInstance()
                          .getAccessControl()
                          .checkCanSelectFromTable4Pipe(
                              userName,
                              new QualifiedObjectName(
                                  sourceEvent.getTableModelDatabaseName(), tableName));
                }

                @Override
                public TabletInsertionEvent next() {
                  if (!hasNext()) {
                    close();
                    throw new NoSuchElementException();
                  }

                  final Tablet tablet = tabletIterator.next();

                  final TabletInsertionEvent next;
                  if (!hasNext()) {
                    next =
                        sourceEvent == null
                            ? new PipeRawTabletInsertionEvent(
                                Boolean.TRUE,
                                null,
                                null,
                                null,
                                tablet,
                                true,
                                null,
                                0,
                                pipeTaskMeta,
                                sourceEvent,
                                true)
                            : new PipeRawTabletInsertionEvent(
                                Boolean.TRUE,
                                sourceEvent.getSourceDatabaseNameFromDataRegion(),
                                sourceEvent.getRawTableModelDataBase(),
                                sourceEvent.getRawTreeModelDataBase(),
                                tablet,
                                true,
                                sourceEvent.getPipeName(),
                                sourceEvent.getCreationTime(),
                                pipeTaskMeta,
                                sourceEvent,
                                true);
                    close();
                  } else {
                    next =
                        sourceEvent == null
                            ? new PipeRawTabletInsertionEvent(
                                Boolean.TRUE,
                                null,
                                null,
                                null,
                                tablet,
                                true,
                                null,
                                0,
                                pipeTaskMeta,
                                sourceEvent,
                                false)
                            : new PipeRawTabletInsertionEvent(
                                Boolean.TRUE,
                                sourceEvent.getSourceDatabaseNameFromDataRegion(),
                                sourceEvent.getRawTableModelDataBase(),
                                sourceEvent.getRawTreeModelDataBase(),
                                tablet,
                                true,
                                sourceEvent.getPipeName(),
                                sourceEvent.getCreationTime(),
                                pipeTaskMeta,
                                sourceEvent,
                                false);
                  }
                  return next;
                }
              };
    }

    return tabletInsertionIterable;
>>>>>>> d68180b2
  }

  @Override
  public void close() {
    super.close();

    if (allocatedMemoryBlockForBatchData != null) {
      allocatedMemoryBlockForBatchData.close();
    }

    if (allocatedMemoryBlockForChunk != null) {
      allocatedMemoryBlockForChunk.close();
    }

    if (allocatedMemoryBlockForChunkMeta != null) {
      allocatedMemoryBlockForChunkMeta.close();
    }

    if (allocatedMemoryBlockForTableSchemas != null) {
      allocatedMemoryBlockForTableSchemas.close();
    }
  }
}<|MERGE_RESOLUTION|>--- conflicted
+++ resolved
@@ -112,81 +112,6 @@
 
   @Override
   public Iterable<TabletInsertionEvent> toTabletInsertionEvents() {
-<<<<<<< HEAD
-    return () ->
-        new Iterator<TabletInsertionEvent>() {
-
-          private TsFileInsertionEventTableParserTabletIterator tabletIterator;
-
-          @Override
-          public boolean hasNext() {
-            try {
-              if (tabletIterator == null) {
-                tabletIterator =
-                    new TsFileInsertionEventTableParserTabletIterator(
-                        tsFileSequenceReader,
-                        entry ->
-                            Objects.isNull(tablePattern)
-                                || tablePattern.matchesTable(entry.getKey()),
-                        allocatedMemoryBlockForTablet,
-                        allocatedMemoryBlockForBatchData,
-                        allocatedMemoryBlockForChunk,
-                        allocatedMemoryBlockForChunkMeta,
-                        allocatedMemoryBlockForTableSchemas,
-                        startTime,
-                        endTime);
-              }
-              if (!tabletIterator.hasNext()) {
-                close();
-                return false;
-              }
-              return true;
-            } catch (Exception e) {
-              close();
-              throw new PipeException("Error while parsing tsfile insertion event", e);
-            }
-          }
-
-          @Override
-          public TabletInsertionEvent next() {
-            if (!hasNext()) {
-              close();
-              throw new NoSuchElementException();
-            }
-
-            final Tablet tablet = tabletIterator.next();
-
-            final TabletInsertionEvent next;
-            if (!hasNext()) {
-              next =
-                  new PipeRawTabletInsertionEvent(
-                      Boolean.TRUE,
-                      sourceEvent != null ? sourceEvent.getTreeModelDatabaseName() : null,
-                      tablet,
-                      true,
-                      sourceEvent != null ? sourceEvent.getPipeName() : null,
-                      sourceEvent != null ? sourceEvent.getCreationTime() : 0,
-                      pipeTaskMeta,
-                      sourceEvent,
-                      true);
-              close();
-            } else {
-              next =
-                  new PipeRawTabletInsertionEvent(
-                      Boolean.TRUE,
-                      sourceEvent != null ? sourceEvent.getTreeModelDatabaseName() : null,
-                      tablet,
-                      true,
-                      sourceEvent != null ? sourceEvent.getPipeName() : null,
-                      sourceEvent != null ? sourceEvent.getCreationTime() : 0,
-                      pipeTaskMeta,
-                      sourceEvent,
-                      false);
-            }
-            return next;
-          }
-        };
-=======
     if (tabletInsertionIterable == null) {
       tabletInsertionIterable =
           () ->
@@ -308,7 +233,6 @@
     }
 
     return tabletInsertionIterable;
->>>>>>> d68180b2
   }
 
   @Override
