/*
 * Licensed to the Apache Software Foundation (ASF) under one
 * or more contributor license agreements.  See the NOTICE file
 * distributed with this work for additional information
 * regarding copyright ownership.  The ASF licenses this file
 * to you under the Apache License, Version 2.0 (the
 * "License"); you may not use this file except in compliance
 * with the License.  You may obtain a copy of the License at
 *
 *     http://www.apache.org/licenses/LICENSE-2.0
 *
 * Unless required by applicable law or agreed to in writing,
 * software distributed under the License is distributed on an
 * "AS IS" BASIS, WITHOUT WARRANTIES OR CONDITIONS OF ANY
 * KIND, either express or implied.  See the License for the
 * specific language governing permissions and limitations
 * under the License.
 */

package org.apache.iotdb.db.storageengine.dataregion.memtable;

import org.apache.iotdb.common.rpc.thrift.TSStatus;
import org.apache.iotdb.commons.conf.CommonDescriptor;
import org.apache.iotdb.commons.exception.IllegalPathException;
import org.apache.iotdb.commons.exception.IoTDBRuntimeException;
import org.apache.iotdb.commons.exception.MetadataException;
import org.apache.iotdb.commons.path.AlignedPath;
import org.apache.iotdb.commons.path.IFullPath;
import org.apache.iotdb.commons.schema.table.column.TsTableColumnCategory;
import org.apache.iotdb.commons.utils.CommonDateTimeUtils;
import org.apache.iotdb.commons.utils.TestOnly;
import org.apache.iotdb.db.conf.IoTDBConfig;
import org.apache.iotdb.db.conf.IoTDBDescriptor;
import org.apache.iotdb.db.exception.TsFileProcessorException;
import org.apache.iotdb.db.exception.WriteProcessException;
import org.apache.iotdb.db.exception.WriteProcessRejectException;
import org.apache.iotdb.db.exception.query.QueryProcessException;
import org.apache.iotdb.db.pipe.agent.PipeDataNodeAgent;
import org.apache.iotdb.db.pipe.source.dataregion.realtime.listener.PipeInsertionDataNodeListener;
import org.apache.iotdb.db.queryengine.common.DeviceContext;
import org.apache.iotdb.db.queryengine.execution.fragment.QueryContext;
import org.apache.iotdb.db.queryengine.metric.QueryExecutionMetricSet;
import org.apache.iotdb.db.queryengine.metric.QueryResourceMetricSet;
import org.apache.iotdb.db.queryengine.plan.analyze.cache.schema.DataNodeTTLCache;
import org.apache.iotdb.db.queryengine.plan.planner.plan.node.write.DeleteDataNode;
import org.apache.iotdb.db.queryengine.plan.planner.plan.node.write.InsertRowNode;
import org.apache.iotdb.db.queryengine.plan.planner.plan.node.write.InsertRowsNode;
import org.apache.iotdb.db.queryengine.plan.planner.plan.node.write.InsertTabletNode;
import org.apache.iotdb.db.queryengine.plan.planner.plan.node.write.RelationalDeleteDataNode;
import org.apache.iotdb.db.schemaengine.schemaregion.utils.ResourceByPathUtils;
import org.apache.iotdb.db.service.metrics.WritingMetrics;
import org.apache.iotdb.db.storageengine.dataregion.DataRegion;
import org.apache.iotdb.db.storageengine.dataregion.DataRegionInfo;
import org.apache.iotdb.db.storageengine.dataregion.flush.CloseFileListener;
import org.apache.iotdb.db.storageengine.dataregion.flush.CompressionRatio;
import org.apache.iotdb.db.storageengine.dataregion.flush.FlushListener;
import org.apache.iotdb.db.storageengine.dataregion.flush.FlushManager;
import org.apache.iotdb.db.storageengine.dataregion.flush.MemTableFlushTask;
import org.apache.iotdb.db.storageengine.dataregion.flush.NotifyFlushMemTable;
import org.apache.iotdb.db.storageengine.dataregion.modification.ModEntry;
import org.apache.iotdb.db.storageengine.dataregion.read.filescan.IChunkHandle;
import org.apache.iotdb.db.storageengine.dataregion.read.filescan.IFileScanHandle;
import org.apache.iotdb.db.storageengine.dataregion.read.filescan.impl.DiskAlignedChunkHandleImpl;
import org.apache.iotdb.db.storageengine.dataregion.read.filescan.impl.DiskChunkHandleImpl;
import org.apache.iotdb.db.storageengine.dataregion.read.filescan.impl.UnclosedFileScanHandleImpl;
import org.apache.iotdb.db.storageengine.dataregion.tsfile.TsFileResource;
import org.apache.iotdb.db.storageengine.dataregion.tsfile.timeindex.FileTimeIndexCacheRecorder;
import org.apache.iotdb.db.storageengine.dataregion.utils.SharedTimeDataBuffer;
import org.apache.iotdb.db.storageengine.dataregion.wal.WALManager;
import org.apache.iotdb.db.storageengine.dataregion.wal.node.IWALNode;
import org.apache.iotdb.db.storageengine.dataregion.wal.utils.listener.AbstractResultListener;
import org.apache.iotdb.db.storageengine.dataregion.wal.utils.listener.WALFlushListener;
import org.apache.iotdb.db.storageengine.rescon.memory.MemTableManager;
import org.apache.iotdb.db.storageengine.rescon.memory.PrimitiveArrayManager;
import org.apache.iotdb.db.storageengine.rescon.memory.SystemInfo;
import org.apache.iotdb.db.utils.MemUtils;
import org.apache.iotdb.db.utils.ModificationUtils;
import org.apache.iotdb.db.utils.datastructure.AlignedTVList;
import org.apache.iotdb.db.utils.datastructure.TVList;
import org.apache.iotdb.rpc.RpcUtils;
import org.apache.iotdb.rpc.TSStatusCode;

import org.apache.tsfile.enums.TSDataType;
import org.apache.tsfile.file.metadata.AbstractAlignedChunkMetadata;
import org.apache.tsfile.file.metadata.AlignedChunkMetadata;
import org.apache.tsfile.file.metadata.ChunkMetadata;
import org.apache.tsfile.file.metadata.IChunkMetadata;
import org.apache.tsfile.file.metadata.IDeviceID;
import org.apache.tsfile.file.metadata.TableSchema;
import org.apache.tsfile.utils.Binary;
import org.apache.tsfile.utils.Pair;
import org.apache.tsfile.write.writer.RestorableTsFileIOWriter;
import org.slf4j.Logger;
import org.slf4j.LoggerFactory;

import java.io.File;
import java.io.IOException;
import java.nio.channels.ClosedChannelException;
import java.util.ArrayList;
import java.util.Collection;
import java.util.Collections;
import java.util.HashMap;
import java.util.Iterator;
import java.util.List;
import java.util.Map;
import java.util.concurrent.CompletableFuture;
import java.util.concurrent.ConcurrentLinkedDeque;
import java.util.concurrent.CopyOnWriteArrayList;
import java.util.concurrent.Future;
import java.util.concurrent.TimeUnit;
import java.util.concurrent.atomic.AtomicBoolean;
import java.util.concurrent.locks.ReadWriteLock;
import java.util.concurrent.locks.ReentrantReadWriteLock;
import java.util.function.Function;

import static org.apache.iotdb.db.queryengine.metric.QueryExecutionMetricSet.GET_QUERY_RESOURCE_FROM_MEM;
import static org.apache.iotdb.db.queryengine.metric.QueryResourceMetricSet.FLUSHING_MEMTABLE;
import static org.apache.iotdb.db.queryengine.metric.QueryResourceMetricSet.WORKING_MEMTABLE;

@SuppressWarnings("java:S1135") // ignore todos
public class TsFileProcessor {

  /** Logger fot this class. */
  private static final Logger logger = LoggerFactory.getLogger(TsFileProcessor.class);

  private static final int NUM_MEM_TO_ESTIMATE = 3;

  /** Data Region name of this tsfile, databaseName-dataRegionId. */
  private final String dataRegionName;

  /** IoTDB config. */
  private final IoTDBConfig config = IoTDBDescriptor.getInstance().getConfig();

  /** Database info for mem control. */
  private final DataRegionInfo dataRegionInfo;

  /** Tsfile processor info for mem control. */
  private TsFileProcessorInfo tsFileProcessorInfo;

  /** Sync this object in read() and asyncTryToFlush(). */
  private final ConcurrentLinkedDeque<IMemTable> flushingMemTables = new ConcurrentLinkedDeque<>();

  /** Modification to memtable mapping. */
  private final List<Pair<ModEntry, IMemTable>> modsToMemtable = new ArrayList<>();

  /** Writer for restore tsfile and flushing. */
  private RestorableTsFileIOWriter writer;

  /** Tsfile resource for index this tsfile. */
  private final TsFileResource tsFileResource;

  /** Time range index to indicate this processor belongs to which time range */
  private long timeRangeId;

  /**
   * Whether the processor is in the queue of the FlushManager or being flushed by a flush thread.
   */
  private volatile boolean managedByFlushManager;

  /** A lock to mutual exclude read and read */
  private final ReadWriteLock flushQueryLock = new ReentrantReadWriteLock();

  /**
   * It is set by the StorageGroupProcessor and checked by flush threads. (If shouldClose == true
   * and its flushingMemTables are all flushed, then the flush thread will close this file.)
   */
  private volatile boolean shouldClose;

  /** Working memtable. */
  private IMemTable workMemTable;

  /** This callback is called before the workMemtable is added into the flushingMemTables. */
  private final DataRegion.UpdateEndTimeCallBack updateLatestFlushTimeCallback;

  public static final long FLUSH_POINT_COUNT_NOT_SET = -1;

  /** Point count when the memtable is flushed. Used for metrics on PipeConsensus' receiver side. */
  private long memTableFlushPointCount = FLUSH_POINT_COUNT_NOT_SET;

  /** Wal node. */
  private final IWALNode walNode;

  /** Whether it's a sequence file or not. */
  private final boolean sequence;

  /** Total memtable size for mem control. */
  private long totalMemTableSize;

  private final AtomicBoolean isTotallyGeneratedByPipe = new AtomicBoolean(true);

  private static final String FLUSH_QUERY_WRITE_LOCKED = "{}: {} get flushQueryLock write lock";
  private static final String FLUSH_QUERY_WRITE_RELEASE =
      "{}: {} get flushQueryLock write lock released";

  /** Close file listener. */
  private final List<CloseFileListener> closeFileListeners = new CopyOnWriteArrayList<>();

  /** Flush file listener. */
  private final List<FlushListener> flushListeners = new ArrayList<>();

  private final QueryExecutionMetricSet QUERY_EXECUTION_METRICS =
      QueryExecutionMetricSet.getInstance();
  private final QueryResourceMetricSet QUERY_RESOURCE_METRICS =
      QueryResourceMetricSet.getInstance();

  public static final int MEMTABLE_NOT_EXIST = -1;

  private int walEntryNum = 0;

  @SuppressWarnings("squid:S107")
  public TsFileProcessor(
      String dataRegionName,
      File tsfile,
      DataRegionInfo dataRegionInfo,
      CloseFileListener closeUnsealedTsFileProcessor,
      DataRegion.UpdateEndTimeCallBack updateLatestFlushTimeCallback,
      boolean sequence)
      throws IOException {
    this.dataRegionName = dataRegionName;
    // this.sequence should be assigned at first because `this` will be passed as parameter to other
    // val later
    this.sequence = sequence;
    this.tsFileResource = new TsFileResource(tsfile, this);
    this.dataRegionInfo = dataRegionInfo;
    this.writer = new RestorableTsFileIOWriter(tsfile);
    this.updateLatestFlushTimeCallback = updateLatestFlushTimeCallback;
    this.walNode =
        WALManager.getInstance()
            .applyForWALNode(WALManager.getApplicantUniqueId(dataRegionName, sequence));
    flushListeners.add(FlushListener.DefaultMemTableFLushListener.INSTANCE);
    flushListeners.add(this.walNode);
    closeFileListeners.add(closeUnsealedTsFileProcessor);
    logger.info("create a new tsfile processor {}", tsfile.getAbsolutePath());
  }

  @SuppressWarnings("java:S107") // ignore number of arguments
  public TsFileProcessor(
      String dataRegionName,
      DataRegionInfo dataRegionInfo,
      TsFileResource tsFileResource,
      CloseFileListener closeUnsealedTsFileProcessor,
      DataRegion.UpdateEndTimeCallBack updateLatestFlushTimeCallback,
      boolean sequence,
      RestorableTsFileIOWriter writer) {
    this.dataRegionName = dataRegionName;
    this.tsFileResource = tsFileResource;
    this.dataRegionInfo = dataRegionInfo;
    this.writer = writer;
    this.updateLatestFlushTimeCallback = updateLatestFlushTimeCallback;
    this.sequence = sequence;
    this.walNode =
        WALManager.getInstance()
            .applyForWALNode(WALManager.getApplicantUniqueId(dataRegionName, sequence));
    flushListeners.add(FlushListener.DefaultMemTableFLushListener.INSTANCE);
    flushListeners.add(this.walNode);
    closeFileListeners.add(closeUnsealedTsFileProcessor);
    logger.info("reopen a tsfile processor {}", tsFileResource.getTsFile());
  }

  private void ensureMemTable(long[] infoForMetrics) {
    if (workMemTable == null) {
      long startTime = System.nanoTime();
      createNewWorkingMemTable();
      // recordCreateMemtableBlockCost
      infoForMetrics[0] += System.nanoTime() - startTime;
      WritingMetrics.getInstance()
          .recordActiveMemTableCount(dataRegionInfo.getDataRegion().getDataRegionId(), 1);
    }
  }

  /**
   * Insert data in an InsertRowNode into the workingMemtable.
   *
   * @param insertRowNode physical plan of insertion
   */
  public void insert(InsertRowNode insertRowNode, long[] infoForMetrics)
      throws WriteProcessException {

    ensureMemTable(infoForMetrics);
    long[] memIncrements;

    long memControlStartTime = System.nanoTime();
    if (insertRowNode.isAligned()) {
      memIncrements =
          checkAlignedMemCostAndAddToTspInfoForRow(
              insertRowNode.getDeviceID(),
              insertRowNode.getMeasurements(),
              insertRowNode.getDataTypes(),
              insertRowNode.getValues(),
              insertRowNode.getColumnCategories());
    } else {
      memIncrements =
          checkMemCostAndAddToTspInfoForRow(
              insertRowNode.getDeviceID(), insertRowNode.getMeasurements(),
              insertRowNode.getDataTypes(), insertRowNode.getValues());
    }
    // recordScheduleMemoryBlockCost
    infoForMetrics[1] += System.nanoTime() - memControlStartTime;

    long startTime = System.nanoTime();
    WALFlushListener walFlushListener;
    try {
      walFlushListener = walNode.log(workMemTable.getMemTableId(), insertRowNode);
      if (walFlushListener.waitForResult() == AbstractResultListener.Status.FAILURE) {
        throw walFlushListener.getCause();
      }
    } catch (Exception e) {
      rollbackMemoryInfo(memIncrements);
      logger.warn("Exception during wal flush", e);
      if (e instanceof IoTDBRuntimeException) {
        throw new WriteProcessException(
            e.getMessage(), ((IoTDBRuntimeException) e).getErrorCode(), true);
      } else {
        throw new WriteProcessException(
            String.format(
                "%s: %s write WAL failed: %s",
                dataRegionName, tsFileResource.getTsFile().getAbsolutePath(), e.getMessage()),
            e);
      }
    } finally {
      // recordScheduleWalCost
      infoForMetrics[2] += System.nanoTime() - startTime;
    }
    walEntryNum++;

    startTime = System.nanoTime();

    PipeDataNodeAgent.runtime().assignSimpleProgressIndexIfNeeded(insertRowNode);
    if (!insertRowNode.isGeneratedByPipe()) {
      this.isTotallyGeneratedByPipe.set(false);
    }
    PipeInsertionDataNodeListener.getInstance()
        .listenToInsertNode(
            dataRegionInfo.getDataRegion().getDataRegionId(),
            dataRegionInfo.getDataRegion().getDatabaseName(),
            insertRowNode,
            tsFileResource);

    int pointInserted;
    if (insertRowNode.isAligned()) {
      pointInserted = workMemTable.insertAlignedRow(insertRowNode);
    } else {
      pointInserted = workMemTable.insert(insertRowNode);
    }

    // Update start time of this memtable
    tsFileResource.updateStartTime(insertRowNode.getDeviceID(), insertRowNode.getTime());
    // For sequence tsfile, we update the endTime only when the file is prepared to be closed.
    // For unsequence tsfile, we have to update the endTime for each insertion.
    if (!sequence) {
      tsFileResource.updateEndTime(insertRowNode.getDeviceID(), insertRowNode.getTime());
    }

    tsFileResource.updateProgressIndex(insertRowNode.getProgressIndex());
    // RecordScheduleMemTableCost
    infoForMetrics[3] += System.nanoTime() - startTime;
    // update memtable point inserted count
    infoForMetrics[4] += pointInserted;
  }

  public void insertRows(InsertRowsNode insertRowsNode, long[] infoForMetrics)
      throws WriteProcessException {

    ensureMemTable(infoForMetrics);

    long[] memIncrements;

    long memControlStartTime = System.nanoTime();
    if (insertRowsNode.isMixingAlignment()) {
      List<InsertRowNode> alignedList = new ArrayList<>();
      List<InsertRowNode> nonAlignedList = new ArrayList<>();
      for (InsertRowNode insertRowNode : insertRowsNode.getInsertRowNodeList()) {
        if (insertRowNode.isAligned()) {
          alignedList.add(insertRowNode);
        } else {
          nonAlignedList.add(insertRowNode);
        }
      }
      long[] alignedMemIncrements = checkAlignedMemCostAndAddToTspInfoForRows(alignedList);
      long[] nonAlignedMemIncrements = checkMemCostAndAddToTspInfoForRows(nonAlignedList);
      memIncrements = new long[3];
      for (int i = 0; i < 3; i++) {
        memIncrements[i] = alignedMemIncrements[i] + nonAlignedMemIncrements[i];
      }
    } else {
      if (insertRowsNode.isAligned()) {
        memIncrements =
            checkAlignedMemCostAndAddToTspInfoForRows(insertRowsNode.getInsertRowNodeList());
      } else {
        memIncrements = checkMemCostAndAddToTspInfoForRows(insertRowsNode.getInsertRowNodeList());
      }
    }
    // recordScheduleMemoryBlockCost
    infoForMetrics[1] += System.nanoTime() - memControlStartTime;

    long startTime = System.nanoTime();
    WALFlushListener walFlushListener;
    try {
      walFlushListener = walNode.log(workMemTable.getMemTableId(), insertRowsNode);
      if (walFlushListener.waitForResult() == AbstractResultListener.Status.FAILURE) {
        throw walFlushListener.getCause();
      }
    } catch (Exception e) {
      rollbackMemoryInfo(memIncrements);
      logger.warn("Exception during wal flush", e);
      if (e instanceof IoTDBRuntimeException) {
        throw new WriteProcessException(
            e.getMessage(), ((IoTDBRuntimeException) e).getErrorCode(), true);
      } else {
        throw new WriteProcessException(
            String.format(
                "%s: %s write WAL failed: %s",
                dataRegionName, tsFileResource.getTsFile().getAbsolutePath(), e.getMessage()),
            e);
      }
    } finally {
      // recordScheduleWalCost
      infoForMetrics[2] += System.nanoTime() - startTime;
    }
    walEntryNum++;

    startTime = System.nanoTime();

    PipeDataNodeAgent.runtime().assignSimpleProgressIndexIfNeeded(insertRowsNode);
    if (!insertRowsNode.isGeneratedByPipe()) {
      this.isTotallyGeneratedByPipe.set(false);
    }
    PipeInsertionDataNodeListener.getInstance()
        .listenToInsertNode(
            dataRegionInfo.getDataRegion().getDataRegionId(),
            dataRegionInfo.getDataRegion().getDatabaseName(),
            insertRowsNode,
            tsFileResource);

    int pointInserted = 0;
    for (InsertRowNode insertRowNode : insertRowsNode.getInsertRowNodeList()) {
      if (insertRowNode.isAligned()) {
        pointInserted += workMemTable.insertAlignedRow(insertRowNode);
      } else {
        pointInserted += workMemTable.insert(insertRowNode);
      }
      // update start time of this memtable
      tsFileResource.updateStartTime(insertRowNode.getDeviceID(), insertRowNode.getTime());
      // for sequence tsfile, we update the endTime only when the file is prepared to be closed.
      // for unsequence tsfile, we have to update the endTime for each insertion.
      if (!sequence) {
        tsFileResource.updateEndTime(insertRowNode.getDeviceID(), insertRowNode.getTime());
      }
    }

    tsFileResource.updateProgressIndex(insertRowsNode.getProgressIndex());
    // recordScheduleMemTableCost
    infoForMetrics[3] += System.nanoTime() - startTime;
    // update memtable point inserted count
    infoForMetrics[4] += pointInserted;
  }

  private void createNewWorkingMemTable() {
    workMemTable =
        MemTableManager.getInstance()
            .getAvailableMemTable(
                dataRegionInfo.getDataRegion().getDatabaseName(),
                dataRegionInfo.getDataRegion().getDataRegionId());
    walNode.onMemTableCreated(workMemTable, tsFileResource.getTsFilePath());
  }

  private long[] scheduleMemoryBlock(
      InsertTabletNode insertTabletNode,
      List<int[]> rangeList,
      TSStatus[] results,
      boolean noFailure,
      long[] infoForMetrics)
      throws WriteProcessException {
    long memControlStartTime = System.nanoTime();
    long[] totalMemIncrements = new long[NUM_MEM_TO_ESTIMATE];
    for (int[] range : rangeList) {
      int start = range[0];
      int end = range[1];
      try {
        long[] memIncrements = checkMemCost(insertTabletNode, start, end, noFailure, results);
        for (int i = 0; i < memIncrements.length; i++) {
          totalMemIncrements[i] += memIncrements[i];
        }
      } catch (WriteProcessException e) {
        for (int i = start; i < end; i++) {
          results[i] = RpcUtils.getStatus(TSStatusCode.WRITE_PROCESS_REJECT, e.getMessage());
        }
        throw new WriteProcessException(e);
      }
    }
    // recordScheduleMemoryBlockCost
    infoForMetrics[1] += System.nanoTime() - memControlStartTime;

    return totalMemIncrements;
  }

  private long[] checkMemCost(
      InsertTabletNode insertTabletNode, int start, int end, boolean noFailure, TSStatus[] results)
      throws WriteProcessException {
    long[] memIncrements;
    if (insertTabletNode.isAligned()) {
      memIncrements = checkAlignedMemCost(insertTabletNode, start, end, noFailure, results);
    } else {
      memIncrements =
          checkMemCostAndAddToTspInfoForTablet(
              insertTabletNode.getDeviceID(),
              insertTabletNode.getMeasurements(),
              insertTabletNode.getDataTypes(),
              insertTabletNode.getColumns(),
              start,
              end);
    }
    return memIncrements;
  }

  private long[] checkAlignedMemCost(
      InsertTabletNode insertTabletNode, int start, int end, boolean noFailure, TSStatus[] results)
      throws WriteProcessException {
    List<Pair<IDeviceID, Integer>> deviceEndPosList = insertTabletNode.splitByDevice(start, end);
    long[] memIncrements = new long[NUM_MEM_TO_ESTIMATE];
    int splitStart = start;
    for (Pair<IDeviceID, Integer> iDeviceIDIntegerPair : deviceEndPosList) {
      int splitEnd = iDeviceIDIntegerPair.getRight();
      IDeviceID deviceID = iDeviceIDIntegerPair.getLeft();
      long[] splitMemIncrements =
          checkAlignedMemCostAndAddToTspForTablet(
              deviceID,
              insertTabletNode.getMeasurements(),
              insertTabletNode.getDataTypes(),
              insertTabletNode.getColumns(),
              insertTabletNode.getColumnCategories(),
              splitStart,
              splitEnd,
              noFailure,
              results);
      for (int i = 0; i < NUM_MEM_TO_ESTIMATE; i++) {
        memIncrements[i] += splitMemIncrements[i];
      }
      splitStart = splitEnd;
    }
    return memIncrements;
  }

  /**
   * Insert batch data of insertTabletPlan into the workingMemtable. The rows to be inserted are in
   * the range [start, end). Null value in each column values will be replaced by the subsequent
   * non-null value, e.g., {1, null, 3, null, 5} will be {1, 3, 5, null, 5}
   *
   * @param insertTabletNode insert a tablet of a device
   * @param rangeList start and end index list of rows to be inserted in insertTabletPlan
   * @param results result array
   */
  public void insertTablet(
      InsertTabletNode insertTabletNode,
      List<int[]> rangeList,
      TSStatus[] results,
      boolean noFailure,
      long[] infoForMetrics)
      throws WriteProcessException {

    ensureMemTable(infoForMetrics);

    long[] memIncrements =
        scheduleMemoryBlock(insertTabletNode, rangeList, results, noFailure, infoForMetrics);

    long startTime = System.nanoTime();
    WALFlushListener walFlushListener;
    try {
      walFlushListener = walNode.log(workMemTable.getMemTableId(), insertTabletNode, rangeList);
      if (walFlushListener.waitForResult() == WALFlushListener.Status.FAILURE) {
        throw walFlushListener.getCause();
      }
    } catch (Exception e) {
      for (int[] rangePair : rangeList) {
        int start = rangePair[0];
        int end = rangePair[1];
        for (int i = start; i < end; i++) {
          if (e instanceof IoTDBRuntimeException) {
            results[i] =
                RpcUtils.getStatus(((IoTDBRuntimeException) e).getErrorCode(), e.getMessage());
          } else {
            results[i] = RpcUtils.getStatus(TSStatusCode.INTERNAL_SERVER_ERROR, e.getMessage());
          }
        }
      }
      rollbackMemoryInfo(memIncrements);
      throw new WriteProcessException(e);
    } finally {
      // recordScheduleWalCost
      infoForMetrics[2] += System.nanoTime() - startTime;
    }
    walEntryNum++;

    startTime = System.nanoTime();

    PipeDataNodeAgent.runtime().assignSimpleProgressIndexIfNeeded(insertTabletNode);
    if (!insertTabletNode.isGeneratedByPipe()) {
      this.isTotallyGeneratedByPipe.set(false);
    }
    PipeInsertionDataNodeListener.getInstance()
        .listenToInsertNode(
            dataRegionInfo.getDataRegion().getDataRegionId(),
            dataRegionInfo.getDataRegion().getDatabaseName(),
            insertTabletNode,
            tsFileResource);

    int pointInserted = 0;
    for (int[] rangePair : rangeList) {
      int start = rangePair[0];
      int end = rangePair[1];
      try {
        if (insertTabletNode.isAligned()) {
          pointInserted +=
              workMemTable.insertAlignedTablet(
                  insertTabletNode, start, end, noFailure ? null : results);
        } else {
          pointInserted += workMemTable.insertTablet(insertTabletNode, start, end);
        }
      } catch (WriteProcessException e) {
        for (int i = start; i < end; i++) {
          results[i] = RpcUtils.getStatus(TSStatusCode.INTERNAL_SERVER_ERROR, e.getMessage());
        }
        throw new WriteProcessException(e);
      }
      for (int i = start; i < end; i++) {
        results[i] = RpcUtils.SUCCESS_STATUS;
      }

      final List<Pair<IDeviceID, Integer>> deviceEndOffsetPairs =
          insertTabletNode.splitByDevice(start, end);
      tsFileResource.updateStartTime(
          deviceEndOffsetPairs.get(0).left, insertTabletNode.getTimes()[start]);
      if (!sequence) {
        // For sequence tsfile, we update the endTime only when the file is prepared to be closed.
        // For unsequence tsfile, we have to update the endTime for each insertion.
        tsFileResource.updateEndTime(
            deviceEndOffsetPairs.get(0).left,
            insertTabletNode.getTimes()[deviceEndOffsetPairs.get(0).right - 1]);
      }
      for (int i = 1; i < deviceEndOffsetPairs.size(); i++) {
        // the end offset of i - 1 is the start offset of i
        tsFileResource.updateStartTime(
            deviceEndOffsetPairs.get(i).left,
            insertTabletNode.getTimes()[deviceEndOffsetPairs.get(i - 1).right]);
        if (!sequence) {
          tsFileResource.updateEndTime(
              deviceEndOffsetPairs.get(i).left,
              insertTabletNode.getTimes()[deviceEndOffsetPairs.get(i).right - 1]);
        }
      }
    }
    tsFileResource.updateProgressIndex(insertTabletNode.getProgressIndex());

    // recordScheduleMemTableCost
    infoForMetrics[3] += System.nanoTime() - startTime;
    // update memtable point inserted count
    infoForMetrics[4] += pointInserted;
  }

  @SuppressWarnings("squid:S3776") // High Cognitive Complexity
  private long[] checkMemCostAndAddToTspInfoForRow(
      IDeviceID deviceId, String[] measurements, TSDataType[] dataTypes, Object[] values)
      throws WriteProcessException {
    // Memory of increased PrimitiveArray and TEXT values, e.g., add a long[128], add 128*8
    long memTableIncrement = 0L;
    long textDataIncrement = 0L;
    long chunkMetadataIncrement = 0L;

    for (int i = 0; i < dataTypes.length; i++) {
      // Skip failed Measurements
      if (dataTypes[i] == null || measurements[i] == null) {
        continue;
      }
      IWritableMemChunk memChunk = workMemTable.getWritableMemChunk(deviceId, measurements[i]);
      if (memChunk == null) {
        // ChunkMetadataIncrement
        chunkMetadataIncrement += ChunkMetadata.calculateRamSize(measurements[i], dataTypes[i]);
        memTableIncrement += TVList.tvListArrayMemCost(dataTypes[i]);
      } else {
        // here currentChunkPointNum >= 1
<<<<<<< HEAD
        long currentChunkPointNum = workMemTable.getCurrentTVListSize(deviceId, measurements[i]);
        memTableIncrement +=
            (currentChunkPointNum % PrimitiveArrayManager.ARRAY_SIZE) == 0
                ? TVList.tvListArrayMemCost(dataTypes[i])
                : 0;
=======
        long currentChunkPointNum = memChunk.rowCount();
        if (currentChunkPointNum % PrimitiveArrayManager.ARRAY_SIZE == 0) {
          memTableIncrement += memChunk.getWorkingTVList().tvListArrayMemCost();
        }
>>>>>>> d68180b2
      }
      // TEXT data mem size
      if (dataTypes[i].isBinary() && values[i] != null) {
        textDataIncrement += MemUtils.getBinarySize((Binary) values[i]);
      }
    }
    updateMemoryInfo(memTableIncrement, chunkMetadataIncrement, textDataIncrement);
    return new long[] {memTableIncrement, textDataIncrement, chunkMetadataIncrement};
  }

  @SuppressWarnings("squid:S3776") // High Cognitive Complexity
  private long[] checkMemCostAndAddToTspInfoForRows(List<InsertRowNode> insertRowNodeList)
      throws WriteProcessException {
    // Memory of increased PrimitiveArray and TEXT values, e.g., add a long[128], add 128*8
    long memTableIncrement = 0L;
    long textDataIncrement = 0L;
    long chunkMetadataIncrement = 0L;
    // device -> measurement -> adding TVList size
    Map<IDeviceID, Map<String, Integer>> increasingMemTableInfo = new HashMap<>();
    for (InsertRowNode insertRowNode : insertRowNodeList) {
      IDeviceID deviceId = insertRowNode.getDeviceID();
      TSDataType[] dataTypes = insertRowNode.getDataTypes();
      Object[] values = insertRowNode.getValues();
      String[] measurements = insertRowNode.getMeasurements();
      for (int i = 0; i < dataTypes.length; i++) {
        // Skip failed Measurements
        if (dataTypes[i] == null || measurements[i] == null) {
          continue;
        }
        IWritableMemChunk memChunk = workMemTable.getWritableMemChunk(deviceId, measurements[i]);
        if (memChunk == null
            && (!increasingMemTableInfo.containsKey(deviceId)
                || !increasingMemTableInfo.get(deviceId).containsKey(measurements[i]))) {
          // ChunkMetadataIncrement
          chunkMetadataIncrement += ChunkMetadata.calculateRamSize(measurements[i], dataTypes[i]);
          memTableIncrement += TVList.tvListArrayMemCost(dataTypes[i]);
          increasingMemTableInfo
              .computeIfAbsent(deviceId, k -> new HashMap<>())
              .putIfAbsent(measurements[i], 1);
        } else {
          // here currentChunkPointNum >= 1
<<<<<<< HEAD
          long currentChunkPointNum = workMemTable.getCurrentTVListSize(deviceId, measurements[i]);
=======
>>>>>>> d68180b2
          int addingPointNum =
              increasingMemTableInfo
                  .computeIfAbsent(deviceId, k -> new HashMap<>())
                  .computeIfAbsent(measurements[i], k -> 0);
<<<<<<< HEAD
          memTableIncrement +=
              ((currentChunkPointNum + addingPointNum) % PrimitiveArrayManager.ARRAY_SIZE) == 0
                  ? TVList.tvListArrayMemCost(dataTypes[i])
                  : 0;
=======
          long currentChunkPointNum = memChunk != null ? memChunk.rowCount() : 0;
          if ((currentChunkPointNum + addingPointNum) % PrimitiveArrayManager.ARRAY_SIZE == 0) {
            memTableIncrement +=
                memChunk != null
                    ? memChunk.getWorkingTVList().tvListArrayMemCost()
                    : TVList.tvListArrayMemCost(dataTypes[i]);
          }
>>>>>>> d68180b2
          increasingMemTableInfo.get(deviceId).computeIfPresent(measurements[i], (k, v) -> v + 1);
        }
        // TEXT data mem size
        if (dataTypes[i].isBinary() && values[i] != null) {
          textDataIncrement += MemUtils.getBinarySize((Binary) values[i]);
        }
      }
    }
    updateMemoryInfo(memTableIncrement, chunkMetadataIncrement, textDataIncrement);
    return new long[] {memTableIncrement, textDataIncrement, chunkMetadataIncrement};
  }

  @SuppressWarnings("squid:S3776") // high Cognitive Complexity
  private long[] checkAlignedMemCostAndAddToTspInfoForRow(
      IDeviceID deviceId,
      String[] measurements,
      TSDataType[] dataTypes,
      Object[] values,
      TsTableColumnCategory[] columnCategories)
      throws WriteProcessException {
    // Memory of increased PrimitiveArray and TEXT values, e.g., add a long[128], add 128*8
    long memTableIncrement = 0L;
    long textDataIncrement = 0L;
    long chunkMetadataIncrement = 0L;

    IWritableMemChunk memChunk =
        workMemTable.getWritableMemChunk(deviceId, AlignedPath.VECTOR_PLACEHOLDER);
    if (memChunk == null) {
      // For new device of this mem table
      // ChunkMetadataIncrement
      chunkMetadataIncrement +=
          ChunkMetadata.calculateRamSize(AlignedPath.VECTOR_PLACEHOLDER, TSDataType.VECTOR)
              * dataTypes.length;
      memTableIncrement += AlignedTVList.alignedTvListArrayMemCost(dataTypes, columnCategories);
    } else {
      // For existed device of this mem table
      AlignedWritableMemChunk alignedMemChunk = (AlignedWritableMemChunk) memChunk;
      List<TSDataType> dataTypesInTVList = new ArrayList<>();
      for (int i = 0; i < dataTypes.length; i++) {
        // Skip failed Measurements
        if (dataTypes[i] == null
            || measurements[i] == null
            || (columnCategories != null && columnCategories[i] != TsTableColumnCategory.FIELD)) {
          continue;
        }

        // add arrays for new columns
        if (!alignedMemChunk.containsMeasurement(measurements[i])) {
          int currentArrayNum =
              alignedMemChunk.alignedListSize() / PrimitiveArrayManager.ARRAY_SIZE
                  + (alignedMemChunk.alignedListSize() % PrimitiveArrayManager.ARRAY_SIZE > 0
                      ? 1
                      : 0);
          memTableIncrement += currentArrayNum * AlignedTVList.valueListArrayMemCost(dataTypes[i]);
          dataTypesInTVList.add(dataTypes[i]);
        }
      }
      // this insertion will result in a new array
      if ((alignedMemChunk.alignedListSize() % PrimitiveArrayManager.ARRAY_SIZE) == 0) {
<<<<<<< HEAD
        dataTypesInTVList.addAll(((AlignedTVList) alignedMemChunk.getTVList()).getTsDataTypes());
        memTableIncrement += AlignedTVList.alignedTvListArrayMemCost(dataTypesInTVList);
=======
        dataTypesInTVList.addAll(alignedMemChunk.getWorkingTVList().getTsDataTypes());
        memTableIncrement += alignedMemChunk.getWorkingTVList().alignedTvListArrayMemCost();
>>>>>>> d68180b2
      }
    }

    for (int i = 0; i < dataTypes.length; i++) {
      // TEXT data mem size
      if (dataTypes[i] != null && dataTypes[i].isBinary() && values[i] != null) {
        textDataIncrement += MemUtils.getBinarySize((Binary) values[i]);
      }
    }
    updateMemoryInfo(memTableIncrement, chunkMetadataIncrement, textDataIncrement);
    return new long[] {memTableIncrement, textDataIncrement, chunkMetadataIncrement};
  }

  @SuppressWarnings("squid:S3776") // high Cognitive Complexity
  private long[] checkAlignedMemCostAndAddToTspInfoForRows(List<InsertRowNode> insertRowNodeList)
      throws WriteProcessException {
    // Memory of increased PrimitiveArray and TEXT values, e.g., add a long[128], add 128*8
    long memTableIncrement = 0L;
    long textDataIncrement = 0L;
    long chunkMetadataIncrement = 0L;
    // device -> (measurements -> datatype, adding aligned TVList size)
    Map<IDeviceID, Pair<Map<String, TSDataType>, Integer>> increasingMemTableInfo = new HashMap<>();
    for (InsertRowNode insertRowNode : insertRowNodeList) {
      IDeviceID deviceId = insertRowNode.getDeviceID();
      TSDataType[] dataTypes = insertRowNode.getDataTypes();
      Object[] values = insertRowNode.getValues();
      String[] measurements = insertRowNode.getMeasurements();

      IWritableMemChunk memChunk =
          workMemTable.getWritableMemChunk(deviceId, AlignedPath.VECTOR_PLACEHOLDER);
      if (memChunk == null && !increasingMemTableInfo.containsKey(deviceId)) {
        // For new device of this mem table
        // ChunkMetadataIncrement
        chunkMetadataIncrement +=
            ChunkMetadata.calculateRamSize(AlignedPath.VECTOR_PLACEHOLDER, TSDataType.VECTOR)
                * dataTypes.length;
        memTableIncrement += AlignedTVList.alignedTvListArrayMemCost(dataTypes, null);
        for (int i = 0; i < dataTypes.length; i++) {
          // Skip failed Measurements
          if (dataTypes[i] == null
              || measurements[i] == null
              || (insertRowNode.getColumnCategories() != null
                  && insertRowNode.getColumnCategories()[i] != TsTableColumnCategory.FIELD)) {
            continue;
          }
          increasingMemTableInfo
              .computeIfAbsent(deviceId, k -> new Pair<>(new HashMap<>(), 1))
              .left
              .put(measurements[i], dataTypes[i]);
        }

      } else {
        // For existed device of this mem table
        AlignedWritableMemChunk alignedMemChunk = (AlignedWritableMemChunk) memChunk;
        int currentChunkPointNum = alignedMemChunk == null ? 0 : alignedMemChunk.alignedListSize();
        List<TSDataType> dataTypesInTVList = new ArrayList<>();
        Pair<Map<String, TSDataType>, Integer> addingPointNumInfo =
            increasingMemTableInfo.computeIfAbsent(deviceId, k -> new Pair<>(new HashMap<>(), 0));
        for (int i = 0; i < dataTypes.length; i++) {
          // Skip failed Measurements
          if (dataTypes[i] == null
              || measurements[i] == null
              || (insertRowNode.getColumnCategories() != null
                  && insertRowNode.getColumnCategories()[i] != TsTableColumnCategory.FIELD)) {
            continue;
          }

          int addingPointNum = addingPointNumInfo.getRight();
          // Extending the column of aligned mem chunk
          boolean currentMemChunkContainsMeasurement =
              alignedMemChunk != null && alignedMemChunk.containsMeasurement(measurements[i]);
          if (!currentMemChunkContainsMeasurement
              && !addingPointNumInfo.left.containsKey(measurements[i])) {
            addingPointNumInfo.left.put(measurements[i], dataTypes[i]);
            int currentArrayNum =
                (currentChunkPointNum + addingPointNum) / PrimitiveArrayManager.ARRAY_SIZE
                    + ((currentChunkPointNum + addingPointNum) % PrimitiveArrayManager.ARRAY_SIZE
                            > 0
                        ? 1
                        : 0);
            memTableIncrement +=
                currentArrayNum * AlignedTVList.valueListArrayMemCost(dataTypes[i]);
          }
        }
        int addingPointNum = addingPointNumInfo.right;
        // Here currentChunkPointNum + addingPointNum >= 1
        if (((currentChunkPointNum + addingPointNum) % PrimitiveArrayManager.ARRAY_SIZE) == 0) {
          if (alignedMemChunk != null) {
<<<<<<< HEAD
            dataTypesInTVList.addAll(
                ((AlignedTVList) alignedMemChunk.getTVList()).getTsDataTypes());
=======
            dataTypesInTVList.addAll(alignedMemChunk.getWorkingTVList().getTsDataTypes());
>>>>>>> d68180b2
          }
          dataTypesInTVList.addAll(addingPointNumInfo.left.values());
          memTableIncrement += AlignedTVList.alignedTvListArrayMemCost(dataTypesInTVList);
        }
        addingPointNumInfo.setRight(addingPointNum + 1);
      }

      for (int i = 0; i < dataTypes.length; i++) {
        // Skip failed Measurements
        if (dataTypes[i] == null
            || measurements[i] == null
            || (insertRowNode.getColumnCategories() != null
                && insertRowNode.getColumnCategories()[i] != TsTableColumnCategory.FIELD)) {
          continue;
        }
        // TEXT data mem size
        if (dataTypes[i].isBinary() && values[i] != null) {
          textDataIncrement += MemUtils.getBinarySize((Binary) values[i]);
        }
      }
    }
    updateMemoryInfo(memTableIncrement, chunkMetadataIncrement, textDataIncrement);
    return new long[] {memTableIncrement, textDataIncrement, chunkMetadataIncrement};
  }

  private long[] checkMemCostAndAddToTspInfoForTablet(
      IDeviceID deviceId,
      String[] measurements,
      TSDataType[] dataTypes,
      Object[] columns,
      int start,
      int end)
      throws WriteProcessException {
    if (start >= end) {
      return new long[] {0, 0, 0};
    }
    long[] memIncrements = new long[3]; // memTable, text, chunk metadata

    for (int i = 0; i < dataTypes.length; i++) {
      // Skip failed Measurements
      if (dataTypes[i] == null || columns[i] == null || measurements[i] == null) {
        continue;
      }
      updateMemCost(dataTypes[i], measurements[i], deviceId, start, end, memIncrements, columns[i]);
    }
    long memTableIncrement = memIncrements[0];
    long textDataIncrement = memIncrements[1];
    long chunkMetadataIncrement = memIncrements[2];
    updateMemoryInfo(memTableIncrement, chunkMetadataIncrement, textDataIncrement);
    return memIncrements;
  }

  private long[] checkAlignedMemCostAndAddToTspForTablet(
      IDeviceID deviceId,
      String[] measurements,
      TSDataType[] dataTypes,
      Object[] columns,
      TsTableColumnCategory[] columnCategories,
      int start,
      int end,
      boolean noFailure,
      TSStatus[] results)
      throws WriteProcessException {
    if (start >= end) {
      return new long[] {0, 0, 0};
    }
    long[] memIncrements = new long[3]; // memTable, text, chunk metadata

    updateAlignedMemCost(
        dataTypes,
        deviceId,
        measurements,
        start,
        end,
        memIncrements,
        columns,
        columnCategories,
        noFailure,
        results);
    long memTableIncrement = memIncrements[0];
    long textDataIncrement = memIncrements[1];
    long chunkMetadataIncrement = memIncrements[2];
    updateMemoryInfo(memTableIncrement, chunkMetadataIncrement, textDataIncrement);
    return memIncrements;
  }

  private void updateMemCost(
      TSDataType dataType,
      String measurement,
      IDeviceID deviceId,
      int start,
      int end,
      long[] memIncrements,
      Object column) {
    // memIncrements = [memTable, text, chunk metadata] respectively

    IWritableMemChunk memChunk = workMemTable.getWritableMemChunk(deviceId, measurement);
    if (memChunk == null) {
      // ChunkMetadataIncrement
      memIncrements[2] += ChunkMetadata.calculateRamSize(measurement, dataType);
      memIncrements[0] +=
          ((end - start) / PrimitiveArrayManager.ARRAY_SIZE + 1)
              * TVList.tvListArrayMemCost(dataType);
    } else {
<<<<<<< HEAD
      long currentChunkPointNum = workMemTable.getCurrentTVListSize(deviceId, measurement);
      if (currentChunkPointNum % PrimitiveArrayManager.ARRAY_SIZE == 0) {
        memIncrements[0] +=
            ((end - start) / PrimitiveArrayManager.ARRAY_SIZE + 1)
                * TVList.tvListArrayMemCost(dataType);
=======
      long currentChunkPointNum = memChunk.rowCount();
      if (currentChunkPointNum % PrimitiveArrayManager.ARRAY_SIZE == 0) {
        memIncrements[0] +=
            ((end - start) / PrimitiveArrayManager.ARRAY_SIZE + 1)
                * memChunk.getWorkingTVList().tvListArrayMemCost();
>>>>>>> d68180b2
      } else {
        long acquireArray =
            (end - start - 1 + (currentChunkPointNum % PrimitiveArrayManager.ARRAY_SIZE))
                / PrimitiveArrayManager.ARRAY_SIZE;
        if (acquireArray != 0) {
<<<<<<< HEAD
          memIncrements[0] += acquireArray * TVList.tvListArrayMemCost(dataType);
=======
          memIncrements[0] += acquireArray * memChunk.getWorkingTVList().tvListArrayMemCost();
>>>>>>> d68180b2
        }
      }
    }
    // TEXT data size
    if (dataType.isBinary()) {
      Binary[] binColumn = (Binary[]) column;
      memIncrements[1] += MemUtils.getBinaryColumnSize(binColumn, start, end, null);
    }
  }

  private void updateAlignedMemCost(
      TSDataType[] dataTypes,
      IDeviceID deviceId,
      String[] measurementIds,
      int start,
      int end,
      long[] memIncrements,
      Object[] columns,
      TsTableColumnCategory[] columnCategories,
      boolean noFailure,
      TSStatus[] results) {
    int incomingPointNum;
    if (noFailure) {
      incomingPointNum = end - start;
    } else {
      incomingPointNum = end - start;
      for (TSStatus result : results) {
        if (result != null && result.code != TSStatusCode.SUCCESS_STATUS.getStatusCode()) {
          incomingPointNum--;
        }
      }
    }

    int measurementColumnNum = 0;
    if (columnCategories == null) {
      measurementColumnNum = dataTypes.length;
    } else {
      for (TsTableColumnCategory columnCategory : columnCategories) {
        if (columnCategory == TsTableColumnCategory.FIELD) {
          measurementColumnNum++;
        }
      }
    }

    // memIncrements = [memTable, text, chunk metadata] respectively
    IWritableMemChunk memChunk =
        workMemTable.getWritableMemChunk(deviceId, AlignedPath.VECTOR_PLACEHOLDER);
    if (memChunk == null) {
      // new devices introduce new ChunkMetadata
      // ChunkMetadata memory Increment
      memIncrements[2] +=
          measurementColumnNum
              * ChunkMetadata.calculateRamSize(AlignedPath.VECTOR_PLACEHOLDER, TSDataType.VECTOR);
      // TVList memory

      int numArraysToAdd =
          incomingPointNum / PrimitiveArrayManager.ARRAY_SIZE
              + (incomingPointNum % PrimitiveArrayManager.ARRAY_SIZE > 0 ? 1 : 0);
      memIncrements[0] +=
          numArraysToAdd * AlignedTVList.alignedTvListArrayMemCost(dataTypes, columnCategories);
    } else {
      AlignedWritableMemChunk alignedMemChunk = (AlignedWritableMemChunk) memChunk;
      List<TSDataType> dataTypesInTVList = new ArrayList<>();
      int currentPointNum = alignedMemChunk.alignedListSize();
      int newPointNum = currentPointNum + incomingPointNum;
      for (int i = 0; i < dataTypes.length; i++) {
        TSDataType dataType = dataTypes[i];
        String measurement = measurementIds[i];
        Object column = columns[i];
        if (dataType == null
            || column == null
            || measurement == null
            || (columnCategories != null && columnCategories[i] != TsTableColumnCategory.FIELD)) {
          continue;
        }

        if (!alignedMemChunk.containsMeasurement(measurementIds[i])) {
          // add a new column in the TVList, the new column should be as long as existing ones
          memIncrements[0] +=
              (currentPointNum / PrimitiveArrayManager.ARRAY_SIZE + 1)
                  * AlignedTVList.valueListArrayMemCost(dataType);
          dataTypesInTVList.add(dataType);
        }
      }

      // calculate how many new arrays will be added after this insertion
      int currentArrayCnt =
          currentPointNum / PrimitiveArrayManager.ARRAY_SIZE
              + (currentPointNum % PrimitiveArrayManager.ARRAY_SIZE > 0 ? 1 : 0);
      int newArrayCnt =
          newPointNum / PrimitiveArrayManager.ARRAY_SIZE
              + (newPointNum % PrimitiveArrayManager.ARRAY_SIZE > 0 ? 1 : 0);
      long acquireArray = newArrayCnt - currentArrayCnt;

      if (acquireArray != 0) {
        // memory of extending the TVList
<<<<<<< HEAD
        dataTypesInTVList.addAll(((AlignedTVList) alignedMemChunk.getTVList()).getTsDataTypes());
=======
        dataTypesInTVList.addAll(alignedMemChunk.getWorkingTVList().getTsDataTypes());
>>>>>>> d68180b2
        memIncrements[0] +=
            acquireArray * AlignedTVList.alignedTvListArrayMemCost(dataTypesInTVList);
      }
    }

    // flexible-length data size
    for (int i = 0; i < dataTypes.length; i++) {
      TSDataType dataType = dataTypes[i];
      String measurement = measurementIds[i];
      Object column = columns[i];
      if (dataType == null
          || column == null
          || measurement == null
          || (columnCategories != null && columnCategories[i] != TsTableColumnCategory.FIELD)) {
        continue;
      }

      if (dataType.isBinary()) {
        Binary[] binColumn = (Binary[]) columns[i];
        memIncrements[1] += MemUtils.getBinaryColumnSize(binColumn, start, end, results);
      }
    }
  }

  private void updateMemoryInfo(
      long memTableIncrement, long chunkMetadataIncrement, long textDataIncrement)
      throws WriteProcessRejectException {
    memTableIncrement += textDataIncrement;
    dataRegionInfo.addStorageGroupMemCost(memTableIncrement);
    tsFileProcessorInfo.addTSPMemCost(chunkMetadataIncrement);
    if (dataRegionInfo.needToReportToSystem()) {
      try {
        if (!SystemInfo.getInstance().reportStorageGroupStatus(dataRegionInfo, this)) {
          long startTime = System.currentTimeMillis();
          while (SystemInfo.getInstance().isRejected()) {
            if (workMemTable.shouldFlush()) {
              break;
            }
            try {
              TimeUnit.MILLISECONDS.sleep(config.getCheckPeriodWhenInsertBlocked());
              if (System.currentTimeMillis() - startTime
                  > config.getMaxWaitingTimeWhenInsertBlocked()) {
                throw new WriteProcessRejectException(
                    "System rejected over " + (System.currentTimeMillis() - startTime) + "ms");
              }
            } catch (InterruptedException e) {
              Thread.currentThread().interrupt();
            }
          }
        }
      } catch (WriteProcessRejectException e) {
        dataRegionInfo.releaseStorageGroupMemCost(memTableIncrement);
        tsFileProcessorInfo.releaseTSPMemCost(chunkMetadataIncrement);
        SystemInfo.getInstance().resetStorageGroupStatus(dataRegionInfo);
        throw e;
      }
    }
    workMemTable.addTVListRamCost(memTableIncrement);
    workMemTable.addTextDataSize(textDataIncrement);
  }

  private void rollbackMemoryInfo(long[] memIncrements) {
    long memTableIncrement = memIncrements[0];
    long textDataIncrement = memIncrements[1];
    long chunkMetadataIncrement = memIncrements[2];

    memTableIncrement += textDataIncrement;
    dataRegionInfo.releaseStorageGroupMemCost(memTableIncrement);
    tsFileProcessorInfo.releaseTSPMemCost(chunkMetadataIncrement);
    SystemInfo.getInstance().resetStorageGroupStatus(dataRegionInfo);
    workMemTable.releaseTVListRamCost(memTableIncrement);
    workMemTable.releaseTextDataSize(textDataIncrement);
  }

  /**
   * Delete data which belongs to the timeseries `deviceId.measurementId` and the timestamp of which
   * <= 'timestamp' in the deletion. <br>
   *
   * <p>Delete data in both working MemTable and flushing MemTables.
   *
   * @return true if data in MemTable is successfully deleted, false otherwise
   */
  @SuppressWarnings("BooleanMethodIsAlwaysInverted")
  public boolean deleteDataInMemory(ModEntry deletion) {
    flushQueryLock.writeLock().lock();
    logFlushQueryWriteLocked();
    try {
      boolean deleted = false;
      if (workMemTable != null) {
        long pointDeleted = workMemTable.delete(deletion);
        logger.info(
            "[Deletion] Deletion with {} in workMemTable, {} points deleted",
            deletion,
            pointDeleted);
        deleted = true;
      }
      // Flushing memTables are immutable, only record this deletion in these memTables for read
      if (!flushingMemTables.isEmpty()) {
        logger.info("[Deletion] Deletion with {} in flushingMemTable", deletion);
        modsToMemtable.add(new Pair<>(deletion, flushingMemTables.getLast()));
        deleted = true;
      }
      return deleted;
    } finally {
      flushQueryLock.writeLock().unlock();
      logFlushQueryWriteUnlocked();
    }
  }

  public WALFlushListener logDeleteDataNodeInWAL(DeleteDataNode deleteDataNode) {
    walEntryNum++;
    return walNode.log(workMemTable.getMemTableId(), deleteDataNode);
  }

  public WALFlushListener logDeleteDataNodeInWAL(RelationalDeleteDataNode deleteDataNode) {
    walEntryNum++;
    return walNode.log(workMemTable.getMemTableId(), deleteDataNode);
  }

  public TsFileResource getTsFileResource() {
    return tsFileResource;
  }

  public boolean shouldFlush() {
    if (workMemTable == null) {
      return false;
    }
    if (workMemTable.shouldFlush()) {
      WritingMetrics.getInstance().recordMemControlFlushMemTableCount(1);
      return true;
    }
    if (workMemTable.reachChunkSizeOrPointNumThreshold()) {
      WritingMetrics.getInstance().recordSeriesFullFlushMemTableCount(1);
      return true;
    }
    return false;
  }

  public void syncClose() {
    logger.info(
        "Sync close file: {}, will firstly async close it",
        tsFileResource.getTsFile().getAbsolutePath());
    if (shouldClose) {
      return;
    }
    synchronized (flushingMemTables) {
      try {
        asyncClose();
        logger.info("Start to wait until file {} is closed", tsFileResource);
        long startTime = System.currentTimeMillis();
        while (!flushingMemTables.isEmpty()) {
          flushingMemTables.wait(60_000);
          if (System.currentTimeMillis() - startTime > 60_000 && !flushingMemTables.isEmpty()) {
            logger.warn(
                "{} has spent {}s for waiting flushing one memtable; {} left (first: {}). FlushingManager info: {}",
                this.tsFileResource.getTsFile().getAbsolutePath(),
                (System.currentTimeMillis() - startTime) / 1000,
                flushingMemTables.size(),
                flushingMemTables.getFirst(),
                FlushManager.getInstance());
          }
        }
      } catch (InterruptedException e) {
        logger.error(
            "{}: {} wait close interrupted",
            dataRegionName,
            tsFileResource.getTsFile().getName(),
            e);
        Thread.currentThread().interrupt();
      }
    }
    logger.info("File {} is closed synchronously", tsFileResource.getTsFile().getAbsolutePath());
  }

  /** async close one tsfile, register and close it by another thread */
  public Future<?> asyncClose() {
    flushQueryLock.writeLock().lock();
    logFlushQueryWriteLocked();
    try {
      if (logger.isDebugEnabled()) {
        if (workMemTable != null) {
          logger.debug(
              "{}: flush a working memtable in async close tsfile {}, memtable size: {}, tsfile "
                  + "size: {}, plan index: [{}, {}], progress index: {}",
              dataRegionName,
              tsFileResource.getTsFile().getAbsolutePath(),
              workMemTable.memSize(),
              tsFileResource.getTsFileSize(),
              workMemTable.getMinPlanIndex(),
              workMemTable.getMaxPlanIndex(),
              tsFileResource.getMaxProgressIndex());
        } else {
          logger.debug(
              "{}: flush a NotifyFlushMemTable in async close tsfile {}, tsfile size: {}",
              dataRegionName,
              tsFileResource.getTsFile().getAbsolutePath(),
              tsFileResource.getTsFileSize());
        }
      }

      if (shouldClose) {
        return CompletableFuture.completedFuture(null);
      }
      // when a flush thread serves this TsFileProcessor (because the processor is submitted by
      // registerTsFileProcessor()), the thread will seal the corresponding TsFile and
      // execute other cleanup works if "shouldClose == true and flushingMemTables is empty".

      // To ensure there must be a flush thread serving this processor after the field `shouldClose`
      // is set true, we need to generate a NotifyFlushMemTable as a signal task and submit it to
      // the FlushManager.

      // we have to add the memtable into flushingList first and then set the shouldClose tag.
      // see https://issues.apache.org/jira/browse/IOTDB-510
      IMemTable tmpMemTable = workMemTable == null ? new NotifyFlushMemTable() : workMemTable;
      tsFileResource.setGeneratedByPipe(isTotallyGeneratedByPipe.get());

      try {
        // When invoke closing TsFile after insert data to memTable, we shouldn't flush until invoke
        // flushing memTable in System module.
        Future<?> future = addAMemtableIntoFlushingList(tmpMemTable);
        shouldClose = true;
        return future;
      } catch (Exception e) {
        logger.error(
            "{}: {} async close failed, because",
            dataRegionName,
            tsFileResource.getTsFile().getName(),
            e);
      }
    } finally {
      flushQueryLock.writeLock().unlock();
      logFlushQueryWriteUnlocked();
    }
    return CompletableFuture.completedFuture(null);
  }

  /**
   * TODO if the flushing thread is too fast, the tmpMemTable.wait() may never wakeup Tips: I am
   * trying to solve this issue by checking whether the table exist before wait()
   */
  @TestOnly
  public void syncFlush() throws IOException {
    IMemTable tmpMemTable;
    flushQueryLock.writeLock().lock();
    logFlushQueryWriteLocked();
    try {
      tmpMemTable = workMemTable == null ? new NotifyFlushMemTable() : workMemTable;
      if (logger.isDebugEnabled() && tmpMemTable.isSignalMemTable()) {
        logger.debug(
            "{}: {} add a signal memtable into flushing memtable list when sync flush",
            dataRegionName,
            tsFileResource.getTsFile().getName());
      }
      addAMemtableIntoFlushingList(tmpMemTable);
    } finally {
      flushQueryLock.writeLock().unlock();
      logFlushQueryWriteUnlocked();
    }

    synchronized (flushingMemTables) {
      try {
        long startWait = System.currentTimeMillis();
        while (flushingMemTables.contains(tmpMemTable)) {
          flushingMemTables.wait(1000);

          if ((System.currentTimeMillis() - startWait) > 60_000) {
            logger.warn(
                "has waited for synced flushing a memtable in {} for 60 seconds.",
                this.tsFileResource.getTsFile().getAbsolutePath());
            startWait = System.currentTimeMillis();
          }
        }
      } catch (InterruptedException e) {
        logger.error(
            "{}: {} wait flush finished meets error",
            dataRegionName,
            tsFileResource.getTsFile().getName(),
            e);
        Thread.currentThread().interrupt();
      }
    }
  }

  /** Put the working memtable into flushing list and set the working memtable to null */
  public void asyncFlush() {
    flushQueryLock.writeLock().lock();
    logFlushQueryWriteLocked();
    try {
      if (workMemTable == null) {
        return;
      }
      logger.info(
          "Async flush a memtable to tsfile: {}", tsFileResource.getTsFile().getAbsolutePath());
      addAMemtableIntoFlushingList(workMemTable);
    } catch (Exception e) {
      logger.error(
          "{}: {} add a memtable into flushing list failed",
          dataRegionName,
          tsFileResource.getTsFile().getName(),
          e);
    } finally {
      flushQueryLock.writeLock().unlock();
      logFlushQueryWriteUnlocked();
    }
  }

  /**
   * This method calls updateLatestFlushTimeCallback and move the given memtable into the flushing
   * queue, set the current working memtable as null and then register the tsfileProcessor into the
   * flushManager again.
   */
  private Future<?> addAMemtableIntoFlushingList(IMemTable tobeFlushed) throws IOException {
    final Map<IDeviceID, Long> lastTimeForEachDevice = tobeFlushed.getMaxTime();

    // If some devices have been removed in MemTable, the number of device in MemTable and
    // tsFileResource will not be the same. And the endTime of these devices in resource will be
    // Long.minValue.
    // In the case, we need to delete the removed devices in tsFileResource.
    if (lastTimeForEachDevice.size() != tsFileResource.getDevices().size()) {
      tsFileResource.deleteRemovedDeviceAndUpdateEndTime(lastTimeForEachDevice);
    } else {
      if (sequence) {
        tsFileResource.updateEndTime(lastTimeForEachDevice);
      }
    }

    for (FlushListener flushListener : flushListeners) {
      flushListener.onMemTableFlushStarted(tobeFlushed);
    }

    long lastWorkMemtableFlushTime = System.currentTimeMillis();
    updateLatestFlushTimeCallback.call(this, lastTimeForEachDevice, lastWorkMemtableFlushTime);

    SystemInfo.getInstance().addFlushingMemTableCost(tobeFlushed.getTVListsRamCost());
    flushingMemTables.addLast(tobeFlushed);
    if (logger.isDebugEnabled()) {
      logger.debug(
          "{}: {} Memtable (signal = {}) is added into the flushing Memtable, queue size = {}",
          dataRegionName,
          tsFileResource.getTsFile().getName(),
          tobeFlushed.isSignalMemTable(),
          flushingMemTables.size());
    }

    if (!(tobeFlushed.isSignalMemTable() || tobeFlushed.isEmpty())) {
      totalMemTableSize += tobeFlushed.memSize();
    }
    WritingMetrics.getInstance()
        .recordMemTableLiveDuration(System.currentTimeMillis() - getWorkMemTableCreatedTime());
    WritingMetrics.getInstance()
        .recordActiveMemTableCount(dataRegionInfo.getDataRegion().getDataRegionId(), -1);
    WritingMetrics.getInstance().recordWALEntryNumForOneTsFile(walEntryNum);
    workMemTable = null;
    return FlushManager.getInstance().registerTsFileProcessor(this);
  }

  /** Put back the memtable to MemTablePool and make metadata in writer visible */
  private void releaseFlushedMemTable(IMemTable memTable) {
    flushQueryLock.writeLock().lock();
    logFlushQueryWriteLocked();
    try {
      writer.makeMetadataVisible();
      if (!flushingMemTables.remove(memTable)) {
        logger.warn(
            "{}: {} put the memtable (signal={}) out of flushingMemtables but it is not in the queue.",
            dataRegionName,
            tsFileResource.getTsFile().getName(),
            memTable.isSignalMemTable());
      } else if (logger.isDebugEnabled()) {
        logger.debug(
            "{}: {} memtable (signal={}) is removed from the queue. {} left.",
            dataRegionName,
            tsFileResource.getTsFile().getName(),
            memTable.isSignalMemTable(),
            flushingMemTables.size());
      }
      memTable.release();
      MemTableManager.getInstance().decreaseMemtableNumber();
      // Reset the mem cost in StorageGroupProcessorInfo
      dataRegionInfo.releaseStorageGroupMemCost(memTable.getTVListsRamCost());
      if (logger.isDebugEnabled()) {
        logger.debug(
            "[mem control] {}: {} flush finished, try to reset system mem cost, "
                + "flushing memtable list size: {}",
            dataRegionName,
            tsFileResource.getTsFile().getName(),
            flushingMemTables.size());
      }
      // Report to System
      SystemInfo.getInstance().resetStorageGroupStatus(dataRegionInfo);
      SystemInfo.getInstance().resetFlushingMemTableCost(memTable.getTVListsRamCost());
      if (logger.isDebugEnabled()) {
        logger.debug(
            "{}: {} flush finished, remove a memtable from flushing list, "
                + "flushing memtable list size: {}",
            dataRegionName,
            tsFileResource.getTsFile().getName(),
            flushingMemTables.size());
      }
    } catch (Exception e) {
      logger.error("{}: {}", dataRegionName, tsFileResource.getTsFile().getName(), e);
    } finally {
      flushQueryLock.writeLock().unlock();
      logFlushQueryWriteUnlocked();
    }
  }

  /** This method will synchronize the memTable and release its flushing resources */
  private void syncReleaseFlushedMemTable(IMemTable memTable) {
    synchronized (flushingMemTables) {
      releaseFlushedMemTable(memTable);
      flushingMemTables.notifyAll();
      if (logger.isDebugEnabled()) {
        logger.debug(
            "{}: {} released a memtable (signal={}), flushingMemtables size ={}",
            dataRegionName,
            tsFileResource.getTsFile().getName(),
            memTable.isSignalMemTable(),
            flushingMemTables.size());
      }
    }
  }

  /**
   * Take the first MemTable from the flushingMemTables and flush it. Called by a flush thread of
   * the flush manager pool
   */
  @SuppressWarnings({"squid:S3776", "squid:S2142"}) // Suppress high Cognitive Complexity warning
  public void flushOneMemTable() {
    IMemTable memTableToFlush = flushingMemTables.getFirst();

    // Signal memtable only may appear when calling asyncClose()
    if (!memTableToFlush.isSignalMemTable()) {
      if (memTableToFlush.isEmpty()) {
        logger.info(
            "This normal memtable is empty, skip flush. {}: {}",
            dataRegionName,
            tsFileResource.getTsFile().getName());
      } else {
        try {
          writer.mark();
          MemTableFlushTask flushTask =
              new MemTableFlushTask(
                  memTableToFlush,
                  writer,
                  dataRegionName,
                  dataRegionInfo.getDataRegion().getDataRegionId());
          flushTask.syncFlushMemTable();
          memTableFlushPointCount = memTableToFlush.getTotalPointsNum();
        } catch (Throwable e) {
          if (writer == null) {
            logger.info(
                "{}: {} is closed during flush, abandon flush task",
                dataRegionName,
                tsFileResource.getTsFile().getAbsolutePath());
            synchronized (flushingMemTables) {
              flushingMemTables.notifyAll();
            }
          } else {
            logger.error(
                "{}: {} meet error when flushing a memtable, change system mode to error",
                dataRegionName,
                tsFileResource.getTsFile().getAbsolutePath(),
                e);
            CommonDescriptor.getInstance().getConfig().handleUnrecoverableError();
            try {
              logger.error(
                  "{}: {} IOTask meets error, truncate the corrupted data",
                  dataRegionName,
                  tsFileResource.getTsFile().getAbsolutePath(),
                  e);
              writer.reset();
            } catch (IOException e1) {
              logger.error(
                  "{}: {} Truncate corrupted data meets error",
                  dataRegionName,
                  tsFileResource.getTsFile().getAbsolutePath(),
                  e1);
            }
            // Release resource
            try {
              syncReleaseFlushedMemTable(memTableToFlush);
              // Make sure no read will search this file
              tsFileResource.setTimeIndex(config.getTimeIndexLevel().getTimeIndex());
              // This callback method will register this empty tsfile into TsFileManager
              for (CloseFileListener closeFileListener : closeFileListeners) {
                closeFileListener.onClosed(this);
              }
              // Close writer
              writer.close();
              writer = null;
              synchronized (flushingMemTables) {
                flushingMemTables.notifyAll();
              }
            } catch (Exception e1) {
              logger.error(
                  "{}: {} Release resource meets error",
                  dataRegionName,
                  tsFileResource.getTsFile().getAbsolutePath(),
                  e1);
            }
            return;
          }
        }
      }
    }

    try {
      flushQueryLock.writeLock().lock();
      Iterator<Pair<ModEntry, IMemTable>> iterator = modsToMemtable.iterator();
      while (iterator.hasNext()) {
        Pair<ModEntry, IMemTable> entry = iterator.next();
        if (entry.right.equals(memTableToFlush)) {
          this.tsFileResource.getModFileForWrite().write(entry.left);
          tsFileResource.getModFileForWrite().close();
          iterator.remove();
          logger.info("[Deletion] Deletion : {} written when flush memtable", entry.left);
        }
      }
    } catch (IOException e) {
      logger.error(
          "Meet error when writing into ModificationFile file of {} ",
          tsFileResource.getTsFile().getAbsolutePath(),
          e);
    } finally {
      flushQueryLock.writeLock().unlock();
    }

    if (logger.isDebugEnabled()) {
      logger.debug(
          "{}: {} try get lock to release a memtable (signal={})",
          dataRegionName,
          tsFileResource.getTsFile().getAbsolutePath(),
          memTableToFlush.isSignalMemTable());
    }

    // For sync flush
    syncReleaseFlushedMemTable(memTableToFlush);
    try {
      writer.getTsFileOutput().force();
    } catch (IOException e) {
      logger.error("fsync memTable data to disk error,", e);
    }

    // Call flushed listener after memtable is released safely
    for (FlushListener flushListener : flushListeners) {
      flushListener.onMemTableFlushed(memTableToFlush);
    }
    // Retry to avoid unnecessary read-only mode
    int retryCnt = 0;
    while (shouldClose && flushingMemTables.isEmpty() && writer != null) {
      try {
        if (isEmpty()) {
          endEmptyFile();
        } else {
          writer.mark();
          updateCompressionRatio();
          if (logger.isDebugEnabled()) {
            logger.debug(
                "{}: {} flushingMemtables is empty and will close the file",
                dataRegionName,
                tsFileResource.getTsFile().getAbsolutePath());
          }
          endFile();
        }
        if (logger.isDebugEnabled()) {
          logger.debug("{} flushingMemtables is clear", dataRegionName);
        }
      } catch (Exception e) {
        logger.error(
            "{}: {} marking or ending file meet error",
            dataRegionName,
            tsFileResource.getTsFile().getAbsolutePath(),
            e);
        // Truncate broken metadata
        try {
          writer.reset();
        } catch (ClosedChannelException e1) {
          // the file is closed
          break;
        } catch (IOException e1) {
          logger.error(
              "{}: {} truncate corrupted data meets error",
              dataRegionName,
              tsFileResource.getTsFile().getAbsolutePath(),
              e1);
        }
        // Retry or set read-only
        if (retryCnt < 3) {
          logger.warn(
              "{} meet error when flush FileMetadata to {}, retry it again",
              dataRegionName,
              tsFileResource.getTsFile().getAbsolutePath(),
              e);
          retryCnt++;
          continue;
        } else {
          logger.error(
              "{} meet error when flush FileMetadata to {}, change system mode to error",
              dataRegionName,
              tsFileResource.getTsFile().getAbsolutePath(),
              e);
          CommonDescriptor.getInstance().getConfig().handleUnrecoverableError();
          break;
        }
      }
      // For sync close
      if (logger.isDebugEnabled()) {
        logger.debug(
            "{}: {} try to get flushingMemtables lock.",
            dataRegionName,
            tsFileResource.getTsFile().getAbsolutePath());
      }
      synchronized (flushingMemTables) {
        flushingMemTables.notifyAll();
      }
    }
  }

  private void updateCompressionRatio() {
    try {
      double compressionRatio = ((double) totalMemTableSize) / writer.getPos();
      logger.info(
          "The compression ratio of tsfile {} is {}, totalMemTableSize: {}, the file size: {}",
          writer.getFile().getAbsolutePath(),
          String.format("%.2f", compressionRatio),
          totalMemTableSize,
          writer.getPos());
      String dataRegionId = dataRegionInfo.getDataRegion().getDataRegionId();
      WritingMetrics.getInstance()
          .recordTsFileCompressionRatioOfFlushingMemTable(dataRegionId, compressionRatio);
      CompressionRatio.getInstance().updateRatio(totalMemTableSize, writer.getPos(), dataRegionId);
    } catch (IOException e) {
      logger.error(
          "{}: {} update compression ratio failed",
          dataRegionName,
          tsFileResource.getTsFile().getName(),
          e);
    }
  }

  /** end file and write some meta */
  private void endFile() throws IOException, TsFileProcessorException {
    if (logger.isDebugEnabled()) {
      logger.debug("Start to end file {}", tsFileResource);
    }
    writer.endFile();

    // Listen after "endFile" to avoid unnecessary waiting for tsFile close
    // before resource serialization to avoid missing hardlink after restart
    PipeInsertionDataNodeListener.getInstance()
        .listenToTsFile(
            dataRegionInfo.getDataRegion().getDataRegionId(),
            dataRegionInfo.getDataRegion().getDatabaseName(),
            tsFileResource,
            false);

    tsFileResource.serialize();
    FileTimeIndexCacheRecorder.getInstance().logFileTimeIndex(tsFileResource);
    if (logger.isDebugEnabled()) {
      logger.debug("Ended file {}", tsFileResource);
    }
    // Remove this processor from Closing list in StorageGroupProcessor,
    // Mark the TsFileResource closed, no need writer anymore
    for (CloseFileListener closeFileListener : closeFileListeners) {
      closeFileListener.onClosed(this);
    }

    tsFileProcessorInfo.clear();
    dataRegionInfo.closeTsFileProcessorAndReportToSystem(this);

    writer = null;
  }

  /** End empty file and remove it from file system */
  private void endEmptyFile() throws TsFileProcessorException, IOException {
    logger.info("Start to end empty file {}", tsFileResource);

    // Remove this processor from Closing list in DataRegion,
    // Mark the TsFileResource closed, no need writer anymore
    writer.close();
    for (CloseFileListener closeFileListener : closeFileListeners) {
      closeFileListener.onClosed(this);
    }
    tsFileProcessorInfo.clear();
    dataRegionInfo.closeTsFileProcessorAndReportToSystem(this);
    logger.info(
        "Storage group {} close and remove empty file {}",
        dataRegionName,
        tsFileResource.getTsFile().getAbsoluteFile());

    writer = null;
  }

  public boolean isManagedByFlushManager() {
    return managedByFlushManager;
  }

  public void setManagedByFlushManager(boolean managedByFlushManager) {
    this.managedByFlushManager = managedByFlushManager;
  }

  /** Close this tsfile */
  public void closeWithoutSettingResourceStatus() throws TsFileProcessorException {
    try {
      // When closing resource file, its corresponding mod file is also closed.
      tsFileResource.closeWithoutSettingStatus();
    } catch (IOException e) {
      throw new TsFileProcessorException(e);
    }
  }

  public int getFlushingMemTableSize() {
    return flushingMemTables.size();
  }

  RestorableTsFileIOWriter getWriter() {
    return writer;
  }

  private void processAlignedChunkMetaDataFromFlushedMemTable(
      IDeviceID deviceID,
      AbstractAlignedChunkMetadata alignedChunkMetadata,
      Map<String, List<IChunkMetadata>> measurementToChunkMetaMap,
      Map<String, List<IChunkHandle>> measurementToChunkHandleMap,
      String filePath) {
    SharedTimeDataBuffer sharedTimeDataBuffer =
        new SharedTimeDataBuffer(alignedChunkMetadata.getTimeChunkMetadata());
    for (IChunkMetadata valueChunkMetaData : alignedChunkMetadata.getValueChunkMetadataList()) {
      String measurement = valueChunkMetaData.getMeasurementUid();
      measurementToChunkMetaMap
          .computeIfAbsent(measurement, k -> new ArrayList<>())
          .add(valueChunkMetaData);
      measurementToChunkHandleMap
          .computeIfAbsent(measurement, k -> new ArrayList<>())
          .add(
              new DiskAlignedChunkHandleImpl(
                  deviceID,
                  measurement,
                  filePath,
                  tsFileResource.getTsFileID(),
                  false,
                  valueChunkMetaData.getOffsetOfChunkHeader(),
                  valueChunkMetaData.getStatistics(),
                  sharedTimeDataBuffer));
    }
  }

  private void processChunkMetaDataFromFlushedMemTable(
      IDeviceID deviceID,
      ChunkMetadata chunkMetadata,
      Map<String, List<IChunkMetadata>> measurementToChunkMetaMap,
      Map<String, List<IChunkHandle>> measurementToChunkHandleMap,
      String filePath) {
    String measurement = chunkMetadata.getMeasurementUid();
    measurementToChunkMetaMap
        .computeIfAbsent(measurement, k -> new ArrayList<>())
        .add(chunkMetadata);
    measurementToChunkHandleMap
        .computeIfAbsent(measurement, k -> new ArrayList<>())
        .add(
            new DiskChunkHandleImpl(
                deviceID,
                measurement,
                filePath,
                tsFileResource.getTsFileID(),
                false,
                chunkMetadata.getOffsetOfChunkHeader(),
                chunkMetadata.getStatistics()));
  }

  private void buildChunkHandleForFlushedMemTable(
      IDeviceID deviceID,
      List<IChunkMetadata> chunkMetadataList,
      Map<String, List<IChunkMetadata>> measurementToChunkMetaList,
      Map<String, List<IChunkHandle>> measurementToChunkHandleList) {
    for (IChunkMetadata chunkMetadata : chunkMetadataList) {
      if (chunkMetadata instanceof AbstractAlignedChunkMetadata) {
        processAlignedChunkMetaDataFromFlushedMemTable(
            deviceID,
            (AbstractAlignedChunkMetadata) chunkMetadata,
            measurementToChunkMetaList,
            measurementToChunkHandleList,
            this.tsFileResource.getTsFilePath());
      } else {
        processChunkMetaDataFromFlushedMemTable(
            deviceID,
            (ChunkMetadata) chunkMetadata,
            measurementToChunkMetaList,
            measurementToChunkHandleList,
            this.tsFileResource.getTsFilePath());
      }
    }
  }

  private int searchTimeChunkMetaDataIndexAndSetModifications(
      List<List<ChunkMetadata>> chunkMetaDataList,
      IDeviceID deviceID,
      List<List<ModEntry>> modifications,
      QueryContext context) {
    int timeChunkMetaDataIndex = -1;
    for (int i = 0; i < chunkMetaDataList.size(); i++) {
      List<ChunkMetadata> chunkMetadata = chunkMetaDataList.get(i);
      String measurement = chunkMetadata.get(0).getMeasurementUid();
      // measurement = "" means this is a timeChunkMetadata
      if (measurement.isEmpty()) {
        timeChunkMetaDataIndex = i;
        continue;
      }

      modifications.add(context.getPathModifications(tsFileResource, deviceID, measurement));
    }
    return timeChunkMetaDataIndex;
  }

  private List<IChunkMetadata> getVisibleMetadataListFromWriterByDeviceID(
      QueryContext queryContext, IDeviceID deviceID) throws IllegalPathException {
    long timeLowerBound = getQueryTimeLowerBound(deviceID);
    List<List<ChunkMetadata>> chunkMetaDataListForDevice =
        writer.getVisibleMetadataList(deviceID, null);
    List<ChunkMetadata> processedChunkMetadataForOneDevice = new ArrayList<>();
    for (List<ChunkMetadata> chunkMetadataList : chunkMetaDataListForDevice) {
      if (chunkMetadataList.isEmpty()) {
        continue;
      }
      ModificationUtils.modifyChunkMetaData(
          chunkMetadataList,
          queryContext.getPathModifications(
              tsFileResource, deviceID, chunkMetadataList.get(0).getMeasurementUid()));
      chunkMetadataList.removeIf(x -> x.getEndTime() < timeLowerBound);
      processedChunkMetadataForOneDevice.addAll(chunkMetadataList);
    }
    return new ArrayList<>(processedChunkMetadataForOneDevice);
  }

  private List<IChunkMetadata> getAlignedVisibleMetadataListFromWriterByDeviceID(
      QueryContext queryContext, IDeviceID deviceID)
      throws QueryProcessException, IllegalPathException {
    List<AlignedChunkMetadata> alignedChunkMetadataForOneDevice = new ArrayList<>();
    List<List<ModEntry>> modifications = new ArrayList<>();
    List<List<ChunkMetadata>> chunkMetaDataListForDevice =
        writer.getVisibleMetadataList(deviceID, null);

    if (chunkMetaDataListForDevice.isEmpty()) {
      return Collections.emptyList();
    }

    int timeChunkMetadataListIndex =
        searchTimeChunkMetaDataIndexAndSetModifications(
            chunkMetaDataListForDevice, deviceID, modifications, queryContext);
    if (timeChunkMetadataListIndex == -1) {
      throw new QueryProcessException("TimeChunkMetadata in aligned device should not be empty");
    }
    List<ChunkMetadata> timeChunkMetadataList =
        chunkMetaDataListForDevice.get(timeChunkMetadataListIndex);

    for (int i = 0; i < timeChunkMetadataList.size(); i++) {
      List<IChunkMetadata> valuesChunkMetadata = new ArrayList<>();
      boolean exits = false;
      for (int j = 0; j < chunkMetaDataListForDevice.size(); j++) {
        List<ChunkMetadata> chunkMetadataList = chunkMetaDataListForDevice.get(j);
        // Filter timeChunkMetadata
        if (j == timeChunkMetadataListIndex || chunkMetadataList.isEmpty()) {
          continue;
        }
        boolean currentExist = i < chunkMetadataList.size();
        exits = (exits || currentExist);
        valuesChunkMetadata.add(currentExist ? chunkMetadataList.get(i) : null);
      }
      if (exits) {
        alignedChunkMetadataForOneDevice.add(
            new AlignedChunkMetadata(timeChunkMetadataList.get(i), valuesChunkMetadata));
      }
    }

    long timeLowerBound = getQueryTimeLowerBound(deviceID);
    ModificationUtils.modifyAlignedChunkMetaData(alignedChunkMetadataForOneDevice, modifications);
    alignedChunkMetadataForOneDevice.removeIf(x -> x.getEndTime() < timeLowerBound);
    return new ArrayList<>(alignedChunkMetadataForOneDevice);
  }

  public void queryForSeriesRegionScanWithoutLock(
      List<IFullPath> pathList,
      QueryContext queryContext,
      List<IFileScanHandle> fileScanHandlesForQuery) {
    long startTime = System.nanoTime();
    try {
      Map<IDeviceID, Map<String, List<IChunkHandle>>> deviceToMemChunkHandleMap = new HashMap<>();
      Map<IDeviceID, Map<String, List<IChunkMetadata>>> deviceToChunkMetadataListMap =
          new HashMap<>();
      try {
        for (IFullPath seriesPath : pathList) {
          Map<String, List<IChunkMetadata>> measurementToChunkMetaList = new HashMap<>();
          Map<String, List<IChunkHandle>> measurementToChunkHandleList = new HashMap<>();

          long timeLowerBound = getQueryTimeLowerBound(seriesPath.getDeviceId());
          for (IMemTable flushingMemTable : flushingMemTables) {
            if (flushingMemTable.isSignalMemTable()) {
              continue;
            }
            flushingMemTable.queryForSeriesRegionScan(
                seriesPath,
                timeLowerBound,
                measurementToChunkMetaList,
                measurementToChunkHandleList,
                modsToMemtable);
          }
          if (workMemTable != null) {
            workMemTable.queryForSeriesRegionScan(
                seriesPath,
                timeLowerBound,
                measurementToChunkMetaList,
                measurementToChunkHandleList,
                null);
          }
          IDeviceID deviceID = seriesPath.getDeviceId();
          // Some memTable have been flushed already, so we need to get the chunk metadata from
          // writer and build chunk handle for disk scanning
          buildChunkHandleForFlushedMemTable(
              deviceID,
              ResourceByPathUtils.getResourceInstance(seriesPath)
                  .getVisibleMetadataListFromWriter(
                      writer, tsFileResource, queryContext, timeLowerBound),
              measurementToChunkMetaList,
              measurementToChunkHandleList);

          if (!measurementToChunkHandleList.isEmpty() || !measurementToChunkMetaList.isEmpty()) {
            deviceToMemChunkHandleMap
                .computeIfAbsent(deviceID, k -> new HashMap<>())
                .putAll(measurementToChunkHandleList);
            deviceToChunkMetadataListMap
                .computeIfAbsent(deviceID, k -> new HashMap<>())
                .putAll(measurementToChunkMetaList);
          }
        }
      } catch (QueryProcessException | MetadataException | IOException e) {
        logger.error(
            "{}: {} get ReadOnlyMemChunk has error",
            dataRegionName,
            tsFileResource.getTsFile().getName(),
            e);
      } finally {
        QUERY_RESOURCE_METRICS.recordQueryResourceNum(FLUSHING_MEMTABLE, flushingMemTables.size());
        QUERY_RESOURCE_METRICS.recordQueryResourceNum(
            WORKING_MEMTABLE, workMemTable != null ? 1 : 0);
      }
      if (!deviceToMemChunkHandleMap.isEmpty() || !deviceToChunkMetadataListMap.isEmpty()) {
        fileScanHandlesForQuery.add(
            new UnclosedFileScanHandleImpl(
                deviceToChunkMetadataListMap, deviceToMemChunkHandleMap, tsFileResource));
      }
    } finally {
      QUERY_EXECUTION_METRICS.recordExecutionCost(
          GET_QUERY_RESOURCE_FROM_MEM, System.nanoTime() - startTime);
    }
  }

  /**
   * Construct IFileScanHandle for data in memtable and the other ones in flushing memtables. Then
   * get the related ChunkMetadata of data on disk.
   */
  public void queryForDeviceRegionScanWithoutLock(
      Map<IDeviceID, DeviceContext> devicePathsToContext,
      QueryContext queryContext,
      List<IFileScanHandle> fileScanHandlesForQuery) {
    long startTime = System.nanoTime();
    try {
      Map<IDeviceID, Map<String, List<IChunkHandle>>> deviceToMemChunkHandleMap = new HashMap<>();
      Map<IDeviceID, Map<String, List<IChunkMetadata>>> deviceToChunkMetadataListMap =
          new HashMap<>();
      try {
        for (Map.Entry<IDeviceID, DeviceContext> entry : devicePathsToContext.entrySet()) {
          IDeviceID deviceID = entry.getKey();
          boolean isAligned = entry.getValue().isAligned();
          long timeLowerBound = getQueryTimeLowerBound(deviceID);
          Map<String, List<IChunkMetadata>> measurementToChunkMetadataList = new HashMap<>();
          Map<String, List<IChunkHandle>> measurementToMemChunkHandleList = new HashMap<>();
          for (IMemTable flushingMemTable : flushingMemTables) {
            if (flushingMemTable.isSignalMemTable()) {
              continue;
            }
            flushingMemTable.queryForDeviceRegionScan(
                deviceID,
                isAligned,
                timeLowerBound,
                measurementToChunkMetadataList,
                measurementToMemChunkHandleList,
                modsToMemtable);
          }
          if (workMemTable != null) {
            workMemTable.queryForDeviceRegionScan(
                deviceID,
                isAligned,
                timeLowerBound,
                measurementToChunkMetadataList,
                measurementToMemChunkHandleList,
                null);
          }

          buildChunkHandleForFlushedMemTable(
              deviceID,
              isAligned
                  ? getAlignedVisibleMetadataListFromWriterByDeviceID(queryContext, deviceID)
                  : getVisibleMetadataListFromWriterByDeviceID(queryContext, deviceID),
              measurementToChunkMetadataList,
              measurementToMemChunkHandleList);

          if (!measurementToMemChunkHandleList.isEmpty()
              || !measurementToChunkMetadataList.isEmpty()) {
            deviceToMemChunkHandleMap.put(deviceID, measurementToMemChunkHandleList);
            deviceToChunkMetadataListMap.put(deviceID, measurementToChunkMetadataList);
          }
        }
      } catch (QueryProcessException | MetadataException | IOException e) {
        logger.error(
            "{}: {} get ReadOnlyMemChunk has error",
            dataRegionName,
            tsFileResource.getTsFile().getName(),
            e);
      } finally {
        QUERY_RESOURCE_METRICS.recordQueryResourceNum(FLUSHING_MEMTABLE, flushingMemTables.size());
        QUERY_RESOURCE_METRICS.recordQueryResourceNum(
            WORKING_MEMTABLE, workMemTable != null ? 1 : 0);
      }

      if (!deviceToMemChunkHandleMap.isEmpty() || !deviceToChunkMetadataListMap.isEmpty()) {
        fileScanHandlesForQuery.add(
            new UnclosedFileScanHandleImpl(
                deviceToChunkMetadataListMap, deviceToMemChunkHandleMap, tsFileResource));
      }
    } finally {
      QUERY_EXECUTION_METRICS.recordExecutionCost(
          GET_QUERY_RESOURCE_FROM_MEM, System.nanoTime() - startTime);
    }
  }

  /**
   * Get the chunk(s) in the memtable (one from work memtable and the other ones in flushing
   * memtables and then compact them into one TimeValuePairSorter). Then get the related
   * ChunkMetadata of data on disk.
   *
   * @param seriesPaths selected paths
   */
  public void queryWithoutLock(
      List<IFullPath> seriesPaths,
      QueryContext context,
      List<TsFileResource> tsfileResourcesForQuery,
      Filter globalTimeFilter)
      throws IOException {
    query(seriesPaths, context, tsfileResourcesForQuery, globalTimeFilter, false);
  }

  @TestOnly
  public void query(
      List<IFullPath> seriesPaths,
      QueryContext context,
      List<TsFileResource> tsfileResourcesForQuery)
      throws IOException {
    query(seriesPaths, context, tsfileResourcesForQuery, globalTimeFilter, true);
  }

  private void query(
      List<IFullPath> seriesPaths,
      QueryContext context,
      List<TsFileResource> tsfileResourcesForQuery,
      Filter globalTimeFilter,
      boolean needLock)
      throws IOException {
    long startTime = System.nanoTime();
    try {
      Map<IFullPath, List<IChunkMetadata>> pathToChunkMetadataListMap = new HashMap<>();
      Map<IFullPath, List<ReadOnlyMemChunk>> pathToReadOnlyMemChunkMap = new HashMap<>();
      if (needLock) {
        flushQueryLock.readLock().lock();
      }
      try {
        for (IFullPath seriesPath : seriesPaths) {
          List<ReadOnlyMemChunk> readOnlyMemChunks = new ArrayList<>();
          long timeLowerBound = getQueryTimeLowerBound(seriesPath.getDeviceId());
          for (IMemTable flushingMemTable : flushingMemTables) {
            if (flushingMemTable.isSignalMemTable()) {
              continue;
            }
            ReadOnlyMemChunk memChunk =
                flushingMemTable.query(context, seriesPath, timeLowerBound, modsToMemtable);
            if (memChunk != null) {
              readOnlyMemChunks.add(memChunk);
            }
          }
          if (workMemTable != null) {
            ReadOnlyMemChunk memChunk =
                workMemTable.query(context, seriesPath, timeLowerBound, null);
            if (memChunk != null) {
              readOnlyMemChunks.add(memChunk);
            }
          }

          List<IChunkMetadata> chunkMetadataList =
              ResourceByPathUtils.getResourceInstance(seriesPath)
                  .getVisibleMetadataListFromWriter(
                      writer, tsFileResource, context, timeLowerBound);

          // get in memory data
          if (!readOnlyMemChunks.isEmpty() || !chunkMetadataList.isEmpty()) {
            pathToReadOnlyMemChunkMap.put(seriesPath, readOnlyMemChunks);
            pathToChunkMetadataListMap.put(seriesPath, chunkMetadataList);
          }
        }
      } catch (QueryProcessException | MetadataException e) {
        logger.error(
            "{}: {} get ReadOnlyMemChunk has error",
            dataRegionName,
            tsFileResource.getTsFile().getName(),
            e);
      } finally {
        QUERY_RESOURCE_METRICS.recordQueryResourceNum(FLUSHING_MEMTABLE, flushingMemTables.size());
        QUERY_RESOURCE_METRICS.recordQueryResourceNum(
            WORKING_MEMTABLE, workMemTable != null ? 1 : 0);
        if (needLock) {
          flushQueryLock.readLock().unlock();
          logFlushQueryReadUnlocked();
        }
      }

      if (!pathToReadOnlyMemChunkMap.isEmpty() || !pathToChunkMetadataListMap.isEmpty()) {
        tsfileResourcesForQuery.add(
            new TsFileResource(
                pathToReadOnlyMemChunkMap, pathToChunkMetadataListMap, tsFileResource));
      }
    } finally {
      QUERY_EXECUTION_METRICS.recordExecutionCost(
          GET_QUERY_RESOURCE_FROM_MEM, System.nanoTime() - startTime);
    }
  }

  private long getQueryTimeLowerBound(IDeviceID deviceID) {
    long ttl;
    if (deviceID.getTableName().startsWith("root.")) {
      ttl = DataNodeTTLCache.getInstance().getTTLForTree(deviceID);
    } else {
      ttl =
          DataNodeTTLCache.getInstance()
              .getTTLForTable(this.dataRegionName, deviceID.getTableName());
    }
    return ttl != Long.MAX_VALUE ? CommonDateTimeUtils.currentTime() - ttl : Long.MIN_VALUE;
  }

  public long getTimeRangeId() {
    return timeRangeId;
  }

  public void setTimeRangeId(long timeRangeId) {
    this.timeRangeId = timeRangeId;
  }

  /** Release resource of a memtable */
  public void putMemTableBackAndClose() throws TsFileProcessorException {
    if (workMemTable != null) {
      workMemTable.release();
      dataRegionInfo.releaseStorageGroupMemCost(workMemTable.getTVListsRamCost());
      workMemTable = null;
    }
    try {
      writer.close();
    } catch (IOException e) {
      throw new TsFileProcessorException(e);
    }
    tsFileProcessorInfo.clear();
    dataRegionInfo.closeTsFileProcessorAndReportToSystem(this);
  }

  public void setTsFileProcessorInfo(TsFileProcessorInfo tsFileProcessorInfo) {
    this.tsFileProcessorInfo = tsFileProcessorInfo;
  }

  public long getWorkMemTableRamCost() {
    return workMemTable != null ? workMemTable.getTVListsRamCost() : 0;
  }

  /** Return Long.MAX_VALUE if workMemTable is null */
  public long getWorkMemTableCreatedTime() {
    return workMemTable != null ? workMemTable.getCreatedTime() : Long.MAX_VALUE;
  }

  /** Return Long.MAX_VALUE if workMemTable is null */
  public long getWorkMemTableUpdateTime() {
    return workMemTable != null ? workMemTable.getUpdateTime() : Long.MAX_VALUE;
  }

  public long getMemTableFlushPointCount() {
    return memTableFlushPointCount;
  }

  public boolean isSequence() {
    return sequence;
  }

  public void setWorkMemTableShouldFlush() {
    workMemTable.setShouldFlush();
  }

  public void addCloseFileListener(CloseFileListener listener) {
    closeFileListeners.add(listener);
  }

  public void addFlushListeners(Collection<FlushListener> listeners) {
    flushListeners.addAll(listeners);
  }

  public void addCloseFileListeners(Collection<CloseFileListener> listeners) {
    closeFileListeners.addAll(listeners);
  }

  public void submitAFlushTask() {
    this.dataRegionInfo.getDataRegion().submitAFlushTaskWhenShouldFlush(this);
  }

  public boolean alreadyMarkedClosing() {
    return shouldClose;
  }

  public boolean isEmpty() {
    return totalMemTableSize == 0
        && (workMemTable == null || workMemTable.getTotalPointsNum() == 0);
  }

  public IMemTable getWorkMemTable() {
    return workMemTable;
  }

  @TestOnly
  public ConcurrentLinkedDeque<IMemTable> getFlushingMemTable() {
    return flushingMemTables;
  }

  public void registerToTsFile(
      String tableName, Function<String, TableSchema> tableSchemaFunction) {
    getWriter().getSchema().getTableSchemaMap().computeIfAbsent(tableName, tableSchemaFunction);
  }

  public void writeLock() {
    flushQueryLock.writeLock().lock();
  }

  public void writeUnlock() {
    flushQueryLock.writeLock().unlock();
  }

  public boolean tryReadLock(long waitInMs) throws InterruptedException {
    return flushQueryLock.readLock().tryLock(waitInMs, TimeUnit.MILLISECONDS);
  }

  public void readUnLock() {
    flushQueryLock.readLock().unlock();
  }

  private void logFlushQueryWriteLocked() {
    if (logger.isDebugEnabled()) {
      logger.debug(FLUSH_QUERY_WRITE_LOCKED, dataRegionName, tsFileResource.getTsFile().getName());
    }
  }

  private void logFlushQueryWriteUnlocked() {
    if (logger.isDebugEnabled()) {
      logger.debug(FLUSH_QUERY_WRITE_RELEASE, dataRegionName, tsFileResource.getTsFile().getName());
    }
  }

  private void logFlushQueryReadUnlocked() {
    if (logger.isDebugEnabled()) {
      logger.debug(
          "{}: {} release flushQueryLock", dataRegionName, tsFileResource.getTsFile().getName());
    }
  }

  @Override
  public String toString() {
    return "TsFileProcessor{" + "tsFileResource=" + tsFileResource + '}';
  }
}<|MERGE_RESOLUTION|>--- conflicted
+++ resolved
@@ -87,6 +87,7 @@
 import org.apache.tsfile.file.metadata.IChunkMetadata;
 import org.apache.tsfile.file.metadata.IDeviceID;
 import org.apache.tsfile.file.metadata.TableSchema;
+import org.apache.tsfile.read.filter.basic.Filter;
 import org.apache.tsfile.utils.Binary;
 import org.apache.tsfile.utils.Pair;
 import org.apache.tsfile.write.writer.RestorableTsFileIOWriter;
@@ -106,6 +107,7 @@
 import java.util.concurrent.CompletableFuture;
 import java.util.concurrent.ConcurrentLinkedDeque;
 import java.util.concurrent.CopyOnWriteArrayList;
+import java.util.concurrent.ExecutionException;
 import java.util.concurrent.Future;
 import java.util.concurrent.TimeUnit;
 import java.util.concurrent.atomic.AtomicBoolean;
@@ -678,18 +680,10 @@
         memTableIncrement += TVList.tvListArrayMemCost(dataTypes[i]);
       } else {
         // here currentChunkPointNum >= 1
-<<<<<<< HEAD
-        long currentChunkPointNum = workMemTable.getCurrentTVListSize(deviceId, measurements[i]);
-        memTableIncrement +=
-            (currentChunkPointNum % PrimitiveArrayManager.ARRAY_SIZE) == 0
-                ? TVList.tvListArrayMemCost(dataTypes[i])
-                : 0;
-=======
         long currentChunkPointNum = memChunk.rowCount();
         if (currentChunkPointNum % PrimitiveArrayManager.ARRAY_SIZE == 0) {
           memTableIncrement += memChunk.getWorkingTVList().tvListArrayMemCost();
         }
->>>>>>> d68180b2
       }
       // TEXT data mem size
       if (dataTypes[i].isBinary() && values[i] != null) {
@@ -731,20 +725,10 @@
               .putIfAbsent(measurements[i], 1);
         } else {
           // here currentChunkPointNum >= 1
-<<<<<<< HEAD
-          long currentChunkPointNum = workMemTable.getCurrentTVListSize(deviceId, measurements[i]);
-=======
->>>>>>> d68180b2
           int addingPointNum =
               increasingMemTableInfo
                   .computeIfAbsent(deviceId, k -> new HashMap<>())
                   .computeIfAbsent(measurements[i], k -> 0);
-<<<<<<< HEAD
-          memTableIncrement +=
-              ((currentChunkPointNum + addingPointNum) % PrimitiveArrayManager.ARRAY_SIZE) == 0
-                  ? TVList.tvListArrayMemCost(dataTypes[i])
-                  : 0;
-=======
           long currentChunkPointNum = memChunk != null ? memChunk.rowCount() : 0;
           if ((currentChunkPointNum + addingPointNum) % PrimitiveArrayManager.ARRAY_SIZE == 0) {
             memTableIncrement +=
@@ -752,7 +736,6 @@
                     ? memChunk.getWorkingTVList().tvListArrayMemCost()
                     : TVList.tvListArrayMemCost(dataTypes[i]);
           }
->>>>>>> d68180b2
           increasingMemTableInfo.get(deviceId).computeIfPresent(measurements[i], (k, v) -> v + 1);
         }
         // TEXT data mem size
@@ -812,13 +795,8 @@
       }
       // this insertion will result in a new array
       if ((alignedMemChunk.alignedListSize() % PrimitiveArrayManager.ARRAY_SIZE) == 0) {
-<<<<<<< HEAD
-        dataTypesInTVList.addAll(((AlignedTVList) alignedMemChunk.getTVList()).getTsDataTypes());
-        memTableIncrement += AlignedTVList.alignedTvListArrayMemCost(dataTypesInTVList);
-=======
         dataTypesInTVList.addAll(alignedMemChunk.getWorkingTVList().getTsDataTypes());
         memTableIncrement += alignedMemChunk.getWorkingTVList().alignedTvListArrayMemCost();
->>>>>>> d68180b2
       }
     }
 
@@ -907,15 +885,14 @@
         // Here currentChunkPointNum + addingPointNum >= 1
         if (((currentChunkPointNum + addingPointNum) % PrimitiveArrayManager.ARRAY_SIZE) == 0) {
           if (alignedMemChunk != null) {
-<<<<<<< HEAD
-            dataTypesInTVList.addAll(
-                ((AlignedTVList) alignedMemChunk.getTVList()).getTsDataTypes());
-=======
             dataTypesInTVList.addAll(alignedMemChunk.getWorkingTVList().getTsDataTypes());
->>>>>>> d68180b2
           }
           dataTypesInTVList.addAll(addingPointNumInfo.left.values());
-          memTableIncrement += AlignedTVList.alignedTvListArrayMemCost(dataTypesInTVList);
+          memTableIncrement +=
+              alignedMemChunk != null
+                  ? alignedMemChunk.getWorkingTVList().alignedTvListArrayMemCost()
+                  : AlignedTVList.alignedTvListArrayMemCost(
+                      dataTypesInTVList.toArray(new TSDataType[0]), null);
         }
         addingPointNumInfo.setRight(addingPointNum + 1);
       }
@@ -1017,29 +994,17 @@
           ((end - start) / PrimitiveArrayManager.ARRAY_SIZE + 1)
               * TVList.tvListArrayMemCost(dataType);
     } else {
-<<<<<<< HEAD
-      long currentChunkPointNum = workMemTable.getCurrentTVListSize(deviceId, measurement);
-      if (currentChunkPointNum % PrimitiveArrayManager.ARRAY_SIZE == 0) {
-        memIncrements[0] +=
-            ((end - start) / PrimitiveArrayManager.ARRAY_SIZE + 1)
-                * TVList.tvListArrayMemCost(dataType);
-=======
       long currentChunkPointNum = memChunk.rowCount();
       if (currentChunkPointNum % PrimitiveArrayManager.ARRAY_SIZE == 0) {
         memIncrements[0] +=
             ((end - start) / PrimitiveArrayManager.ARRAY_SIZE + 1)
                 * memChunk.getWorkingTVList().tvListArrayMemCost();
->>>>>>> d68180b2
       } else {
         long acquireArray =
             (end - start - 1 + (currentChunkPointNum % PrimitiveArrayManager.ARRAY_SIZE))
                 / PrimitiveArrayManager.ARRAY_SIZE;
         if (acquireArray != 0) {
-<<<<<<< HEAD
-          memIncrements[0] += acquireArray * TVList.tvListArrayMemCost(dataType);
-=======
           memIncrements[0] += acquireArray * memChunk.getWorkingTVList().tvListArrayMemCost();
->>>>>>> d68180b2
         }
       }
     }
@@ -1136,13 +1101,9 @@
 
       if (acquireArray != 0) {
         // memory of extending the TVList
-<<<<<<< HEAD
-        dataTypesInTVList.addAll(((AlignedTVList) alignedMemChunk.getTVList()).getTsDataTypes());
-=======
         dataTypesInTVList.addAll(alignedMemChunk.getWorkingTVList().getTsDataTypes());
->>>>>>> d68180b2
         memIncrements[0] +=
-            acquireArray * AlignedTVList.alignedTvListArrayMemCost(dataTypesInTVList);
+            acquireArray * alignedMemChunk.getWorkingTVList().alignedTvListArrayMemCost();
       }
     }
 
@@ -1272,45 +1233,28 @@
       WritingMetrics.getInstance().recordMemControlFlushMemTableCount(1);
       return true;
     }
-    if (workMemTable.reachChunkSizeOrPointNumThreshold()) {
-      WritingMetrics.getInstance().recordSeriesFullFlushMemTableCount(1);
-      return true;
-    }
     return false;
   }
 
-  public void syncClose() {
+  @TestOnly
+  public void syncClose() throws ExecutionException {
     logger.info(
         "Sync close file: {}, will firstly async close it",
         tsFileResource.getTsFile().getAbsolutePath());
     if (shouldClose) {
       return;
     }
-    synchronized (flushingMemTables) {
-      try {
-        asyncClose();
-        logger.info("Start to wait until file {} is closed", tsFileResource);
-        long startTime = System.currentTimeMillis();
-        while (!flushingMemTables.isEmpty()) {
-          flushingMemTables.wait(60_000);
-          if (System.currentTimeMillis() - startTime > 60_000 && !flushingMemTables.isEmpty()) {
-            logger.warn(
-                "{} has spent {}s for waiting flushing one memtable; {} left (first: {}). FlushingManager info: {}",
-                this.tsFileResource.getTsFile().getAbsolutePath(),
-                (System.currentTimeMillis() - startTime) / 1000,
-                flushingMemTables.size(),
-                flushingMemTables.getFirst(),
-                FlushManager.getInstance());
-          }
-        }
-      } catch (InterruptedException e) {
-        logger.error(
-            "{}: {} wait close interrupted",
-            dataRegionName,
-            tsFileResource.getTsFile().getName(),
-            e);
-        Thread.currentThread().interrupt();
-      }
+    try {
+      asyncClose().get();
+      logger.info("Start to wait until file {} is closed", tsFileResource);
+      // if this TsFileProcessor is closing, asyncClose().get() of this thread will return quickly,
+      // but the TsFileProcessor may be not closed. Therefore, we need to check whether the writer
+      // is null.
+      while (writer != null) {
+        TimeUnit.MILLISECONDS.sleep(10);
+      }
+    } catch (InterruptedException e) {
+      Thread.currentThread().interrupt();
     }
     logger.info("File {} is closed synchronously", tsFileResource.getTsFile().getAbsolutePath());
   }
@@ -2197,7 +2141,8 @@
   public void query(
       List<IFullPath> seriesPaths,
       QueryContext context,
-      List<TsFileResource> tsfileResourcesForQuery)
+      List<TsFileResource> tsfileResourcesForQuery,
+      Filter globalTimeFilter)
       throws IOException {
     query(seriesPaths, context, tsfileResourcesForQuery, globalTimeFilter, true);
   }
@@ -2225,14 +2170,15 @@
               continue;
             }
             ReadOnlyMemChunk memChunk =
-                flushingMemTable.query(context, seriesPath, timeLowerBound, modsToMemtable);
+                flushingMemTable.query(
+                    context, seriesPath, timeLowerBound, modsToMemtable, globalTimeFilter);
             if (memChunk != null) {
               readOnlyMemChunks.add(memChunk);
             }
           }
           if (workMemTable != null) {
             ReadOnlyMemChunk memChunk =
-                workMemTable.query(context, seriesPath, timeLowerBound, null);
+                workMemTable.query(context, seriesPath, timeLowerBound, null, globalTimeFilter);
             if (memChunk != null) {
               readOnlyMemChunks.add(memChunk);
             }
