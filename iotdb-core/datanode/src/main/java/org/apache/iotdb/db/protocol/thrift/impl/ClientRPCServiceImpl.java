/*
 * Licensed to the Apache Software Foundation (ASF) under one
 * or more contributor license agreements.  See the NOTICE file
 * distributed with this work for additional information
 * regarding copyright ownership.  The ASF licenses this file
 * to you under the Apache License, Version 2.0 (the
 * "License"); you may not use this file except in compliance
 * with the License.  You may obtain a copy of the License at
 *
 *     http://www.apache.org/licenses/LICENSE-2.0
 *
 * Unless required by applicable law or agreed to in writing,
 * software distributed under the License is distributed on an
 * "AS IS" BASIS, WITHOUT WARRANTIES OR CONDITIONS OF ANY
 * KIND, either express or implied.  See the License for the
 * specific language governing permissions and limitations
 * under the License.
 */

package org.apache.iotdb.db.protocol.thrift.impl;

import org.apache.iotdb.common.rpc.thrift.TAggregationType;
import org.apache.iotdb.common.rpc.thrift.TEndPoint;
import org.apache.iotdb.common.rpc.thrift.TRegionReplicaSet;
import org.apache.iotdb.common.rpc.thrift.TSStatus;
import org.apache.iotdb.common.rpc.thrift.TShowConfigurationResp;
import org.apache.iotdb.common.rpc.thrift.TShowConfigurationTemplateResp;
import org.apache.iotdb.common.rpc.thrift.TTimePartitionSlot;
import org.apache.iotdb.commons.client.exception.ClientManagerException;
import org.apache.iotdb.commons.conf.CommonConfig;
import org.apache.iotdb.commons.conf.CommonDescriptor;
import org.apache.iotdb.commons.conf.ConfigurationFileUtils;
import org.apache.iotdb.commons.conf.IoTDBConstant;
import org.apache.iotdb.commons.consensus.DataRegionId;
import org.apache.iotdb.commons.exception.IllegalPathException;
import org.apache.iotdb.commons.exception.IoTDBException;
import org.apache.iotdb.commons.partition.DataPartition;
import org.apache.iotdb.commons.partition.DataPartitionQueryParam;
import org.apache.iotdb.commons.path.AlignedFullPath;
import org.apache.iotdb.commons.path.IFullPath;
import org.apache.iotdb.commons.path.MeasurementPath;
import org.apache.iotdb.commons.path.NonAlignedFullPath;
import org.apache.iotdb.commons.path.PartialPath;
import org.apache.iotdb.commons.schema.column.ColumnHeader;
import org.apache.iotdb.commons.utils.PathUtils;
import org.apache.iotdb.commons.utils.TimePartitionUtils;
import org.apache.iotdb.db.audit.AuditLogger;
import org.apache.iotdb.db.auth.AuthorityChecker;
import org.apache.iotdb.db.conf.IoTDBConfig;
import org.apache.iotdb.db.conf.IoTDBDescriptor;
import org.apache.iotdb.db.pipe.agent.PipeDataNodeAgent;
import org.apache.iotdb.db.protocol.basic.BasicOpenSessionResp;
import org.apache.iotdb.db.protocol.client.ConfigNodeClient;
import org.apache.iotdb.db.protocol.client.ConfigNodeClientManager;
import org.apache.iotdb.db.protocol.client.ConfigNodeInfo;
import org.apache.iotdb.db.protocol.session.IClientSession;
import org.apache.iotdb.db.protocol.session.SessionManager;
import org.apache.iotdb.db.protocol.thrift.OperationType;
import org.apache.iotdb.db.queryengine.common.SessionInfo;
import org.apache.iotdb.db.queryengine.common.header.DatasetHeader;
import org.apache.iotdb.db.queryengine.common.header.DatasetHeaderFactory;
import org.apache.iotdb.db.queryengine.execution.aggregation.AccumulatorFactory;
import org.apache.iotdb.db.queryengine.execution.aggregation.TreeAggregator;
import org.apache.iotdb.db.queryengine.execution.driver.DriverContext;
import org.apache.iotdb.db.queryengine.execution.fragment.FakedFragmentInstanceContext;
import org.apache.iotdb.db.queryengine.execution.operator.OperatorContext;
import org.apache.iotdb.db.queryengine.execution.operator.process.last.LastQueryUtil;
import org.apache.iotdb.db.queryengine.execution.operator.source.AbstractSeriesAggregationScanOperator;
import org.apache.iotdb.db.queryengine.execution.operator.source.AlignedSeriesAggregationScanOperator;
import org.apache.iotdb.db.queryengine.execution.operator.source.SeriesAggregationScanOperator;
import org.apache.iotdb.db.queryengine.plan.Coordinator;
import org.apache.iotdb.db.queryengine.plan.analyze.ClusterPartitionFetcher;
import org.apache.iotdb.db.queryengine.plan.analyze.IPartitionFetcher;
import org.apache.iotdb.db.queryengine.plan.analyze.QueryType;
import org.apache.iotdb.db.queryengine.plan.analyze.schema.ClusterSchemaFetcher;
import org.apache.iotdb.db.queryengine.plan.analyze.schema.ISchemaFetcher;
import org.apache.iotdb.db.queryengine.plan.execution.ExecutionResult;
import org.apache.iotdb.db.queryengine.plan.execution.IQueryExecution;
import org.apache.iotdb.db.queryengine.plan.parser.ASTVisitor;
import org.apache.iotdb.db.queryengine.plan.parser.StatementGenerator;
import org.apache.iotdb.db.queryengine.plan.planner.LocalExecutionPlanner;
import org.apache.iotdb.db.queryengine.plan.planner.plan.node.PlanNodeId;
import org.apache.iotdb.db.queryengine.plan.planner.plan.parameter.AggregationStep;
import org.apache.iotdb.db.queryengine.plan.planner.plan.parameter.GroupByTimeParameter;
import org.apache.iotdb.db.queryengine.plan.planner.plan.parameter.InputLocation;
import org.apache.iotdb.db.queryengine.plan.planner.plan.parameter.SeriesScanOptions;
import org.apache.iotdb.db.queryengine.plan.relational.metadata.Metadata;
import org.apache.iotdb.db.queryengine.plan.relational.metadata.fetcher.cache.TableDeviceLastCache;
import org.apache.iotdb.db.queryengine.plan.relational.metadata.fetcher.cache.TableDeviceSchemaCache;
import org.apache.iotdb.db.queryengine.plan.relational.metadata.fetcher.cache.TableId;
import org.apache.iotdb.db.queryengine.plan.relational.metadata.fetcher.cache.TreeDeviceSchemaCacheManager;
import org.apache.iotdb.db.queryengine.plan.relational.sql.ast.Use;
import org.apache.iotdb.db.queryengine.plan.relational.sql.parser.ParsingException;
import org.apache.iotdb.db.queryengine.plan.relational.sql.parser.SqlParser;
import org.apache.iotdb.db.queryengine.plan.statement.Statement;
import org.apache.iotdb.db.queryengine.plan.statement.StatementType;
import org.apache.iotdb.db.queryengine.plan.statement.component.Ordering;
import org.apache.iotdb.db.queryengine.plan.statement.crud.DeleteDataStatement;
import org.apache.iotdb.db.queryengine.plan.statement.crud.InsertMultiTabletsStatement;
import org.apache.iotdb.db.queryengine.plan.statement.crud.InsertRowStatement;
import org.apache.iotdb.db.queryengine.plan.statement.crud.InsertRowsOfOneDeviceStatement;
import org.apache.iotdb.db.queryengine.plan.statement.crud.InsertRowsStatement;
import org.apache.iotdb.db.queryengine.plan.statement.crud.InsertTabletStatement;
import org.apache.iotdb.db.queryengine.plan.statement.metadata.CreateAlignedTimeSeriesStatement;
import org.apache.iotdb.db.queryengine.plan.statement.metadata.CreateMultiTimeSeriesStatement;
import org.apache.iotdb.db.queryengine.plan.statement.metadata.CreateTimeSeriesStatement;
import org.apache.iotdb.db.queryengine.plan.statement.metadata.DatabaseSchemaStatement;
import org.apache.iotdb.db.queryengine.plan.statement.metadata.DeleteDatabaseStatement;
import org.apache.iotdb.db.queryengine.plan.statement.metadata.DeleteTimeSeriesStatement;
import org.apache.iotdb.db.queryengine.plan.statement.metadata.template.BatchActivateTemplateStatement;
import org.apache.iotdb.db.queryengine.plan.statement.metadata.template.CreateSchemaTemplateStatement;
import org.apache.iotdb.db.queryengine.plan.statement.metadata.template.DropSchemaTemplateStatement;
import org.apache.iotdb.db.queryengine.plan.statement.metadata.template.SetSchemaTemplateStatement;
import org.apache.iotdb.db.queryengine.plan.statement.metadata.template.UnsetSchemaTemplateStatement;
<<<<<<< HEAD
=======
import org.apache.iotdb.db.queryengine.plan.statement.metadata.view.CreateTableViewStatement;
import org.apache.iotdb.db.queryengine.plan.statement.sys.SetSqlDialectStatement;
import org.apache.iotdb.db.schemaengine.SchemaEngine;
import org.apache.iotdb.db.schemaengine.schemaregion.ISchemaRegion;
>>>>>>> d68180b2
import org.apache.iotdb.db.schemaengine.template.TemplateQueryType;
import org.apache.iotdb.db.storageengine.StorageEngine;
import org.apache.iotdb.db.storageengine.dataregion.DataRegion;
import org.apache.iotdb.db.storageengine.dataregion.read.QueryDataSource;
import org.apache.iotdb.db.storageengine.rescon.quotas.DataNodeThrottleQuotaManager;
import org.apache.iotdb.db.storageengine.rescon.quotas.OperationQuota;
import org.apache.iotdb.db.subscription.agent.SubscriptionAgent;
import org.apache.iotdb.db.utils.CommonUtils;
import org.apache.iotdb.db.utils.QueryDataSetUtils;
import org.apache.iotdb.db.utils.SchemaUtils;
import org.apache.iotdb.db.utils.SetThreadName;
import org.apache.iotdb.rpc.RpcUtils;
import org.apache.iotdb.rpc.TSStatusCode;
import org.apache.iotdb.service.rpc.thrift.ServerProperties;
import org.apache.iotdb.service.rpc.thrift.TCreateTimeseriesUsingSchemaTemplateReq;
import org.apache.iotdb.service.rpc.thrift.TPipeSubscribeReq;
import org.apache.iotdb.service.rpc.thrift.TPipeSubscribeResp;
import org.apache.iotdb.service.rpc.thrift.TPipeTransferReq;
import org.apache.iotdb.service.rpc.thrift.TPipeTransferResp;
import org.apache.iotdb.service.rpc.thrift.TSAggregationQueryReq;
import org.apache.iotdb.service.rpc.thrift.TSAppendSchemaTemplateReq;
import org.apache.iotdb.service.rpc.thrift.TSBackupConfigurationResp;
import org.apache.iotdb.service.rpc.thrift.TSCancelOperationReq;
import org.apache.iotdb.service.rpc.thrift.TSCloseOperationReq;
import org.apache.iotdb.service.rpc.thrift.TSCloseSessionReq;
import org.apache.iotdb.service.rpc.thrift.TSConnectionInfoResp;
import org.apache.iotdb.service.rpc.thrift.TSCreateAlignedTimeseriesReq;
import org.apache.iotdb.service.rpc.thrift.TSCreateMultiTimeseriesReq;
import org.apache.iotdb.service.rpc.thrift.TSCreateSchemaTemplateReq;
import org.apache.iotdb.service.rpc.thrift.TSCreateTimeseriesReq;
import org.apache.iotdb.service.rpc.thrift.TSDeleteDataReq;
import org.apache.iotdb.service.rpc.thrift.TSDropSchemaTemplateReq;
import org.apache.iotdb.service.rpc.thrift.TSExecuteBatchStatementReq;
import org.apache.iotdb.service.rpc.thrift.TSExecuteStatementReq;
import org.apache.iotdb.service.rpc.thrift.TSExecuteStatementResp;
import org.apache.iotdb.service.rpc.thrift.TSFastLastDataQueryForOneDeviceReq;
import org.apache.iotdb.service.rpc.thrift.TSFastLastDataQueryForOnePrefixPathReq;
import org.apache.iotdb.service.rpc.thrift.TSFetchMetadataReq;
import org.apache.iotdb.service.rpc.thrift.TSFetchMetadataResp;
import org.apache.iotdb.service.rpc.thrift.TSFetchResultsReq;
import org.apache.iotdb.service.rpc.thrift.TSFetchResultsResp;
import org.apache.iotdb.service.rpc.thrift.TSGetTimeZoneResp;
import org.apache.iotdb.service.rpc.thrift.TSGroupByQueryIntervalReq;
import org.apache.iotdb.service.rpc.thrift.TSInsertRecordReq;
import org.apache.iotdb.service.rpc.thrift.TSInsertRecordsOfOneDeviceReq;
import org.apache.iotdb.service.rpc.thrift.TSInsertRecordsReq;
import org.apache.iotdb.service.rpc.thrift.TSInsertStringRecordReq;
import org.apache.iotdb.service.rpc.thrift.TSInsertStringRecordsOfOneDeviceReq;
import org.apache.iotdb.service.rpc.thrift.TSInsertStringRecordsReq;
import org.apache.iotdb.service.rpc.thrift.TSInsertTabletReq;
import org.apache.iotdb.service.rpc.thrift.TSInsertTabletsReq;
import org.apache.iotdb.service.rpc.thrift.TSLastDataQueryReq;
import org.apache.iotdb.service.rpc.thrift.TSOpenSessionReq;
import org.apache.iotdb.service.rpc.thrift.TSOpenSessionResp;
import org.apache.iotdb.service.rpc.thrift.TSProtocolVersion;
import org.apache.iotdb.service.rpc.thrift.TSPruneSchemaTemplateReq;
import org.apache.iotdb.service.rpc.thrift.TSQueryDataSet;
import org.apache.iotdb.service.rpc.thrift.TSQueryTemplateReq;
import org.apache.iotdb.service.rpc.thrift.TSQueryTemplateResp;
import org.apache.iotdb.service.rpc.thrift.TSRawDataQueryReq;
import org.apache.iotdb.service.rpc.thrift.TSSetSchemaTemplateReq;
import org.apache.iotdb.service.rpc.thrift.TSSetTimeZoneReq;
import org.apache.iotdb.service.rpc.thrift.TSUnsetSchemaTemplateReq;
import org.apache.iotdb.service.rpc.thrift.TSyncIdentityInfo;
import org.apache.iotdb.service.rpc.thrift.TSyncTransportMetaInfo;

import io.airlift.units.Duration;
import org.apache.commons.lang3.StringUtils;
import org.apache.thrift.TException;
import org.apache.tsfile.block.column.Column;
import org.apache.tsfile.common.conf.TSFileConfig;
import org.apache.tsfile.common.conf.TSFileDescriptor;
import org.apache.tsfile.common.constant.TsFileConstant;
import org.apache.tsfile.enums.TSDataType;
import org.apache.tsfile.file.metadata.IDeviceID;
import org.apache.tsfile.file.metadata.IDeviceID.Factory;
import org.apache.tsfile.read.TimeValuePair;
import org.apache.tsfile.read.common.block.TsBlock;
import org.apache.tsfile.read.common.block.TsBlockBuilder;
import org.apache.tsfile.read.common.block.column.TsBlockSerde;
import org.apache.tsfile.read.filter.basic.Filter;
import org.apache.tsfile.read.filter.factory.TimeFilterApi;
import org.apache.tsfile.utils.Binary;
import org.apache.tsfile.utils.Pair;
import org.apache.tsfile.utils.TimeDuration;
import org.apache.tsfile.write.schema.IMeasurementSchema;
import org.apache.tsfile.write.schema.MeasurementSchema;
import org.slf4j.Logger;
import org.slf4j.LoggerFactory;

import java.io.IOException;
import java.nio.ByteBuffer;
import java.time.ZoneId;
import java.util.ArrayList;
import java.util.Collections;
import java.util.HashMap;
import java.util.List;
import java.util.Locale;
import java.util.Map;
import java.util.Objects;
import java.util.Optional;
import java.util.concurrent.TimeUnit;

import static org.apache.iotdb.commons.partition.DataPartition.NOT_ASSIGNED;
import static org.apache.iotdb.db.queryengine.common.DataNodeEndPoints.isSameNode;
import static org.apache.iotdb.db.queryengine.execution.operator.AggregationUtil.initTimeRangeIterator;
import static org.apache.iotdb.db.queryengine.plan.Coordinator.recordQueries;
import static org.apache.iotdb.db.utils.CommonUtils.getContentOfRequest;
import static org.apache.iotdb.db.utils.CommonUtils.getContentOfTSFastLastDataQueryForOneDeviceReq;
import static org.apache.iotdb.db.utils.ErrorHandlingUtils.onIoTDBException;
import static org.apache.iotdb.db.utils.ErrorHandlingUtils.onQueryException;
import static org.apache.iotdb.db.utils.QueryDataSetUtils.convertTsBlockByFetchSize;
import static org.apache.iotdb.rpc.RpcUtils.TIME_PRECISION;

public class ClientRPCServiceImpl implements IClientRPCServiceWithHandler {

  private static final Logger LOGGER = LoggerFactory.getLogger(ClientRPCServiceImpl.class);

  private static final IoTDBConfig config = IoTDBDescriptor.getInstance().getConfig();

  private static final CommonConfig COMMON_CONFIG = CommonDescriptor.getInstance().getConfig();

  private static final Logger SAMPLED_QUERIES_LOGGER =
      LoggerFactory.getLogger(IoTDBConstant.SAMPLED_QUERIES_LOGGER_NAME);

  private static final Coordinator COORDINATOR = Coordinator.getInstance();

  private static final SessionManager SESSION_MANAGER = SessionManager.getInstance();

  public static final String ERROR_CODE = "error code: ";

  private static final TSProtocolVersion CURRENT_RPC_VERSION =
      TSProtocolVersion.IOTDB_SERVICE_PROTOCOL_V3;

  private static final boolean ENABLE_AUDIT_LOG = config.isEnableAuditLog();

  private final IPartitionFetcher partitionFetcher;

  private final ISchemaFetcher schemaFetcher;

  private final Metadata metadata;

  private final SqlParser relationSqlParser;

  private final TsBlockSerde serde = new TsBlockSerde();

  private final TreeDeviceSchemaCacheManager DATA_NODE_SCHEMA_CACHE =
      TreeDeviceSchemaCacheManager.getInstance();

  public static final Duration DEFAULT_TIME_SLICE = new Duration(60_000, TimeUnit.MILLISECONDS);

  private static final int DEFAULT_MAX_TSBLOCK_SIZE_IN_BYTES =
      TSFileDescriptor.getInstance().getConfig().getMaxTsBlockSizeInBytes();

  @FunctionalInterface
  public interface SelectResult {

    boolean apply(TSExecuteStatementResp resp, IQueryExecution queryExecution, int fetchSize)
        throws IoTDBException, IOException;
  }

  private static final SelectResult SELECT_RESULT =
      (resp, queryExecution, fetchSize) -> {
        Pair<List<ByteBuffer>, Boolean> pair =
            QueryDataSetUtils.convertQueryResultByFetchSize(queryExecution, fetchSize);
        resp.setQueryResult(pair.left);
        return pair.right;
      };

  private static final SelectResult OLD_SELECT_RESULT =
      (resp, queryExecution, fetchSize) -> {
        Pair<TSQueryDataSet, Boolean> pair = convertTsBlockByFetchSize(queryExecution, fetchSize);
        resp.setQueryDataSet(pair.left);
        return pair.right;
      };

  public ClientRPCServiceImpl() {
    partitionFetcher = ClusterPartitionFetcher.getInstance();
    schemaFetcher = ClusterSchemaFetcher.getInstance();
    metadata = LocalExecutionPlanner.getInstance().metadata;
    relationSqlParser = new SqlParser();
  }

  private TSExecuteStatementResp executeStatementInternal(
      TSExecuteStatementReq req, SelectResult setResult) {
    boolean finished = false;
    Long statementId = req.getStatementId();
    long queryId = Long.MIN_VALUE;
    String statement = req.getStatement();
    IClientSession clientSession = SESSION_MANAGER.getCurrSessionAndUpdateIdleTime();

    // quota
    OperationQuota quota = null;
    if (!SESSION_MANAGER.checkLogin(clientSession)) {
      return RpcUtils.getTSExecuteStatementResp(getNotLoggedInStatus());
    }

    long startTime = System.nanoTime();
    StatementType statementType = null;
    Throwable t = null;
    boolean useDatabase = false;
<<<<<<< HEAD
=======
    final boolean isDatabaseSetBefore = Objects.nonNull(clientSession.getDatabaseName());
    boolean setSqlDialect = false;
>>>>>>> d68180b2
    try {
      // create and cache dataset
      ExecutionResult result;
      if (clientSession.getSqlDialect() == IClientSession.SqlDialect.TREE) {
        Statement s = StatementGenerator.createStatement(statement, clientSession.getZoneId());

        if (s == null) {
          return RpcUtils.getTSExecuteStatementResp(
              RpcUtils.getStatus(
                  TSStatusCode.SQL_PARSE_ERROR, "This operation type is not supported"));
        }

        if (s instanceof CreateTableViewStatement) {
          result =
              COORDINATOR.executeForTableModel(
                  ((CreateTableViewStatement) s).getCreateTableView(),
                  new SqlParser(),
                  SESSION_MANAGER.getCurrSessionAndUpdateIdleTime(),
                  SESSION_MANAGER.requestQueryId(),
                  SESSION_MANAGER.getSessionInfo(SESSION_MANAGER.getCurrSession()),
                  statement,
                  LocalExecutionPlanner.getInstance().metadata,
                  config.getQueryTimeoutThreshold(),
                  false);
        } else {
          // permission check
          TSStatus status = AuthorityChecker.checkAuthority(s, clientSession);
          if (status.getCode() != TSStatusCode.SUCCESS_STATUS.getStatusCode()) {
            return RpcUtils.getTSExecuteStatementResp(status);
          }

          quota =
              DataNodeThrottleQuotaManager.getInstance()
                  .checkQuota(SESSION_MANAGER.getCurrSession().getUsername(), s);
          statementType = s.getType();
          if (ENABLE_AUDIT_LOG) {
            AuditLogger.log(statement, s);
          }

          queryId = SESSION_MANAGER.requestQueryId(clientSession, req.statementId);

          result =
              COORDINATOR.executeForTreeModel(
                  s,
                  queryId,
                  SESSION_MANAGER.getSessionInfo(clientSession),
                  statement,
                  partitionFetcher,
                  schemaFetcher,
                  req.getTimeout(),
                  true);
        }
      } else {
        org.apache.iotdb.db.queryengine.plan.relational.sql.ast.Statement s =
            relationSqlParser.createStatement(statement, clientSession.getZoneId(), clientSession);

        if (s instanceof Use) {
          useDatabase = true;
        }

        if (s == null) {
          return RpcUtils.getTSExecuteStatementResp(
              RpcUtils.getStatus(
                  TSStatusCode.SQL_PARSE_ERROR, "This operation type is not supported"));
        }

        queryId = SESSION_MANAGER.requestQueryId(clientSession, req.statementId);

        result =
            COORDINATOR.executeForTableModel(
                s,
                relationSqlParser,
                clientSession,
                queryId,
                SESSION_MANAGER.getSessionInfo(clientSession),
                statement,
                metadata,
                req.getTimeout(),
                true);
      }

      if (result.status.code != TSStatusCode.SUCCESS_STATUS.getStatusCode()
          && result.status.code != TSStatusCode.REDIRECTION_RECOMMEND.getStatusCode()) {
        finished = true;
        final TSExecuteStatementResp resp = RpcUtils.getTSExecuteStatementResp(result.status);
        if (isDatabaseSetBefore && Objects.isNull(clientSession.getDatabaseName())) {
          // Previously unused
          resp.setOperationType("dropDB");
        }
        return resp;
      }

      IQueryExecution queryExecution = COORDINATOR.getQueryExecution(queryId);

      try (SetThreadName threadName = new SetThreadName(result.queryId.getId())) {
        TSExecuteStatementResp resp;
        if (queryExecution != null && queryExecution.isQuery()) {
          statementType = statementType == null ? StatementType.QUERY : statementType;
          resp = createResponse(queryExecution.getDatasetHeader(), queryId);
          resp.setStatus(result.status);
          finished = setResult.apply(resp, queryExecution, req.fetchSize);
          resp.setMoreData(!finished);
          if (quota != null) {
            quota.addReadResult(resp.getQueryResult());
          }
          // Should return SUCCESS_MESSAGE for insert into query
          if (queryExecution.getQueryType() == QueryType.READ_WRITE) {
            resp.setColumns(null);
          }
        } else {
          finished = true;
          resp = RpcUtils.getTSExecuteStatementResp(result.status);
          // set for use XX
          if (useDatabase) {
            resp.setDatabase(clientSession.getDatabaseName());
          }
<<<<<<< HEAD
=======
          if (isDatabaseSetBefore && Objects.isNull(clientSession.getDatabaseName())) {
            // Previously unused
            resp.setOperationType("dropDB");
          }

          if (setSqlDialect) {
            resp.setTableModel(
                SESSION_MANAGER.getCurrSessionAndUpdateIdleTime().getSqlDialect()
                    == IClientSession.SqlDialect.TABLE);
          }
>>>>>>> d68180b2
        }
        return resp;
      }
    } catch (ParsingException e) {
      finished = true;
      t = e;
      return RpcUtils.getTSExecuteStatementResp(
          RpcUtils.getStatus(TSStatusCode.SQL_PARSE_ERROR, e.getMessage()));
    } catch (Exception e) {
      finished = true;
      t = e;
      final TSExecuteStatementResp resp =
          RpcUtils.getTSExecuteStatementResp(
              onQueryException(e, "\"" + statement + "\". " + OperationType.EXECUTE_STATEMENT));
      if (isDatabaseSetBefore && Objects.isNull(clientSession.getDatabaseName())) {
        // Previously unused
        resp.setOperationType("dropDB");
      }
      return resp;
    } catch (Error error) {
      finished = true;
      t = error;
      throw error;
    } finally {
      long currentOperationCost = System.nanoTime() - startTime;
      COORDINATOR.recordExecutionTime(queryId, currentOperationCost);

      // record each operation time cost
      if (statementType != null) {
        CommonUtils.addStatementExecutionLatency(
            OperationType.EXECUTE_QUERY_STATEMENT, statementType.name(), currentOperationCost);
      }

      if (finished) {
        // record total time cost for one query
        long executionTime = COORDINATOR.getTotalExecutionTime(queryId);
        CommonUtils.addQueryLatency(
            statementType, executionTime > 0 ? executionTime : currentOperationCost);
        clearUp(clientSession, statementId, queryId, req, t);
      }
      SESSION_MANAGER.updateIdleTime();
      if (quota != null) {
        quota.close();
      }
    }
  }

  private void clearUp(
      IClientSession clientSession,
      Long statementId,
      Long queryId,
      org.apache.thrift.TBase<?, ?> req,
      Throwable t) {
    COORDINATOR.cleanupQueryExecution(queryId, req, t);
    // clear up queryId Map in clientSession
    clientSession.removeQueryId(statementId, queryId);
  }

  private TSExecuteStatementResp executeRawDataQueryInternal(
      TSRawDataQueryReq req, SelectResult setResult) {
    boolean finished = false;
    Long statementId = req.getStatementId();
    long queryId = Long.MIN_VALUE;
    IClientSession clientSession = SESSION_MANAGER.getCurrSessionAndUpdateIdleTime();
    OperationQuota quota = null;
    if (!SESSION_MANAGER.checkLogin(clientSession)) {
      return RpcUtils.getTSExecuteStatementResp(getNotLoggedInStatus());
    }
    long startTime = System.nanoTime();
    Throwable t = null;
    try {
      Statement s = StatementGenerator.createStatement(req);

      // permission check
      TSStatus status = AuthorityChecker.checkAuthority(s, clientSession);
      if (status.getCode() != TSStatusCode.SUCCESS_STATUS.getStatusCode()) {
        return RpcUtils.getTSExecuteStatementResp(status);
      }

      quota =
          DataNodeThrottleQuotaManager.getInstance()
              .checkQuota(SESSION_MANAGER.getCurrSession().getUsername(), s);

      if (ENABLE_AUDIT_LOG) {
        AuditLogger.log(String.format("execute Raw Data Query: %s", req), s);
      }
      queryId = SESSION_MANAGER.requestQueryId(clientSession, req.statementId);
      // create and cache dataset
      ExecutionResult result =
          COORDINATOR.executeForTreeModel(
              s,
              queryId,
              SESSION_MANAGER.getSessionInfo(clientSession),
              "",
              partitionFetcher,
              schemaFetcher,
              req.getTimeout(),
              true);

      if (result.status.code != TSStatusCode.SUCCESS_STATUS.getStatusCode()) {
        finished = true;
        throw new RuntimeException(ERROR_CODE + result.status);
      }

      IQueryExecution queryExecution = COORDINATOR.getQueryExecution(queryId);

      try (SetThreadName threadName = new SetThreadName(result.queryId.getId())) {
        TSExecuteStatementResp resp;
        if (queryExecution.isQuery()) {
          resp = createResponse(queryExecution.getDatasetHeader(), queryId);
          resp.setStatus(result.status);
          finished = setResult.apply(resp, queryExecution, req.fetchSize);
          resp.setMoreData(!finished);
          quota.addReadResult(resp.getQueryResult());
        } else {
          resp = RpcUtils.getTSExecuteStatementResp(result.status);
        }
        return resp;
      }
    } catch (Exception e) {
      finished = true;
      t = e;
      return RpcUtils.getTSExecuteStatementResp(
          onQueryException(e, "\"" + req + "\". " + OperationType.EXECUTE_RAW_DATA_QUERY));
    } catch (Error error) {
      finished = true;
      t = error;
      throw error;
    } finally {
      long currentOperationCost = System.nanoTime() - startTime;
      COORDINATOR.recordExecutionTime(queryId, currentOperationCost);

      // record each operation time cost
      CommonUtils.addStatementExecutionLatency(
          OperationType.EXECUTE_RAW_DATA_QUERY, StatementType.QUERY.name(), currentOperationCost);

      if (finished) {
        // record total time cost for one query
        long executionTime = COORDINATOR.getTotalExecutionTime(queryId);
        CommonUtils.addQueryLatency(
            StatementType.QUERY, executionTime > 0 ? executionTime : currentOperationCost);
        clearUp(clientSession, statementId, queryId, req, t);
      }

      SESSION_MANAGER.updateIdleTime();
      if (quota != null) {
        quota.close();
      }
    }
  }

  private TSExecuteStatementResp executeLastDataQueryInternal(
      TSLastDataQueryReq req, SelectResult setResult) {
    boolean finished = false;
    Long statementId = req.getStatementId();
    long queryId = Long.MIN_VALUE;
    IClientSession clientSession = SESSION_MANAGER.getCurrSessionAndUpdateIdleTime();
    OperationQuota quota = null;
    if (!SESSION_MANAGER.checkLogin(clientSession)) {
      return RpcUtils.getTSExecuteStatementResp(getNotLoggedInStatus());
    }
    long startTime = System.nanoTime();
    Throwable t = null;
    try {
      Statement s = StatementGenerator.createStatement(req);
      // permission check
      TSStatus status = AuthorityChecker.checkAuthority(s, clientSession);
      if (status.getCode() != TSStatusCode.SUCCESS_STATUS.getStatusCode()) {
        return RpcUtils.getTSExecuteStatementResp(status);
      }

      quota =
          DataNodeThrottleQuotaManager.getInstance()
              .checkQuota(SESSION_MANAGER.getCurrSession().getUsername(), s);

      if (ENABLE_AUDIT_LOG) {
        AuditLogger.log(String.format("Last Data Query: %s", req), s);
      }
      queryId = SESSION_MANAGER.requestQueryId(clientSession, req.statementId);
      // create and cache dataset
      ExecutionResult result =
          COORDINATOR.executeForTreeModel(
              s,
              queryId,
              SESSION_MANAGER.getSessionInfo(clientSession),
              "",
              partitionFetcher,
              schemaFetcher,
              req.getTimeout(),
              true);

      if (result.status.code != TSStatusCode.SUCCESS_STATUS.getStatusCode()) {
        finished = true;
        throw new RuntimeException(ERROR_CODE + result.status);
      }

      IQueryExecution queryExecution = COORDINATOR.getQueryExecution(queryId);

      try (SetThreadName threadName = new SetThreadName(result.queryId.getId())) {
        TSExecuteStatementResp resp;
        if (queryExecution.isQuery()) {
          resp = createResponse(queryExecution.getDatasetHeader(), queryId);
          resp.setStatus(result.status);
          finished = setResult.apply(resp, queryExecution, req.fetchSize);
          resp.setMoreData(!finished);
          quota.addReadResult(resp.getQueryResult());
        } else {
          resp = RpcUtils.getTSExecuteStatementResp(result.status);
        }
        return resp;
      }

    } catch (Exception e) {
      finished = true;
      t = e;
      return RpcUtils.getTSExecuteStatementResp(
          onQueryException(e, "\"" + req + "\". " + OperationType.EXECUTE_LAST_DATA_QUERY));
    } catch (Error error) {
      finished = true;
      t = error;
      throw error;
    } finally {

      long currentOperationCost = System.nanoTime() - startTime;
      COORDINATOR.recordExecutionTime(queryId, currentOperationCost);

      // record each operation time cost
      CommonUtils.addStatementExecutionLatency(
          OperationType.EXECUTE_LAST_DATA_QUERY, StatementType.QUERY.name(), currentOperationCost);

      if (finished) {
        // record total time cost for one query
        long executionTime = COORDINATOR.getTotalExecutionTime(queryId);
        CommonUtils.addQueryLatency(
            StatementType.QUERY, executionTime > 0 ? executionTime : currentOperationCost);
        clearUp(clientSession, statementId, queryId, req, t);
      }

      SESSION_MANAGER.updateIdleTime();
      if (quota != null) {
        quota.close();
      }
    }
  }

  private TSExecuteStatementResp executeAggregationQueryInternal(
      TSAggregationQueryReq req, SelectResult setResult) {
    boolean finished = false;
    Long statementId = req.getStatementId();
    long queryId = Long.MIN_VALUE;
    IClientSession clientSession = SESSION_MANAGER.getCurrSessionAndUpdateIdleTime();
    OperationQuota quota = null;
    if (!SESSION_MANAGER.checkLogin(clientSession)) {
      return RpcUtils.getTSExecuteStatementResp(getNotLoggedInStatus());
    }
    long startTime = System.nanoTime();
    Throwable t = null;
    try {
      Statement s = StatementGenerator.createStatement(req);
      // permission check
      TSStatus status = AuthorityChecker.checkAuthority(s, clientSession);
      if (status.getCode() != TSStatusCode.SUCCESS_STATUS.getStatusCode()) {
        return RpcUtils.getTSExecuteStatementResp(status);
      }

      quota =
          DataNodeThrottleQuotaManager.getInstance()
              .checkQuota(SESSION_MANAGER.getCurrSession().getUsername(), s);

      queryId = SESSION_MANAGER.requestQueryId(clientSession, req.statementId);
      // create and cache dataset
      ExecutionResult result =
          COORDINATOR.executeForTreeModel(
              s,
              queryId,
              SESSION_MANAGER.getSessionInfo(clientSession),
              "",
              partitionFetcher,
              schemaFetcher,
              req.getTimeout(),
              true);

      if (result.status.code != TSStatusCode.SUCCESS_STATUS.getStatusCode()) {
        finished = true;
        throw new RuntimeException(ERROR_CODE + result.status);
      }

      IQueryExecution queryExecution = COORDINATOR.getQueryExecution(queryId);

      try (SetThreadName threadName = new SetThreadName(result.queryId.getId())) {
        TSExecuteStatementResp resp;
        if (queryExecution.isQuery()) {
          resp = createResponse(queryExecution.getDatasetHeader(), queryId);
          resp.setStatus(result.status);
          finished = setResult.apply(resp, queryExecution, req.fetchSize);
          resp.setMoreData(!finished);
          quota.addReadResult(resp.getQueryResult());
        } else {
          resp = RpcUtils.getTSExecuteStatementResp(result.status);
        }
        return resp;
      }

    } catch (Exception e) {
      finished = true;
      t = e;
      return RpcUtils.getTSExecuteStatementResp(
          onQueryException(e, "\"" + req + "\". " + OperationType.EXECUTE_LAST_DATA_QUERY));
    } catch (Error error) {
      finished = true;
      t = error;
      throw error;
    } finally {

      long currentOperationCost = System.nanoTime() - startTime;
      COORDINATOR.recordExecutionTime(queryId, currentOperationCost);

      // record each operation time cost
      CommonUtils.addStatementExecutionLatency(
          OperationType.EXECUTE_AGG_QUERY, StatementType.QUERY.name(), currentOperationCost);

      if (finished) {
        // record total time cost for one query
        long executionTime = COORDINATOR.getTotalExecutionTime(queryId);
        CommonUtils.addQueryLatency(
            StatementType.QUERY, executionTime > 0 ? executionTime : currentOperationCost);
        clearUp(clientSession, statementId, queryId, req, t);
      }

      SESSION_MANAGER.updateIdleTime();
      if (quota != null) {
        quota.close();
      }
    }
  }

  private final List<InputLocation[]> inputLocationList =
      Collections.singletonList(new InputLocation[] {new InputLocation(0, 0)});

  @SuppressWarnings("java:S2095") // close() do nothing
  private List<TsBlock> executeGroupByQueryInternal(
      SessionInfo sessionInfo,
      IDeviceID deviceID,
      String measurement,
      TSDataType dataType,
      boolean isAligned,
      long startTime,
      long endTime,
      long interval,
      TAggregationType aggregationType,
      List<DataRegion> dataRegionList)
      throws IllegalPathException {

    int dataRegionSize = dataRegionList.size();
    if (dataRegionSize != 1) {
      throw new IllegalArgumentException(
          "dataRegionList.size() should only be 1 now,  current size is " + dataRegionSize);
    }

    Filter timeFilter = TimeFilterApi.between(startTime, endTime - 1);

    FakedFragmentInstanceContext fragmentInstanceContext =
        new FakedFragmentInstanceContext(timeFilter, dataRegionList.get(0));

    DriverContext driverContext = new DriverContext(fragmentInstanceContext, 0);
    PlanNodeId planNodeId = new PlanNodeId("1");
    OperatorContext operatorContext =
        new OperatorContext(1, planNodeId, "SeriesAggregationScanOperator", driverContext);
    operatorContext.setMaxRunTime(DEFAULT_TIME_SLICE);

    SeriesScanOptions.Builder scanOptionsBuilder = new SeriesScanOptions.Builder();
    scanOptionsBuilder.withAllSensors(Collections.singleton(measurement));
    scanOptionsBuilder.withGlobalTimeFilter(timeFilter);

    String aggregationName = SchemaUtils.getBuiltinAggregationName(aggregationType);
    TreeAggregator aggregator =
        new TreeAggregator(
            AccumulatorFactory.createAccumulator(
                aggregationName,
                aggregationType,
                Collections.singletonList(dataType),
                null,
                null,
                true,
                true),
            AggregationStep.SINGLE,
            inputLocationList);

    GroupByTimeParameter groupByTimeParameter =
        new GroupByTimeParameter(
            startTime, endTime, new TimeDuration(0, interval), new TimeDuration(0, interval), true);

    IMeasurementSchema measurementSchema = new MeasurementSchema(measurement, dataType);
    AbstractSeriesAggregationScanOperator operator;
    boolean canUseStatistics =
        !TSDataType.BLOB.equals(dataType)
            || (!TAggregationType.LAST_VALUE.equals(aggregationType)
                && !TAggregationType.FIRST_VALUE.equals(aggregationType));
    IFullPath path;
    if (isAligned) {
      path =
          new AlignedFullPath(
              deviceID,
              Collections.singletonList(measurement),
              Collections.singletonList(measurementSchema));
      operator =
          new AlignedSeriesAggregationScanOperator(
              planNodeId,
              (AlignedFullPath) path,
              Ordering.ASC,
              scanOptionsBuilder.build(),
              operatorContext,
              Collections.singletonList(aggregator),
              initTimeRangeIterator(groupByTimeParameter, true, true, sessionInfo.getZoneId()),
              groupByTimeParameter,
              DEFAULT_MAX_TSBLOCK_SIZE_IN_BYTES,
              canUseStatistics);
    } else {
      path = new NonAlignedFullPath(deviceID, measurementSchema);
      //      String[] splits = device.split("\\.");
      //      String[] fullPaths = new String[splits.length + 1];
      //      System.arraycopy(splits, 0, fullPaths, 0, splits.length);
      //      fullPaths[splits.length] = measurement;
      //      path = new MeasurementPath(fullPaths, measurementSchema);
      operator =
          new SeriesAggregationScanOperator(
              planNodeId,
              path,
              Ordering.ASC,
              scanOptionsBuilder.build(),
              operatorContext,
              Collections.singletonList(aggregator),
              initTimeRangeIterator(groupByTimeParameter, true, true, sessionInfo.getZoneId()),
              groupByTimeParameter,
              DEFAULT_MAX_TSBLOCK_SIZE_IN_BYTES,
              canUseStatistics);
    }

    try {
      List<TsBlock> result = new ArrayList<>();
      QueryDataSource dataSource = fragmentInstanceContext.getSharedQueryDataSource(path);
      operator.initQueryDataSource(dataSource);

      while (operator.hasNext()) {
        result.add(operator.next());
      }

      return result;
    } catch (Exception e) {
      throw new RuntimeException(e);
    } finally {
      fragmentInstanceContext.releaseSharedQueryDataSource();
    }
  }

  @Override
  public TSExecuteStatementResp executeQueryStatementV2(TSExecuteStatementReq req) {
    return executeStatementV2(req);
  }

  @Override
  public TSExecuteStatementResp executeUpdateStatementV2(TSExecuteStatementReq req) {
    return executeStatementV2(req);
  }

  @Override
  public TSExecuteStatementResp executeStatementV2(TSExecuteStatementReq req) {
    return executeStatementInternal(req, SELECT_RESULT);
  }

  @Override
  public TSExecuteStatementResp executeRawDataQueryV2(TSRawDataQueryReq req) {
    return executeRawDataQueryInternal(req, SELECT_RESULT);
  }

  @Override
  public TSExecuteStatementResp executeLastDataQueryV2(TSLastDataQueryReq req) {
    return executeLastDataQueryInternal(req, SELECT_RESULT);
  }

  @Override
  public TSExecuteStatementResp executeFastLastDataQueryForOnePrefixPath(
      final TSFastLastDataQueryForOnePrefixPathReq req) {
    long startTime = System.nanoTime();
    final IClientSession clientSession = SESSION_MANAGER.getCurrSessionAndUpdateIdleTime();
    if (!SESSION_MANAGER.checkLogin(clientSession)) {
      return RpcUtils.getTSExecuteStatementResp(getNotLoggedInStatus());
    }

    try {
      final long queryId = SESSION_MANAGER.requestQueryId(clientSession, req.statementId);
      // 1. Map<Device, String[] measurements> ISchemaFetcher.getAllSensors(prefix) ~= 50ms

      final PartialPath prefixPath = new PartialPath(req.getPrefixes().toArray(new String[0]));
      if (prefixPath.hasWildcard()) {
        RpcUtils.getTSExecuteStatementResp(
            new TSStatus(TSStatusCode.SEMANTIC_ERROR.getStatusCode())
                .setMessage(
                    "The \"executeFastLastDataQueryForOnePrefixPath\" dos not support wildcards."));
      }

      final Map<TableId, Map<IDeviceID, Map<String, Pair<TSDataType, TimeValuePair>>>> resultMap =
          new HashMap<>();
      int sensorNum = 0;

      final String prefixString = prefixPath.toString();
      for (final ISchemaRegion region : SchemaEngine.getInstance().getAllSchemaRegions()) {
        if (!prefixString.startsWith(region.getDatabaseFullPath())
            && !region.getDatabaseFullPath().startsWith(prefixString)) {
          continue;
        }
        sensorNum += region.fillLastQueryMap(prefixPath, resultMap);
      }

      // 2.DATA_NODE_SCHEMA_CACHE.getLastCache()
      if (!TableDeviceSchemaCache.getInstance().getLastCache(resultMap)) {
        // 2.1 any sensor miss cache, construct last query sql, then return
        return executeLastDataQueryInternal(convert(req), SELECT_RESULT);
      }

      // 2.2 all sensors hit cache, return response ~= 20ms
      final TsBlockBuilder builder = LastQueryUtil.createTsBlockBuilder(sensorNum);

      for (final Map.Entry<TableId, Map<IDeviceID, Map<String, Pair<TSDataType, TimeValuePair>>>>
          result : resultMap.entrySet()) {
        for (final Map.Entry<IDeviceID, Map<String, Pair<TSDataType, TimeValuePair>>>
            device2MeasurementLastEntry : result.getValue().entrySet()) {
          final String deviceWithSeparator =
              device2MeasurementLastEntry.getKey().toString() + TsFileConstant.PATH_SEPARATOR;
          for (final Map.Entry<String, Pair<TSDataType, TimeValuePair>> measurementLastEntry :
              device2MeasurementLastEntry.getValue().entrySet()) {
            final TimeValuePair tvPair = measurementLastEntry.getValue().getRight();
            if (tvPair != TableDeviceLastCache.EMPTY_TIME_VALUE_PAIR) {
              LastQueryUtil.appendLastValueRespectBlob(
                  builder,
                  tvPair.getTimestamp(),
                  deviceWithSeparator + measurementLastEntry.getKey(),
                  tvPair.getValue(),
                  measurementLastEntry.getValue().getLeft().name());
            }
          }
        }
      }

      final TSExecuteStatementResp resp =
          createResponse(DatasetHeaderFactory.getLastQueryHeader(), queryId);
      resp.setStatus(RpcUtils.getStatus(TSStatusCode.SUCCESS_STATUS, ""));
      if (builder.isEmpty()) {
        resp.setQueryResult(Collections.emptyList());
      } else {
        resp.setQueryResult(Collections.singletonList(serde.serialize(builder.build())));
      }

      resp.setMoreData(false);

      long costTime = System.nanoTime() - startTime;

      CommonUtils.addStatementExecutionLatency(
          OperationType.EXECUTE_QUERY_STATEMENT, StatementType.FAST_LAST_QUERY.name(), costTime);
      CommonUtils.addQueryLatency(StatementType.FAST_LAST_QUERY, costTime);
      recordQueries(
          () -> costTime, () -> String.format("thrift fastLastQuery %s", prefixPath), null);
      return resp;
    } catch (final Exception e) {
      return RpcUtils.getTSExecuteStatementResp(
          onQueryException(e, "\"" + req + "\". " + OperationType.EXECUTE_LAST_DATA_QUERY));
    }
  }

  private TSLastDataQueryReq convert(final TSFastLastDataQueryForOnePrefixPathReq req) {
    TSLastDataQueryReq tsLastDataQueryReq =
        new TSLastDataQueryReq(
            req.sessionId,
            Collections.singletonList(String.join(".", req.getPrefixes()) + ".**"),
            Long.MIN_VALUE,
            req.statementId);
    tsLastDataQueryReq.setFetchSize(req.fetchSize);
    tsLastDataQueryReq.setEnableRedirectQuery(req.enableRedirectQuery);
    tsLastDataQueryReq.setLegalPathNodes(true);
    tsLastDataQueryReq.setTimeout(req.timeout);
    return tsLastDataQueryReq;
  }

  @Override
  public TSExecuteStatementResp executeFastLastDataQueryForOneDeviceV2(
      TSFastLastDataQueryForOneDeviceReq req) {
    boolean finished = false;
    Long statementId = req.getStatementId();
    long queryId = Long.MIN_VALUE;
    IClientSession clientSession = SESSION_MANAGER.getCurrSessionAndUpdateIdleTime();
    OperationQuota quota = null;
    if (!SESSION_MANAGER.checkLogin(clientSession)) {
      return RpcUtils.getTSExecuteStatementResp(getNotLoggedInStatus());
    }
    long startTime = System.nanoTime();
    Throwable t = null;
    try {
      String db;
      String device;
      PartialPath devicePath;

      queryId = SESSION_MANAGER.requestQueryId(clientSession, req.statementId);

      if (req.isLegalPathNodes()) {
        db = req.db;
        device = req.deviceId;
        devicePath = new PartialPath(device.split("\\."));
      } else {
        db = new PartialPath(req.db).getFullPath();
        devicePath = new PartialPath(req.deviceId);
        device = devicePath.getFullPath();
      }

      IDeviceID deviceID = Factory.DEFAULT_FACTORY.create(device);

      DataPartitionQueryParam queryParam =
          new DataPartitionQueryParam(deviceID, Collections.emptyList(), true, true);
      DataPartition dataPartition =
          partitionFetcher.getDataPartitionWithUnclosedTimeRange(
              Collections.singletonMap(db, Collections.singletonList(queryParam)));
      List<TRegionReplicaSet> regionReplicaSets =
          dataPartition.getDataRegionReplicaSetWithTimeFilter(deviceID, null);

      // no valid DataRegion
      if (regionReplicaSets.isEmpty()
          || regionReplicaSets.size() == 1 && NOT_ASSIGNED == regionReplicaSets.get(0)) {
        TSExecuteStatementResp resp =
            createResponse(DatasetHeaderFactory.getLastQueryHeader(), queryId);
        resp.setStatus(RpcUtils.getStatus(TSStatusCode.SUCCESS_STATUS, ""));
        resp.setQueryResult(Collections.emptyList());
        finished = true;
        resp.setMoreData(false);
        sampleForCacheHitFastLastDataQueryForOneDevice(req);
        return resp;
      }

      TEndPoint lastRegionLeader =
          regionReplicaSets
              .get(regionReplicaSets.size() - 1)
              .dataNodeLocations
              .get(0)
              .mPPDataExchangeEndPoint;

      // the device's dataRegion's leader of the latest time partition is on current node, may can
      // read directly from cache
      if (isSameNode(lastRegionLeader)) {
        // the device's all dataRegions' leader are on current node, can use null entry in cache
        boolean canUseNullEntry =
            regionReplicaSets.stream()
                .limit(regionReplicaSets.size() - 1L)
                .allMatch(
                    regionReplicaSet ->
                        isSameNode(
                            regionReplicaSet.dataNodeLocations.get(0).mPPDataExchangeEndPoint));
        int sensorNum = req.sensors.size();
        TsBlockBuilder builder = LastQueryUtil.createTsBlockBuilder(sensorNum);
        boolean allCached = true;
        for (String sensor : req.sensors) {
          MeasurementPath fullPath;
          if (req.isLegalPathNodes()) {
            fullPath = devicePath.concatAsMeasurementPath(sensor);
          } else {
            fullPath = devicePath.concatAsMeasurementPath((new PartialPath(sensor)).getFullPath());
          }
          TimeValuePair timeValuePair = DATA_NODE_SCHEMA_CACHE.getLastCache(fullPath);
          if (timeValuePair == null) {
            allCached = false;
            break;
          } else if (timeValuePair.getValue() == null) {
            // there is no data for this sensor
            if (!canUseNullEntry) {
              allCached = false;
              break;
            }
          } else {
            // we don't consider TTL
            LastQueryUtil.appendLastValueRespectBlob(
                builder,
                timeValuePair.getTimestamp(),
                new Binary(fullPath.getFullPath(), TSFileConfig.STRING_CHARSET),
                timeValuePair.getValue(),
                timeValuePair.getValue().getDataType().name());
          }
        }
        // cache hit
        if (allCached) {
          TSExecuteStatementResp resp =
              createResponse(DatasetHeaderFactory.getLastQueryHeader(), queryId);
          resp.setStatus(RpcUtils.getStatus(TSStatusCode.SUCCESS_STATUS, ""));
          if (builder.isEmpty()) {
            resp.setQueryResult(Collections.emptyList());
          } else {
            resp.setQueryResult(Collections.singletonList(serde.serialize(builder.build())));
          }
          finished = true;
          resp.setMoreData(false);
          sampleForCacheHitFastLastDataQueryForOneDevice(req);
          return resp;
        }
      }

      // cache miss
      Statement s = StatementGenerator.createStatement(convert(req));
      // permission check
      TSStatus status = AuthorityChecker.checkAuthority(s, clientSession);
      if (status.getCode() != TSStatusCode.SUCCESS_STATUS.getStatusCode()) {
        return RpcUtils.getTSExecuteStatementResp(status);
      }

      quota =
          DataNodeThrottleQuotaManager.getInstance()
              .checkQuota(SESSION_MANAGER.getCurrSession().getUsername(), s);

      if (ENABLE_AUDIT_LOG) {
        AuditLogger.log(String.format("Last Data Query: %s", req), s);
      }
      // create and cache dataset
      ExecutionResult result =
          COORDINATOR.executeForTreeModel(
              s,
              queryId,
              SESSION_MANAGER.getSessionInfo(clientSession),
              "",
              partitionFetcher,
              schemaFetcher,
              req.getTimeout(),
              true);

      if (result.status.code != TSStatusCode.SUCCESS_STATUS.getStatusCode()) {
        finished = true;
        throw new RuntimeException("error code: " + result.status);
      }

      IQueryExecution queryExecution = COORDINATOR.getQueryExecution(queryId);

      try (SetThreadName threadName = new SetThreadName(result.queryId.getId())) {
        TSExecuteStatementResp resp;
        if (queryExecution.isQuery()) {
          resp = createResponse(queryExecution.getDatasetHeader(), queryId);
          TSStatus tsstatus = new TSStatus(TSStatusCode.REDIRECTION_RECOMMEND.getStatusCode());
          tsstatus.setRedirectNode(
              regionReplicaSets
                  .get(regionReplicaSets.size() - 1)
                  .dataNodeLocations
                  .get(0)
                  .clientRpcEndPoint);
          resp.setStatus(tsstatus);
          finished = SELECT_RESULT.apply(resp, queryExecution, req.fetchSize);
          resp.setMoreData(!finished);
          quota.addReadResult(resp.getQueryResult());
        } else {
          resp = RpcUtils.getTSExecuteStatementResp(result.status);
        }
        return resp;
      }

    } catch (Exception e) {
      finished = true;
      t = e;
      return RpcUtils.getTSExecuteStatementResp(
          onQueryException(e, "\"" + req + "\". " + OperationType.EXECUTE_LAST_DATA_QUERY));
    } catch (Error error) {
      finished = true;
      t = error;
      throw error;
    } finally {

      long currentOperationCost = System.nanoTime() - startTime;
      COORDINATOR.recordExecutionTime(queryId, currentOperationCost);

      // record each operation time cost
      CommonUtils.addStatementExecutionLatency(
          OperationType.EXECUTE_LAST_DATA_QUERY, StatementType.QUERY.name(), currentOperationCost);

      if (finished) {
        // record total time cost for one query
        long executionTime = COORDINATOR.getTotalExecutionTime(queryId);
        CommonUtils.addQueryLatency(
            StatementType.QUERY, executionTime > 0 ? executionTime : currentOperationCost);
        clearUp(clientSession, statementId, queryId, req, t);
      }
      SESSION_MANAGER.updateIdleTime();
      if (quota != null) {
        quota.close();
      }
    }
  }

  private TSLastDataQueryReq convert(TSFastLastDataQueryForOneDeviceReq req) {
    List<String> paths = new ArrayList<>(req.sensors.size());
    for (String sensor : req.sensors) {
      paths.add(req.deviceId + "." + sensor);
    }
    TSLastDataQueryReq tsLastDataQueryReq =
        new TSLastDataQueryReq(req.sessionId, paths, Long.MIN_VALUE, req.statementId);
    tsLastDataQueryReq.setFetchSize(req.fetchSize);
    tsLastDataQueryReq.setEnableRedirectQuery(req.enableRedirectQuery);
    tsLastDataQueryReq.setLegalPathNodes(req.legalPathNodes);
    tsLastDataQueryReq.setTimeout(req.timeout);
    return tsLastDataQueryReq;
  }

  private static void sampleForCacheHitFastLastDataQueryForOneDevice(
      TSFastLastDataQueryForOneDeviceReq req) {
    // only sample successful query
    if (COMMON_CONFIG.isEnableQuerySampling()) { // sampling is enabled
      String queryRequest = getContentOfTSFastLastDataQueryForOneDeviceReq(req);
      if (COMMON_CONFIG.isQuerySamplingHasRateLimit()) {
        if (COMMON_CONFIG.getQuerySamplingRateLimiter().tryAcquire(queryRequest.length())) {
          SAMPLED_QUERIES_LOGGER.info(queryRequest);
        }
      } else {
        // no limit, always sampled
        SAMPLED_QUERIES_LOGGER.info(queryRequest);
      }
    }
  }

  @Override
  public TSExecuteStatementResp executeAggregationQueryV2(TSAggregationQueryReq req) {
    return executeAggregationQueryInternal(req, SELECT_RESULT);
  }

  @Override
  public TSExecuteStatementResp executeGroupByQueryIntervalQuery(TSGroupByQueryIntervalReq req)
      throws TException {

    try {
      IClientSession clientSession = SESSION_MANAGER.getCurrSessionAndUpdateIdleTime();

      String database = req.getDatabase();
      if (StringUtils.isEmpty(database)) {
        String[] splits = req.getDevice().split("\\.");
        database = String.format("%s.%s", splits[0], splits[1]);
      }
      IDeviceID deviceId = Factory.DEFAULT_FACTORY.create(req.getDevice());
      String measurementId = req.getMeasurement();
      TSDataType dataType = TSDataType.getTsDataType((byte) req.getDataType());

      // only one database, one device, one time interval
      Map<String, List<DataPartitionQueryParam>> sgNameToQueryParamsMap = new HashMap<>();
      TTimePartitionSlot timePartitionSlot =
          TimePartitionUtils.getTimePartitionSlot(req.getStartTime());
      DataPartitionQueryParam queryParam =
          new DataPartitionQueryParam(
              deviceId, Collections.singletonList(timePartitionSlot), false, false);
      sgNameToQueryParamsMap.put(database, Collections.singletonList(queryParam));
      DataPartition dataPartition = partitionFetcher.getDataPartition(sgNameToQueryParamsMap);
      List<DataRegion> dataRegionList = new ArrayList<>();
      List<TRegionReplicaSet> replicaSets =
          dataPartition.getDataRegionReplicaSetWithTimeFilter(deviceId, null);
      for (TRegionReplicaSet region : replicaSets) {
        dataRegionList.add(
            StorageEngine.getInstance()
                .getDataRegion(new DataRegionId(region.getRegionId().getId())));
      }

      List<TsBlock> blockResult =
          executeGroupByQueryInternal(
              SESSION_MANAGER.getSessionInfo(clientSession),
              deviceId,
              measurementId,
              dataType,
              req.isAligned,
              req.getStartTime(),
              req.getEndTime(),
              req.getInterval(),
              req.getAggregationType(),
              dataRegionList);

      String outputColumnName = req.getAggregationType().name();
      List<ColumnHeader> columnHeaders =
          Collections.singletonList(new ColumnHeader(outputColumnName, dataType));
      DatasetHeader header = new DatasetHeader(columnHeaders, false);
      header.setTreeColumnToTsBlockIndexMap(Collections.singletonList(outputColumnName));

      TSExecuteStatementResp resp = createResponse(header, 1);
      TSQueryDataSet queryDataSet = convertTsBlockByFetchSize(blockResult);
      resp.setQueryDataSet(queryDataSet);

      return resp;
    } catch (Exception e) {
      return RpcUtils.getTSExecuteStatementResp(
          onQueryException(e, "\"" + req + "\". " + OperationType.EXECUTE_AGG_QUERY));
    } finally {
      SESSION_MANAGER.updateIdleTime();
    }
  }

  @Override
  public TSFetchResultsResp fetchResultsV2(TSFetchResultsReq req) {
    long startTime = System.nanoTime();
    boolean finished = false;
    String statementType = null;
    Throwable t = null;
    IQueryExecution queryExecution = null;
    IClientSession clientSession = SESSION_MANAGER.getCurrSessionAndUpdateIdleTime();
    Long statementId = req.isSetStatementId() ? req.getStatementId() : null;
    try {
      if (!SESSION_MANAGER.checkLogin(clientSession)) {
        finished = true;
        return RpcUtils.getTSFetchResultsResp(getNotLoggedInStatus());
      }
      TSFetchResultsResp resp = RpcUtils.getTSFetchResultsResp(TSStatusCode.SUCCESS_STATUS);

      queryExecution = COORDINATOR.getQueryExecution(req.queryId);

      if (queryExecution == null) {
        resp.setHasResultSet(false);
        resp.setMoreData(false);
        return resp;
      }
      statementType = queryExecution.getStatementType();

      try (SetThreadName queryName = new SetThreadName(queryExecution.getQueryId())) {
        Pair<List<ByteBuffer>, Boolean> pair =
            QueryDataSetUtils.convertQueryResultByFetchSize(queryExecution, req.fetchSize);
        List<ByteBuffer> result = pair.left;
        finished = pair.right;
        boolean hasResultSet = !result.isEmpty();
        resp.setHasResultSet(hasResultSet);
        resp.setIsAlign(true);
        resp.setQueryResult(result);
        resp.setMoreData(!finished);
        return resp;
      }
    } catch (Exception e) {
      finished = true;
      t = e;
      return RpcUtils.getTSFetchResultsResp(
          onQueryException(e, getContentOfRequest(req, queryExecution)));
    } catch (Error error) {
      finished = true;
      t = error;
      throw error;
    } finally {

      long currentOperationCost = System.nanoTime() - startTime;
      COORDINATOR.recordExecutionTime(req.queryId, currentOperationCost);

      // record each operation time cost
      CommonUtils.addStatementExecutionLatency(
          OperationType.FETCH_RESULTS, statementType, currentOperationCost);

      if (finished) {
        // record total time cost for one query
        long executionTime = COORDINATOR.getTotalExecutionTime(req.queryId);
        CommonUtils.addQueryLatency(
            StatementType.QUERY, executionTime > 0 ? executionTime : currentOperationCost);
        clearUp(clientSession, statementId, req.queryId, req, t);
      }

      SESSION_MANAGER.updateIdleTime();
    }
  }

  @Override
  public TSOpenSessionResp openSession(TSOpenSessionReq req) throws TException {
    IoTDBConstant.ClientVersion clientVersion = parseClientVersion(req);
    IClientSession.SqlDialect sqlDialect;
    try {
      sqlDialect = parseSqlDialect(req);
    } catch (IllegalArgumentException e) {
      TSStatus tsStatus = RpcUtils.getStatus(TSStatusCode.UNSUPPORTED_SQL_DIALECT, e.getMessage());
      TSOpenSessionResp resp = new TSOpenSessionResp(tsStatus, CURRENT_RPC_VERSION);
      return resp.setSessionId(-1);
    }
    Optional<String> database = parseDatabase(req);
    IClientSession clientSession = SESSION_MANAGER.getCurrSession();
    BasicOpenSessionResp openSessionResp =
        SESSION_MANAGER.login(
            SESSION_MANAGER.getCurrSession(),
            req.username,
            req.password,
            req.zoneId,
            req.client_protocol,
            clientVersion,
            sqlDialect);
    TSStatus tsStatus = RpcUtils.getStatus(openSessionResp.getCode(), openSessionResp.getMessage());

    if (tsStatus.getCode() == TSStatusCode.SUCCESS_STATUS.getStatusCode() && database.isPresent()) {
      clientSession.setDatabaseName(database.get().toLowerCase(Locale.ENGLISH));
    }
    TSOpenSessionResp resp = new TSOpenSessionResp(tsStatus, CURRENT_RPC_VERSION);
    Map<String, String> configuration = new HashMap<>();
    configuration.put(
        TIME_PRECISION, CommonDescriptor.getInstance().getConfig().getTimestampPrecision());
    return resp.setSessionId(openSessionResp.getSessionId()).setConfiguration(configuration);
  }

  private IoTDBConstant.ClientVersion parseClientVersion(TSOpenSessionReq req) {
    Map<String, String> configuration = req.configuration;
    if (configuration != null && configuration.containsKey("version")) {
      return IoTDBConstant.ClientVersion.valueOf(configuration.get("version"));
    }
    return IoTDBConstant.ClientVersion.V_0_12;
  }

  private IClientSession.SqlDialect parseSqlDialect(TSOpenSessionReq req) {
    Map<String, String> configuration = req.configuration;
    if (configuration != null && configuration.containsKey("sql_dialect")) {
      String sqlDialect = configuration.get("sql_dialect");
      if ("tree".equalsIgnoreCase(sqlDialect)) {
        return IClientSession.SqlDialect.TREE;
      } else if ("table".equalsIgnoreCase(sqlDialect)) {
        return IClientSession.SqlDialect.TABLE;
      } else {
        throw new IllegalArgumentException("Unknown sql_dialect: " + sqlDialect);
      }
    } else {
      return IClientSession.SqlDialect.TREE;
    }
  }

  private Optional<String> parseDatabase(TSOpenSessionReq req) {
    Map<String, String> configuration = req.configuration;
    return configuration == null ? Optional.empty() : Optional.ofNullable(configuration.get("db"));
  }

  @Override
  public TSStatus closeSession(TSCloseSessionReq req) {
    return new TSStatus(
        !SESSION_MANAGER.closeSession(
                SESSION_MANAGER.getCurrSession(), COORDINATOR::cleanupQueryExecution)
            ? RpcUtils.getStatus(TSStatusCode.NOT_LOGIN)
            : RpcUtils.getStatus(TSStatusCode.SUCCESS_STATUS));
  }

  @Override
  public TSStatus cancelOperation(TSCancelOperationReq req) {
    // TODO implement
    return RpcUtils.getStatus(TSStatusCode.QUERY_NOT_ALLOWED, "Cancellation is not implemented");
  }

  @Override
  public TSStatus closeOperation(TSCloseOperationReq req) {
    return SESSION_MANAGER.closeOperation(
        SESSION_MANAGER.getCurrSession(),
        req.queryId,
        req.statementId,
        req.isSetStatementId(),
        req.isSetQueryId(),
        COORDINATOR::cleanupQueryExecution);
  }

  @Override
  public TSGetTimeZoneResp getTimeZone(long sessionId) {
    try {
      ZoneId zoneId = SESSION_MANAGER.getCurrSession().getZoneId();
      return new TSGetTimeZoneResp(
          RpcUtils.getStatus(TSStatusCode.SUCCESS_STATUS),
          zoneId != null ? zoneId.toString() : "Unknown time zone");
    } catch (Exception e) {
      return new TSGetTimeZoneResp(
          onQueryException(
              e, OperationType.GET_TIME_ZONE.getName(), TSStatusCode.GENERATE_TIME_ZONE_ERROR),
          "Unknown time zone");
    }
  }

  @Override
  public TSStatus setTimeZone(TSSetTimeZoneReq req) {
    try {
      SESSION_MANAGER.getCurrSession().setZoneId(ZoneId.of(req.timeZone));
      return RpcUtils.getStatus(TSStatusCode.SUCCESS_STATUS);
    } catch (Exception e) {
      return onQueryException(
          e, OperationType.SET_TIME_ZONE.getName(), TSStatusCode.SET_TIME_ZONE_ERROR);
    }
  }

  @Override
  public ServerProperties getProperties() {
    ServerProperties properties = new ServerProperties();
    properties.setVersion(IoTDBConstant.VERSION);
    properties.setLogo(IoTDBConstant.LOGO);
    properties.setBuildInfo(IoTDBConstant.BUILD_INFO);
    LOGGER.info("IoTDB server version: {}", IoTDBConstant.VERSION_WITH_BUILD);
    properties.setSupportedTimeAggregationOperations(new ArrayList<>());
    properties.getSupportedTimeAggregationOperations().add(IoTDBConstant.MAX_TIME);
    properties.getSupportedTimeAggregationOperations().add(IoTDBConstant.MIN_TIME);
    properties.setTimestampPrecision(
        CommonDescriptor.getInstance().getConfig().getTimestampPrecision());
    properties.setMaxConcurrentClientNum(
        IoTDBDescriptor.getInstance().getConfig().getRpcMaxConcurrentClientNum());
    properties.setIsReadOnly(CommonDescriptor.getInstance().getConfig().isReadOnly());
    properties.setThriftMaxFrameSize(
        IoTDBDescriptor.getInstance().getConfig().getThriftMaxFrameSize());
    return properties;
  }

  @Override
  public TSStatus setStorageGroup(long sessionId, String storageGroup) {
    try {
      IClientSession clientSession = SESSION_MANAGER.getCurrSessionAndUpdateIdleTime();
      if (!SESSION_MANAGER.checkLogin(clientSession)) {
        return getNotLoggedInStatus();
      }

      // Step 1: Create SetStorageGroupStatement
      DatabaseSchemaStatement statement = StatementGenerator.createStatement(storageGroup);
      if (ENABLE_AUDIT_LOG) {
        AuditLogger.log(String.format("create database %s", storageGroup), statement);
      }
      // permission check
      TSStatus status = AuthorityChecker.checkAuthority(statement, clientSession);
      if (status.getCode() != TSStatusCode.SUCCESS_STATUS.getStatusCode()) {
        return status;
      }

      // Step 2: call the coordinator
      long queryId = SESSION_MANAGER.requestQueryId();
      ExecutionResult result =
          COORDINATOR.executeForTreeModel(
              statement,
              queryId,
              SESSION_MANAGER.getSessionInfo(clientSession),
              "",
              partitionFetcher,
              schemaFetcher);

      return result.status;
    } catch (IoTDBException e) {
      return onIoTDBException(e, OperationType.SET_STORAGE_GROUP, e.getErrorCode());
    } catch (Exception e) {
      return onQueryException(
          e, OperationType.SET_STORAGE_GROUP.getName(), TSStatusCode.EXECUTE_STATEMENT_ERROR);
    }
  }

  @Override
  public TSStatus createTimeseries(TSCreateTimeseriesReq req) {
    try {
      IClientSession clientSession = SESSION_MANAGER.getCurrSessionAndUpdateIdleTime();
      if (!SESSION_MANAGER.checkLogin(clientSession)) {
        return getNotLoggedInStatus();
      }

      // measurementAlias is also a nodeName
      req.setMeasurementAlias(PathUtils.checkAndReturnSingleMeasurement(req.getMeasurementAlias()));
      // Step 1: transfer from TSCreateTimeseriesReq to Statement
      CreateTimeSeriesStatement statement = StatementGenerator.createStatement(req);
      if (ENABLE_AUDIT_LOG) {
        AuditLogger.log(String.format("create timeseries %s", req.getPath()), statement);
      }
      // permission check
      TSStatus status = AuthorityChecker.checkAuthority(statement, clientSession);
      if (status.getCode() != TSStatusCode.SUCCESS_STATUS.getStatusCode()) {
        return status;
      }

      // Step 2: call the coordinator
      long queryId = SESSION_MANAGER.requestQueryId();
      ExecutionResult result =
          COORDINATOR.executeForTreeModel(
              statement,
              queryId,
              SESSION_MANAGER.getSessionInfo(clientSession),
              "",
              partitionFetcher,
              schemaFetcher);

      return result.status;
    } catch (IoTDBException e) {
      return onIoTDBException(e, OperationType.CREATE_TIMESERIES, e.getErrorCode());
    } catch (Exception e) {
      return onQueryException(
          e, OperationType.CREATE_TIMESERIES.getName(), TSStatusCode.EXECUTE_STATEMENT_ERROR);
    } finally {
      SESSION_MANAGER.updateIdleTime();
    }
  }

  @Override
  public TSStatus createAlignedTimeseries(TSCreateAlignedTimeseriesReq req) {
    try {
      IClientSession clientSession = SESSION_MANAGER.getCurrSessionAndUpdateIdleTime();
      if (!SESSION_MANAGER.checkLogin(clientSession)) {
        return getNotLoggedInStatus();
      }

      // check whether measurement is legal according to syntax convention
      req.setMeasurementAlias(
          PathUtils.checkIsLegalSingleMeasurementsAndUpdate(req.getMeasurementAlias()));

      req.setMeasurements(PathUtils.checkIsLegalSingleMeasurementsAndUpdate(req.getMeasurements()));

      // Step 1: transfer from CreateAlignedTimeSeriesReq to Statement
      CreateAlignedTimeSeriesStatement statement = StatementGenerator.createStatement(req);
      if (ENABLE_AUDIT_LOG) {
        AuditLogger.log(
            String.format(
                "create aligned timeseries %s.%s", req.getPrefixPath(), req.getMeasurements()),
            statement);
      }
      // permission check
      TSStatus status = AuthorityChecker.checkAuthority(statement, clientSession);
      if (status.getCode() != TSStatusCode.SUCCESS_STATUS.getStatusCode()) {
        return status;
      }

      // Step 2: call the coordinator
      long queryId = SESSION_MANAGER.requestQueryId();
      ExecutionResult result =
          COORDINATOR.executeForTreeModel(
              statement,
              queryId,
              SESSION_MANAGER.getSessionInfo(clientSession),
              "",
              partitionFetcher,
              schemaFetcher);

      return result.status;
    } catch (IoTDBException e) {
      return onIoTDBException(e, OperationType.CREATE_ALIGNED_TIMESERIES, e.getErrorCode());
    } catch (Exception e) {
      return onQueryException(
          e,
          OperationType.CREATE_ALIGNED_TIMESERIES.getName(),
          TSStatusCode.EXECUTE_STATEMENT_ERROR);
    } finally {
      SESSION_MANAGER.updateIdleTime();
    }
  }

  @Override
  public TSStatus createMultiTimeseries(TSCreateMultiTimeseriesReq req) {
    try {
      IClientSession clientSession = SESSION_MANAGER.getCurrSessionAndUpdateIdleTime();
      if (!SESSION_MANAGER.checkLogin(clientSession)) {
        return getNotLoggedInStatus();
      }

      // check whether measurement is legal according to syntax convention
      req.setMeasurementAliasList(
          PathUtils.checkIsLegalSingleMeasurementsAndUpdate(req.getMeasurementAliasList()));

      // Step 1: transfer from CreateMultiTimeSeriesReq to Statement
      CreateMultiTimeSeriesStatement statement = StatementGenerator.createStatement(req);
      if (ENABLE_AUDIT_LOG) {
        AuditLogger.log(
            String.format(
                "create %s timeseries, the first is %s",
                req.getPaths().size(), req.getPaths().get(0)),
            statement);
      }
      // permission check
      TSStatus status = AuthorityChecker.checkAuthority(statement, clientSession);
      if (status.getCode() != TSStatusCode.SUCCESS_STATUS.getStatusCode()) {
        return status;
      }

      // Step 2: call the coordinator
      long queryId = SESSION_MANAGER.requestQueryId();
      ExecutionResult result =
          COORDINATOR.executeForTreeModel(
              statement,
              queryId,
              SESSION_MANAGER.getSessionInfo(clientSession),
              "",
              partitionFetcher,
              schemaFetcher);

      return result.status;
    } catch (IoTDBException e) {
      return onIoTDBException(e, OperationType.CREATE_MULTI_TIMESERIES, e.getErrorCode());
    } catch (Exception e) {
      return onQueryException(
          e, OperationType.CREATE_MULTI_TIMESERIES.getName(), TSStatusCode.EXECUTE_STATEMENT_ERROR);
    } finally {
      SESSION_MANAGER.updateIdleTime();
    }
  }

  @Override
  public TSStatus deleteTimeseries(long sessionId, List<String> path) {
    try {
      IClientSession clientSession = SESSION_MANAGER.getCurrSessionAndUpdateIdleTime();
      if (!SESSION_MANAGER.checkLogin(clientSession)) {
        return getNotLoggedInStatus();
      }

      // Step 1: transfer from DeleteStorageGroupsReq to Statement
      DeleteTimeSeriesStatement statement =
          StatementGenerator.createDeleteTimeSeriesStatement(path);

      // permission check
      TSStatus status = AuthorityChecker.checkAuthority(statement, clientSession);
      if (status.getCode() != TSStatusCode.SUCCESS_STATUS.getStatusCode()) {
        return status;
      }

      // Step 2: call the coordinator
      long queryId = SESSION_MANAGER.requestQueryId();
      ExecutionResult result =
          COORDINATOR.executeForTreeModel(
              statement,
              queryId,
              SESSION_MANAGER.getSessionInfo(clientSession),
              "",
              partitionFetcher,
              schemaFetcher);

      return result.status;
    } catch (IoTDBException e) {
      return onIoTDBException(e, OperationType.DELETE_TIMESERIES, e.getErrorCode());
    } catch (Exception e) {
      return onQueryException(
          e, OperationType.DELETE_TIMESERIES.getName(), TSStatusCode.EXECUTE_STATEMENT_ERROR);
    } finally {
      SESSION_MANAGER.updateIdleTime();
    }
  }

  @Override
  public TSStatus deleteStorageGroups(long sessionId, List<String> storageGroups) {
    try {
      IClientSession clientSession = SESSION_MANAGER.getCurrSessionAndUpdateIdleTime();
      if (!SESSION_MANAGER.checkLogin(clientSession)) {
        return getNotLoggedInStatus();
      }

      // Step 1: transfer from DeleteStorageGroupsReq to Statement
      DeleteDatabaseStatement statement = StatementGenerator.createStatement(storageGroups);

      if (ENABLE_AUDIT_LOG) {
        AuditLogger.log(String.format("delete databases: %s", storageGroups), statement);
      }

      // permission check
      TSStatus status = AuthorityChecker.checkAuthority(statement, clientSession);
      if (status.getCode() != TSStatusCode.SUCCESS_STATUS.getStatusCode()) {
        return status;
      }

      // Step 2: call the coordinator
      long queryId = SESSION_MANAGER.requestQueryId();
      ExecutionResult result =
          COORDINATOR.executeForTreeModel(
              statement,
              queryId,
              SESSION_MANAGER.getSessionInfo(clientSession),
              "",
              partitionFetcher,
              schemaFetcher);

      return result.status;
    } catch (IoTDBException e) {
      return onIoTDBException(e, OperationType.DELETE_STORAGE_GROUPS, e.getErrorCode());
    } catch (Exception e) {
      return onQueryException(
          e, OperationType.DELETE_STORAGE_GROUPS.getName(), TSStatusCode.EXECUTE_STATEMENT_ERROR);
    } finally {
      SESSION_MANAGER.updateIdleTime();
    }
  }

  @Override
  public TSFetchMetadataResp fetchMetadata(TSFetchMetadataReq req) {
    return new TSFetchMetadataResp(
        RpcUtils.getStatus(TSStatusCode.UNSUPPORTED_OPERATION, "Fetch Metadata is not supported."));
  }

  @Override
  public TSExecuteStatementResp executeStatement(TSExecuteStatementReq req) {
    return executeStatementInternal(req, OLD_SELECT_RESULT);
  }

  @Override
  public TSStatus executeBatchStatement(TSExecuteBatchStatementReq req) {
    long t1 = System.nanoTime();
    List<TSStatus> results = new ArrayList<>();
    boolean isAllSuccessful = true;
    IClientSession clientSession = SESSION_MANAGER.getCurrSessionAndUpdateIdleTime();
    if (!SESSION_MANAGER.checkLogin(clientSession)) {
      return getNotLoggedInStatus();
    }

    boolean useDatabase = false;
    final boolean isDatabaseSetBefore = Objects.nonNull(clientSession.getDatabaseName());
    try {
      for (int i = 0; i < req.getStatements().size(); i++) {
        String statement = req.getStatements().get(i);
        long t2 = System.nanoTime();
        String type = null;
        OperationQuota quota = null;
        try {
          long queryId;
          ExecutionResult result;
          if (clientSession.getSqlDialect() == IClientSession.SqlDialect.TREE) {
            Statement s = StatementGenerator.createStatement(statement, clientSession.getZoneId());
            if (s == null) {
              return RpcUtils.getStatus(
                  TSStatusCode.EXECUTE_STATEMENT_ERROR, "This operation type is not supported");
            }

            if (s instanceof CreateTableViewStatement) {
              result =
                  COORDINATOR.executeForTableModel(
                      ((CreateTableViewStatement) s).getCreateTableView(),
                      new SqlParser(),
                      SESSION_MANAGER.getCurrSessionAndUpdateIdleTime(),
                      SESSION_MANAGER.requestQueryId(),
                      SESSION_MANAGER.getSessionInfo(SESSION_MANAGER.getCurrSession()),
                      statement,
                      LocalExecutionPlanner.getInstance().metadata,
                      config.getQueryTimeoutThreshold(),
                      false);
            } else {
              // permission check
              TSStatus status = AuthorityChecker.checkAuthority(s, clientSession);
              if (status.getCode() != TSStatusCode.SUCCESS_STATUS.getStatusCode()) {
                return status;
              }

              quota =
                  DataNodeThrottleQuotaManager.getInstance()
                      .checkQuota(SESSION_MANAGER.getCurrSession().getUsername(), s);

              if (ENABLE_AUDIT_LOG) {
                AuditLogger.log(statement, s);
              }

              queryId = SESSION_MANAGER.requestQueryId();
              type = s.getType() == null ? null : s.getType().name();
              // create and cache dataset
              result =
                  COORDINATOR.executeForTreeModel(
                      s,
                      queryId,
                      SESSION_MANAGER.getSessionInfo(clientSession),
                      statement,
                      partitionFetcher,
                      schemaFetcher,
                      config.getQueryTimeoutThreshold(),
                      false);
            }
          } else {

            org.apache.iotdb.db.queryengine.plan.relational.sql.ast.Statement s =
                relationSqlParser.createStatement(
                    statement, clientSession.getZoneId(), clientSession);

            if (s instanceof Use) {
              useDatabase = true;
            }

            if (s == null) {
              return RpcUtils.getStatus(
                  TSStatusCode.SQL_PARSE_ERROR, "This operation type is not supported");
            }

            // TODO audit log, quota, StatementType

            queryId = SESSION_MANAGER.requestQueryId();

            result =
                COORDINATOR.executeForTableModel(
                    s,
                    relationSqlParser,
                    clientSession,
                    queryId,
                    SESSION_MANAGER.getSessionInfo(clientSession),
                    statement,
                    metadata,
                    config.getQueryTimeoutThreshold(),
                    false);
          }

          results.add(result.status);
        } catch (Exception e) {
          LOGGER.warn("Error occurred when executing executeBatchStatement: ", e);
          TSStatus status =
              onQueryException(
                  e, "\"" + statement + "\". " + OperationType.EXECUTE_BATCH_STATEMENT);
          isAllSuccessful = false;
          results.add(status);
        } finally {
          CommonUtils.addStatementExecutionLatency(
              OperationType.EXECUTE_STATEMENT, type, System.nanoTime() - t2);
          if (quota != null) {
            quota.close();
          }
        }
      }
    } finally {
      CommonUtils.addStatementExecutionLatency(
          OperationType.EXECUTE_BATCH_STATEMENT, StatementType.NULL.name(), System.nanoTime() - t1);
      SESSION_MANAGER.updateIdleTime();
    }

    if (isAllSuccessful) {
      TSStatus res =
          RpcUtils.getStatus(TSStatusCode.SUCCESS_STATUS, "Execute batch statements successfully");
      if (useDatabase || isDatabaseSetBefore && Objects.isNull(clientSession.getDatabaseName())) {
        final TSStatus useDB =
            RpcUtils.getStatus(TSStatusCode.USE_OR_DROP_DB, clientSession.getDatabaseName());
        res.setSubStatus(Collections.singletonList(useDB));
      }
      return res;
    } else {
      return RpcUtils.getStatus(results);
    }
  }

  @Override
  public TSExecuteStatementResp executeQueryStatement(TSExecuteStatementReq req) {
    return executeStatement(req);
  }

  @Override
  public TSExecuteStatementResp executeUpdateStatement(TSExecuteStatementReq req) {
    return executeStatement(req);
  }

  @Override
  public TSFetchResultsResp fetchResults(TSFetchResultsReq req) {
    boolean finished = false;
    long startTime = System.nanoTime();
    String statementType = null;
    Throwable t = null;
    IQueryExecution queryExecution = null;
    IClientSession clientSession = SESSION_MANAGER.getCurrSessionAndUpdateIdleTime();
    Long statementId = req.isSetStatementId() ? req.getStatementId() : null;
    try {
      if (!SESSION_MANAGER.checkLogin(clientSession)) {
        finished = true;
        return RpcUtils.getTSFetchResultsResp(getNotLoggedInStatus());
      }

      TSFetchResultsResp resp = RpcUtils.getTSFetchResultsResp(TSStatusCode.SUCCESS_STATUS);

      queryExecution = COORDINATOR.getQueryExecution(req.queryId);
      if (queryExecution == null) {
        resp.setHasResultSet(false);
        resp.setMoreData(true);
        return resp;
      }
      statementType = queryExecution.getStatementType();

      try (SetThreadName queryName = new SetThreadName(queryExecution.getQueryId())) {
        Pair<TSQueryDataSet, Boolean> pair =
            convertTsBlockByFetchSize(queryExecution, req.fetchSize);
        TSQueryDataSet result = pair.left;
        finished = pair.right;
        boolean hasResultSet = result.bufferForTime().limit() != 0;
        resp.setHasResultSet(hasResultSet);
        resp.setQueryDataSet(result);
        resp.setIsAlign(true);
        resp.setMoreData(finished);
        return resp;
      }
    } catch (Exception e) {
      finished = true;
      t = e;
      return RpcUtils.getTSFetchResultsResp(
          onQueryException(e, getContentOfRequest(req, queryExecution)));
    } catch (Error error) {
      finished = true;
      t = error;
      throw error;
    } finally {

      long currentOperationCost = System.nanoTime() - startTime;
      COORDINATOR.recordExecutionTime(req.queryId, currentOperationCost);

      // record each operation time cost
      CommonUtils.addStatementExecutionLatency(
          OperationType.FETCH_RESULTS, statementType, currentOperationCost);

      if (finished) {
        // record total time cost for one query
        long executionTime = COORDINATOR.getTotalExecutionTime(req.queryId);
        CommonUtils.addQueryLatency(
            StatementType.QUERY, executionTime > 0 ? executionTime : currentOperationCost);
        clearUp(clientSession, statementId, req.queryId, req, t);
      }

      SESSION_MANAGER.updateIdleTime();
    }
  }

  @Override
  public TSStatus insertRecords(TSInsertRecordsReq req) {
    long t1 = System.nanoTime();
    OperationQuota quota = null;
    try {
      IClientSession clientSession = SESSION_MANAGER.getCurrSessionAndUpdateIdleTime();
      if (!SESSION_MANAGER.checkLogin(clientSession)) {
        return getNotLoggedInStatus();
      }

      // check whether measurement is legal according to syntax convention
      req.setMeasurementsList(
          PathUtils.checkIsLegalSingleMeasurementListsAndUpdate(req.getMeasurementsList()));

      // Step 1:  transfer from TSInsertRecordsReq to Statement
      InsertRowsStatement statement = StatementGenerator.createStatement(req);
      // return success when this statement is empty because server doesn't need to execute it
      if (statement.isEmpty()) {
        return RpcUtils.getStatus(TSStatusCode.SUCCESS_STATUS);
      }

      if (ENABLE_AUDIT_LOG) {
        AuditLogger.log(
            String.format(
                "insertRecords, first device %s, first time %s",
                req.prefixPaths.get(0), req.getTimestamps().get(0)),
            statement,
            true);
      }

      // permission check
      TSStatus status = AuthorityChecker.checkAuthority(statement, clientSession);
      if (status.getCode() != TSStatusCode.SUCCESS_STATUS.getStatusCode()) {
        return status;
      }

      quota =
          DataNodeThrottleQuotaManager.getInstance()
              .checkQuota(SESSION_MANAGER.getCurrSession().getUsername(), statement);

      // Step 2: call the coordinator
      long queryId = SESSION_MANAGER.requestQueryId();
      ExecutionResult result =
          COORDINATOR.executeForTreeModel(
              statement,
              queryId,
              SESSION_MANAGER.getSessionInfo(clientSession),
              "",
              partitionFetcher,
              schemaFetcher);

      return result.status;
    } catch (IoTDBException e) {
      return onIoTDBException(e, OperationType.INSERT_RECORDS, e.getErrorCode());
    } catch (Exception e) {
      return onQueryException(
          e, OperationType.INSERT_RECORDS.getName(), TSStatusCode.EXECUTE_STATEMENT_ERROR);
    } finally {
      CommonUtils.addStatementExecutionLatency(
          OperationType.INSERT_RECORDS,
          StatementType.BATCH_INSERT_ROWS.name(),
          System.nanoTime() - t1);
      SESSION_MANAGER.updateIdleTime();
      if (quota != null) {
        quota.close();
      }
    }
  }

  @Override
  public TSStatus insertRecordsOfOneDevice(TSInsertRecordsOfOneDeviceReq req) {
    long t1 = System.nanoTime();
    OperationQuota quota = null;
    try {
      IClientSession clientSession = SESSION_MANAGER.getCurrSessionAndUpdateIdleTime();
      if (!SESSION_MANAGER.checkLogin(clientSession)) {
        return getNotLoggedInStatus();
      }

      // check whether measurement is legal according to syntax convention
      req.setMeasurementsList(
          PathUtils.checkIsLegalSingleMeasurementListsAndUpdate(req.getMeasurementsList()));

      // Step 1: transfer from TSInsertRecordsOfOneDeviceReq to Statement
      InsertRowsOfOneDeviceStatement statement = StatementGenerator.createStatement(req);
      // return success when this statement is empty because server doesn't need to execute it
      if (statement.isEmpty()) {
        return RpcUtils.getStatus(TSStatusCode.SUCCESS_STATUS);
      }

      if (ENABLE_AUDIT_LOG) {
        AuditLogger.log(
            String.format(
                "insertRecords, first device %s, first time %s",
                req.prefixPath, req.getTimestamps().get(0)),
            statement,
            true);
      }

      // permission check
      TSStatus status = AuthorityChecker.checkAuthority(statement, clientSession);
      if (status.getCode() != TSStatusCode.SUCCESS_STATUS.getStatusCode()) {
        return status;
      }

      quota =
          DataNodeThrottleQuotaManager.getInstance()
              .checkQuota(SESSION_MANAGER.getCurrSession().getUsername(), statement);

      // Step 2: call the coordinator
      long queryId = SESSION_MANAGER.requestQueryId();
      ExecutionResult result =
          COORDINATOR.executeForTreeModel(
              statement,
              queryId,
              SESSION_MANAGER.getSessionInfo(clientSession),
              "",
              partitionFetcher,
              schemaFetcher);

      return result.status;
    } catch (IoTDBException e) {
      return onIoTDBException(e, OperationType.INSERT_RECORDS_OF_ONE_DEVICE, e.getErrorCode());
    } catch (Exception e) {
      return onQueryException(
          e,
          OperationType.INSERT_RECORDS_OF_ONE_DEVICE.getName(),
          TSStatusCode.EXECUTE_STATEMENT_ERROR);
    } finally {
      CommonUtils.addStatementExecutionLatency(
          OperationType.INSERT_RECORDS_OF_ONE_DEVICE,
          StatementType.BATCH_INSERT_ONE_DEVICE.name(),
          System.nanoTime() - t1);
      SESSION_MANAGER.updateIdleTime();
      if (quota != null) {
        quota.close();
      }
    }
  }

  @Override
  public TSStatus insertStringRecordsOfOneDevice(TSInsertStringRecordsOfOneDeviceReq req) {
    long t1 = System.nanoTime();
    OperationQuota quota = null;
    try {
      IClientSession clientSession = SESSION_MANAGER.getCurrSessionAndUpdateIdleTime();
      if (!SESSION_MANAGER.checkLogin(clientSession)) {
        return getNotLoggedInStatus();
      }

      // check whether measurement is legal according to syntax convention
      req.setMeasurementsList(
          PathUtils.checkIsLegalSingleMeasurementListsAndUpdate(req.getMeasurementsList()));

      // Step 1: transfer from TSInsertStringRecordsOfOneDeviceReq to Statement
      InsertRowsOfOneDeviceStatement statement = StatementGenerator.createStatement(req);
      // return success when this statement is empty because server doesn't need to execute it
      if (statement.isEmpty()) {
        return RpcUtils.getStatus(TSStatusCode.SUCCESS_STATUS);
      }

      if (ENABLE_AUDIT_LOG) {
        AuditLogger.log(
            String.format(
                "insertRecords, first device %s, first time %s",
                req.prefixPath, req.getTimestamps().get(0)),
            statement,
            true);
      }
      // permission check
      TSStatus status = AuthorityChecker.checkAuthority(statement, clientSession);
      if (status.getCode() != TSStatusCode.SUCCESS_STATUS.getStatusCode()) {
        return status;
      }

      quota =
          DataNodeThrottleQuotaManager.getInstance()
              .checkQuota(SESSION_MANAGER.getCurrSession().getUsername(), statement);

      // Step 2: call the coordinator
      long queryId = SESSION_MANAGER.requestQueryId();
      ExecutionResult result =
          COORDINATOR.executeForTreeModel(
              statement,
              queryId,
              SESSION_MANAGER.getSessionInfo(clientSession),
              "",
              partitionFetcher,
              schemaFetcher);

      return result.status;
    } catch (IoTDBException e) {
      return onIoTDBException(
          e, OperationType.INSERT_STRING_RECORDS_OF_ONE_DEVICE, e.getErrorCode());
    } catch (Exception e) {
      return onQueryException(
          e,
          OperationType.INSERT_STRING_RECORDS_OF_ONE_DEVICE.getName(),
          TSStatusCode.EXECUTE_STATEMENT_ERROR);
    } finally {
      CommonUtils.addStatementExecutionLatency(
          OperationType.INSERT_STRING_RECORDS_OF_ONE_DEVICE,
          StatementType.BATCH_INSERT_ONE_DEVICE.name(),
          System.nanoTime() - t1);
      SESSION_MANAGER.updateIdleTime();
      if (quota != null) {
        quota.close();
      }
    }
  }

  @Override
  public TSStatus insertRecord(TSInsertRecordReq req) {
    long t1 = System.nanoTime();
    OperationQuota quota = null;
    try {
      IClientSession clientSession = SESSION_MANAGER.getCurrSessionAndUpdateIdleTime();
      if (!SESSION_MANAGER.checkLogin(clientSession)) {
        return getNotLoggedInStatus();
      }

      // check whether measurement is legal according to syntax convention
      if (!req.isWriteToTable) {
        req.setMeasurements(
            PathUtils.checkIsLegalSingleMeasurementsAndUpdate(req.getMeasurements()));
      }

      InsertRowStatement statement = StatementGenerator.createStatement(req);
      // return success when this statement is empty because server doesn't need to execute it
      if (statement.isEmpty()) {
        return RpcUtils.getStatus(TSStatusCode.SUCCESS_STATUS);
      }

      if (ENABLE_AUDIT_LOG) {
        AuditLogger.log(
            String.format(
                "insertRecord, device %s, time %s", req.getPrefixPath(), req.getTimestamp()),
            statement,
            true);
      }

      // permission check
      TSStatus status = AuthorityChecker.checkAuthority(statement, clientSession);
      if (status.getCode() != TSStatusCode.SUCCESS_STATUS.getStatusCode()) {
        return status;
      }

      quota =
          DataNodeThrottleQuotaManager.getInstance()
              .checkQuota(SESSION_MANAGER.getCurrSession().getUsername(), statement);

      // Step 2: call the coordinator
      long queryId = SESSION_MANAGER.requestQueryId();
      ExecutionResult result;
      if (statement.isWriteToTable()) {
        result =
            COORDINATOR.executeForTableModel(
                statement,
                relationSqlParser,
                clientSession,
                queryId,
                SESSION_MANAGER.getSessionInfo(clientSession),
                "",
                metadata,
                config.getConnectionTimeoutInMS());
      } else {
        result =
            COORDINATOR.executeForTreeModel(
                statement,
                queryId,
                SESSION_MANAGER.getSessionInfo(clientSession),
                "",
                partitionFetcher,
                schemaFetcher);
      }
      return result.status;
    } catch (IoTDBException e) {
      return onIoTDBException(e, OperationType.INSERT_RECORD, e.getErrorCode());
    } catch (Exception e) {
      return onQueryException(
          e, OperationType.INSERT_RECORD.getName(), TSStatusCode.EXECUTE_STATEMENT_ERROR);
    } finally {
      CommonUtils.addStatementExecutionLatency(
          OperationType.INSERT_RECORD, StatementType.INSERT.name(), System.nanoTime() - t1);
      SESSION_MANAGER.updateIdleTime();
      if (quota != null) {
        quota.close();
      }
    }
  }

  @Override
  public TSStatus insertTablets(TSInsertTabletsReq req) {
    long t1 = System.nanoTime();
    OperationQuota quota = null;
    try {
      IClientSession clientSession = SESSION_MANAGER.getCurrSessionAndUpdateIdleTime();
      if (!SESSION_MANAGER.checkLogin(clientSession)) {
        return getNotLoggedInStatus();
      }
      req.setMeasurementsList(
          PathUtils.checkIsLegalSingleMeasurementListsAndUpdate(req.getMeasurementsList()));

      // Step 1: transfer from TSInsertTabletsReq to Statement
      InsertMultiTabletsStatement statement = StatementGenerator.createStatement(req);
      // return success when this statement is empty because server doesn't need to execute it
      if (statement.isEmpty()) {
        return RpcUtils.getStatus(TSStatusCode.SUCCESS_STATUS);
      }

      // permission check
      TSStatus status = AuthorityChecker.checkAuthority(statement, clientSession);
      if (status.getCode() != TSStatusCode.SUCCESS_STATUS.getStatusCode()) {
        return status;
      }

      quota =
          DataNodeThrottleQuotaManager.getInstance()
              .checkQuota(SESSION_MANAGER.getCurrSession().getUsername(), statement);

      // Step 2: call the coordinator
      long queryId = SESSION_MANAGER.requestQueryId();
      ExecutionResult result =
          COORDINATOR.executeForTreeModel(
              statement,
              queryId,
              SESSION_MANAGER.getSessionInfo(clientSession),
              "",
              partitionFetcher,
              schemaFetcher);

      return result.status;
    } catch (IoTDBException e) {
      return onIoTDBException(e, OperationType.INSERT_TABLETS, e.getErrorCode());
    } catch (Exception e) {
      return onQueryException(
          e, OperationType.INSERT_TABLETS.getName(), TSStatusCode.EXECUTE_STATEMENT_ERROR);
    } finally {
      CommonUtils.addStatementExecutionLatency(
          OperationType.INSERT_TABLETS,
          StatementType.MULTI_BATCH_INSERT.name(),
          System.nanoTime() - t1);
      SESSION_MANAGER.updateIdleTime();
      if (quota != null) {
        quota.close();
      }
    }
  }

  @Override
  public TSStatus insertTablet(TSInsertTabletReq req) {
    long t1 = System.nanoTime();
    OperationQuota quota = null;
    try {
      IClientSession clientSession = SESSION_MANAGER.getCurrSessionAndUpdateIdleTime();
      if (!SESSION_MANAGER.checkLogin(clientSession)) {
        return getNotLoggedInStatus();
      }

      // check whether measurement is legal according to syntax convention (only for tree model)
      if (!req.isWriteToTable()) {
        req.setMeasurements(
            PathUtils.checkIsLegalSingleMeasurementsAndUpdate(req.getMeasurements()));
      }

      // Step 1: transfer from TSInsertTabletReq to Statement
      InsertTabletStatement statement = StatementGenerator.createStatement(req);
      // return success when this statement is empty because server doesn't need to execute it
      if (statement.isEmpty()) {
        return RpcUtils.getStatus(TSStatusCode.SUCCESS_STATUS);
      }

      // permission check for tree model, table model does this in the analysis stage
      if (!req.isWriteToTable()) {
        TSStatus status = AuthorityChecker.checkAuthority(statement, clientSession);
        if (status.getCode() != TSStatusCode.SUCCESS_STATUS.getStatusCode()) {
          return status;
        }
      }

      quota =
          DataNodeThrottleQuotaManager.getInstance()
              .checkQuota(SESSION_MANAGER.getCurrSession().getUsername(), statement);

      // Step 2: call the coordinator
      long queryId = SESSION_MANAGER.requestQueryId();
      ExecutionResult result;
      if (statement.isWriteToTable()) {
        result =
            COORDINATOR.executeForTableModel(
                statement,
                relationSqlParser,
                clientSession,
                queryId,
                SESSION_MANAGER.getSessionInfo(clientSession),
                "",
                metadata,
                config.getConnectionTimeoutInMS());
      } else {
        result =
            COORDINATOR.executeForTreeModel(
                statement,
                queryId,
                SESSION_MANAGER.getSessionInfo(clientSession),
                "",
                partitionFetcher,
                schemaFetcher);
      }
      return result.status;
    } catch (IoTDBException e) {
      return onIoTDBException(e, OperationType.INSERT_TABLET, e.getErrorCode());
    } catch (Exception e) {
      return onQueryException(
          e, OperationType.INSERT_TABLET.getName(), TSStatusCode.EXECUTE_STATEMENT_ERROR);
    } finally {
      CommonUtils.addStatementExecutionLatency(
          OperationType.INSERT_TABLET, StatementType.BATCH_INSERT.name(), System.nanoTime() - t1);
      SESSION_MANAGER.updateIdleTime();
      if (quota != null) {
        quota.close();
      }
    }
  }

  @Override
  public TSStatus insertStringRecords(TSInsertStringRecordsReq req) {
    long t1 = System.nanoTime();
    OperationQuota quota = null;
    try {
      IClientSession clientSession = SESSION_MANAGER.getCurrSessionAndUpdateIdleTime();
      if (!SESSION_MANAGER.checkLogin(clientSession)) {
        return getNotLoggedInStatus();
      }

      // check whether measurement is legal according to syntax convention
      req.setMeasurementsList(
          PathUtils.checkIsLegalSingleMeasurementListsAndUpdate(req.getMeasurementsList()));

      InsertRowsStatement statement = StatementGenerator.createStatement(req);
      // return success when this statement is empty because server doesn't need to execute it
      if (statement.isEmpty()) {
        return RpcUtils.getStatus(TSStatusCode.SUCCESS_STATUS);
      }

      if (ENABLE_AUDIT_LOG) {
        AuditLogger.log(
            String.format(
                "insertRecords, first device %s, first time %s",
                req.prefixPaths.get(0), req.getTimestamps().get(0)),
            statement,
            true);
      }

      // permission check
      TSStatus status = AuthorityChecker.checkAuthority(statement, clientSession);
      if (status.getCode() != TSStatusCode.SUCCESS_STATUS.getStatusCode()) {
        return status;
      }

      quota =
          DataNodeThrottleQuotaManager.getInstance()
              .checkQuota(SESSION_MANAGER.getCurrSession().getUsername(), statement);

      long queryId = SESSION_MANAGER.requestQueryId();
      ExecutionResult result =
          COORDINATOR.executeForTreeModel(
              statement,
              queryId,
              SESSION_MANAGER.getSessionInfo(clientSession),
              "",
              partitionFetcher,
              schemaFetcher);

      return result.status;
    } catch (IoTDBException e) {
      return onIoTDBException(e, OperationType.INSERT_STRING_RECORDS, e.getErrorCode());
    } catch (Exception e) {
      return onQueryException(
          e, OperationType.INSERT_STRING_RECORDS.getName(), TSStatusCode.EXECUTE_STATEMENT_ERROR);
    } finally {
      CommonUtils.addStatementExecutionLatency(
          OperationType.INSERT_STRING_RECORDS,
          StatementType.BATCH_INSERT_ROWS.name(),
          System.nanoTime() - t1);
      SESSION_MANAGER.updateIdleTime();
      if (quota != null) {
        quota.close();
      }
    }
  }

  @Override
  public TSStatus testInsertTablet(TSInsertTabletReq req) {
    LOGGER.debug("Test insert batch request receive.");
    return RpcUtils.getStatus(TSStatusCode.SUCCESS_STATUS);
  }

  @Override
  public TSStatus testInsertTablets(TSInsertTabletsReq req) {
    LOGGER.debug("Test insert batch request receive.");
    return RpcUtils.getStatus(TSStatusCode.SUCCESS_STATUS);
  }

  @Override
  public TSStatus testInsertRecord(TSInsertRecordReq req) {
    LOGGER.debug("Test insert row request receive.");
    return RpcUtils.getStatus(TSStatusCode.SUCCESS_STATUS);
  }

  @Override
  public TSStatus testInsertStringRecord(TSInsertStringRecordReq req) {
    LOGGER.debug("Test insert string record request receive.");
    return RpcUtils.getStatus(TSStatusCode.SUCCESS_STATUS);
  }

  @Override
  public TSStatus testInsertRecords(TSInsertRecordsReq req) {
    LOGGER.debug("Test insert row in batch request receive.");
    return RpcUtils.getStatus(TSStatusCode.SUCCESS_STATUS);
  }

  @Override
  public TSStatus testInsertRecordsOfOneDevice(TSInsertRecordsOfOneDeviceReq req) {
    LOGGER.debug("Test insert rows in batch request receive.");
    return RpcUtils.getStatus(TSStatusCode.SUCCESS_STATUS);
  }

  @Override
  public TSStatus testInsertStringRecords(TSInsertStringRecordsReq req) {
    LOGGER.debug("Test insert string records request receive.");
    return RpcUtils.getStatus(TSStatusCode.SUCCESS_STATUS);
  }

  @Override
  public TSStatus deleteData(TSDeleteDataReq req) {
    try {
      IClientSession clientSession = SESSION_MANAGER.getCurrSessionAndUpdateIdleTime();
      if (!SESSION_MANAGER.checkLogin(clientSession)) {
        return getNotLoggedInStatus();
      }

      DeleteDataStatement statement = StatementGenerator.createStatement(req);

      // permission check
      TSStatus status = AuthorityChecker.checkAuthority(statement, clientSession);
      if (status.getCode() != TSStatusCode.SUCCESS_STATUS.getStatusCode()) {
        return status;
      }

      long queryId = SESSION_MANAGER.requestQueryId();
      ExecutionResult result =
          COORDINATOR.executeForTreeModel(
              statement,
              queryId,
              SESSION_MANAGER.getSessionInfo(clientSession),
              "",
              partitionFetcher,
              schemaFetcher);

      return result.status;
    } catch (IoTDBException e) {
      return onIoTDBException(e, OperationType.DELETE_DATA, e.getErrorCode());
    } catch (Exception e) {
      return onQueryException(
          e, OperationType.DELETE_DATA.getName(), TSStatusCode.EXECUTE_STATEMENT_ERROR);
    } finally {
      SESSION_MANAGER.updateIdleTime();
    }
  }

  @Override
  public TSExecuteStatementResp executeRawDataQuery(TSRawDataQueryReq req) {
    return executeRawDataQueryInternal(req, OLD_SELECT_RESULT);
  }

  @Override
  public TSExecuteStatementResp executeLastDataQuery(TSLastDataQueryReq req) {
    return executeLastDataQueryInternal(req, OLD_SELECT_RESULT);
  }

  @Override
  public TSExecuteStatementResp executeAggregationQuery(TSAggregationQueryReq req) {
    return executeAggregationQueryInternal(req, OLD_SELECT_RESULT);
  }

  @Override
  public long requestStatementId(long sessionId) {
    return SESSION_MANAGER.requestStatementId(SESSION_MANAGER.getCurrSession());
  }

  @Override
  public TSStatus createSchemaTemplate(TSCreateSchemaTemplateReq req) {
    try {
      IClientSession clientSession = SESSION_MANAGER.getCurrSessionAndUpdateIdleTime();
      if (!SESSION_MANAGER.checkLogin(clientSession)) {
        return getNotLoggedInStatus();
      }

      req.setName(checkIdentifierAndRemoveBackQuotesIfNecessary(req.getName()));

      // Step 1: transfer from TSCreateSchemaTemplateReq to Statement
      CreateSchemaTemplateStatement statement = StatementGenerator.createStatement(req);

      if (ENABLE_AUDIT_LOG) {
        AuditLogger.log(String.format("create device template %s", req.getName()), statement);
      }
      // permission check
      TSStatus status = AuthorityChecker.checkAuthority(statement, clientSession);
      if (status.getCode() != TSStatusCode.SUCCESS_STATUS.getStatusCode()) {
        return status;
      }

      // Step 2: call the coordinator
      long queryId = SESSION_MANAGER.requestQueryId();
      ExecutionResult result =
          COORDINATOR.executeForTreeModel(
              statement,
              queryId,
              SESSION_MANAGER.getSessionInfo(clientSession),
              "",
              partitionFetcher,
              schemaFetcher);

      return result.status;
    } catch (IoTDBException e) {
      return onIoTDBException(e, OperationType.CREATE_SCHEMA_TEMPLATE, e.getErrorCode());
    } catch (Exception e) {
      return onQueryException(
          e, OperationType.CREATE_SCHEMA_TEMPLATE.getName(), TSStatusCode.EXECUTE_STATEMENT_ERROR);
    } finally {
      SESSION_MANAGER.updateIdleTime();
    }
  }

  @Override
  public TSStatus appendSchemaTemplate(TSAppendSchemaTemplateReq req) {
    return RpcUtils.getStatus(
        TSStatusCode.UNSUPPORTED_OPERATION, "Modify template has not been supported.");
  }

  @Override
  public TSStatus pruneSchemaTemplate(TSPruneSchemaTemplateReq req) {
    return RpcUtils.getStatus(
        TSStatusCode.UNSUPPORTED_OPERATION, "Modify template has not been supported.");
  }

  @Override
  public TSQueryTemplateResp querySchemaTemplate(TSQueryTemplateReq req) {
    TSQueryTemplateResp resp = new TSQueryTemplateResp();
    try {
      IClientSession clientSession = SESSION_MANAGER.getCurrSessionAndUpdateIdleTime();
      if (!SESSION_MANAGER.checkLogin(clientSession)) {
        resp.setStatus(getNotLoggedInStatus());
        return resp;
      }

      // "" and * have special meaning in implementation. Currently, we do not deal with them.
      if (!req.getName().equals("") && !req.getName().equals("*")) {
        req.setName(checkIdentifierAndRemoveBackQuotesIfNecessary(req.getName()));
      }

      Statement statement = StatementGenerator.createStatement(req);
      if (statement == null) {
        resp.setStatus(
            RpcUtils.getStatus(
                TSStatusCode.UNSUPPORTED_OPERATION,
                TemplateQueryType.values()[req.getQueryType()].name() + "has not been supported."));
        return resp;
      }
      switch (TemplateQueryType.values()[req.getQueryType()]) {
        case SHOW_MEASUREMENTS:
          resp.setQueryType(TemplateQueryType.SHOW_MEASUREMENTS.ordinal());
          break;
        case SHOW_TEMPLATES:
          resp.setQueryType(TemplateQueryType.SHOW_TEMPLATES.ordinal());
          break;
        case SHOW_SET_TEMPLATES:
          resp.setQueryType(TemplateQueryType.SHOW_SET_TEMPLATES.ordinal());
          break;
        case SHOW_USING_TEMPLATES:
          resp.setQueryType(TemplateQueryType.SHOW_USING_TEMPLATES.ordinal());
          break;
        default:
          break;
      }
      return executeTemplateQueryStatement(statement, req, resp);
    } catch (Exception e) {
      resp.setStatus(
          onQueryException(
              e,
              OperationType.EXECUTE_QUERY_STATEMENT.getName(),
              TSStatusCode.EXECUTE_STATEMENT_ERROR));
      return resp;
    } finally {
      SESSION_MANAGER.updateIdleTime();
    }
  }

  @Override
  public TShowConfigurationTemplateResp showConfigurationTemplate() throws TException {
    TShowConfigurationTemplateResp resp = new TShowConfigurationTemplateResp();
    try {
      IClientSession clientSession = SESSION_MANAGER.getCurrSessionAndUpdateIdleTime();
      if (!SESSION_MANAGER.checkLogin(clientSession)) {
        resp.setStatus(getNotLoggedInStatus());
        return resp;
      }
      resp.setContent(ConfigurationFileUtils.readConfigurationTemplateFile());
      resp.setStatus(RpcUtils.getStatus(TSStatusCode.SUCCESS_STATUS));
      return resp;
    } catch (Exception e) {
      resp.setStatus(
          onQueryException(
              e,
              OperationType.EXECUTE_QUERY_STATEMENT.getName(),
              TSStatusCode.EXECUTE_STATEMENT_ERROR));
      return resp;
    } finally {
      SESSION_MANAGER.updateIdleTime();
    }
  }

  @Override
  public TShowConfigurationResp showConfiguration(int nodeId) throws TException {
    TShowConfigurationResp resp = new TShowConfigurationResp();
    resp.setContent("");
    try {
      IClientSession clientSession = SESSION_MANAGER.getCurrSessionAndUpdateIdleTime();
      if (!SESSION_MANAGER.checkLogin(clientSession)) {
        resp.setStatus(getNotLoggedInStatus());
        return resp;
      }
      if (!clientSession.getUsername().equals(AuthorityChecker.SUPER_USER)) {
        resp.setStatus(RpcUtils.getStatus(TSStatusCode.NO_PERMISSION));
        return resp;
      }

      if (IoTDBDescriptor.getInstance().getConfig().getDataNodeId() == nodeId) {
        resp.setContent(
            ConfigurationFileUtils.readConfigFileContent(
                IoTDBDescriptor.getPropsUrl(CommonConfig.SYSTEM_CONFIG_NAME)));
        resp.setStatus(RpcUtils.getStatus(TSStatusCode.SUCCESS_STATUS));
        return resp;
      }

      try (ConfigNodeClient client =
          ConfigNodeClientManager.getInstance().borrowClient(ConfigNodeInfo.CONFIG_REGION_ID)) {
        return client.showConfiguration(nodeId);
      } catch (ClientManagerException e) {
        throw new TException(e);
      }
    } catch (Exception e) {
      resp.setStatus(
          onQueryException(
              e,
              OperationType.EXECUTE_QUERY_STATEMENT.getName(),
              TSStatusCode.EXECUTE_STATEMENT_ERROR));
      return resp;
    } finally {
      SESSION_MANAGER.updateIdleTime();
    }
  }

  private TSQueryTemplateResp executeTemplateQueryStatement(
      Statement statement, TSQueryTemplateReq req, TSQueryTemplateResp resp) {
    long startTime = System.nanoTime();
    OperationQuota quota = null;
    try {
      IClientSession clientSession = SESSION_MANAGER.getCurrSessionAndUpdateIdleTime();
      // permission check
      TSStatus status = AuthorityChecker.checkAuthority(statement, clientSession);
      if (status.getCode() != TSStatusCode.SUCCESS_STATUS.getStatusCode()) {
        resp.setStatus(status);
        return resp;
      }

      quota =
          DataNodeThrottleQuotaManager.getInstance()
              .checkQuota(SESSION_MANAGER.getCurrSession().getUsername(), statement);

      if (ENABLE_AUDIT_LOG) {
        AuditLogger.log(String.format("execute Query: %s", statement), statement);
      }
      long queryId = SESSION_MANAGER.requestQueryId();
      // create and cache dataset
      ExecutionResult executionResult =
          COORDINATOR.executeForTreeModel(
              statement,
              queryId,
              SESSION_MANAGER.getSessionInfo(clientSession),
              null,
              partitionFetcher,
              schemaFetcher,
              config.getQueryTimeoutThreshold(),
              true);

      if (executionResult.status.code != TSStatusCode.SUCCESS_STATUS.getStatusCode()
          && executionResult.status.code != TSStatusCode.REDIRECTION_RECOMMEND.getStatusCode()) {
        resp.setStatus(executionResult.status);
        return resp;
      }

      IQueryExecution queryExecution = COORDINATOR.getQueryExecution(queryId);

      try (SetThreadName threadName = new SetThreadName(executionResult.queryId.getId())) {
        List<String> result = new ArrayList<>();
        while (queryExecution.hasNextResult()) {
          Optional<TsBlock> tsBlock;
          try {
            tsBlock = queryExecution.getBatchResult();
          } catch (IoTDBException e) {
            throw new RuntimeException("Fetch Schema failed. ", e);
          }
          if (!tsBlock.isPresent() || tsBlock.get().isEmpty()) {
            break;
          }
          Column column = tsBlock.get().getColumn(0);
          for (int i = 0; i < column.getPositionCount(); i++) {
            result.add(column.getBinary(i).getStringValue(TSFileConfig.STRING_CHARSET));
          }
        }
        resp.setMeasurements(result);
        resp.setStatus(RpcUtils.getStatus(TSStatusCode.SUCCESS_STATUS, "Execute successfully"));
        return resp;
      }
    } catch (Exception e) {
      resp.setStatus(
          onQueryException(e, "\"" + statement + "\". " + OperationType.EXECUTE_STATEMENT));
      return null;
    } finally {
      CommonUtils.addStatementExecutionLatency(
          OperationType.EXECUTE_STATEMENT,
          statement.getType().name(),
          System.nanoTime() - startTime);
      SESSION_MANAGER.updateIdleTime();
    }
  }

  @Override
  public TSStatus setSchemaTemplate(TSSetSchemaTemplateReq req) throws TException {
    try {
      IClientSession clientSession = SESSION_MANAGER.getCurrSessionAndUpdateIdleTime();
      if (!SESSION_MANAGER.checkLogin(clientSession)) {
        return getNotLoggedInStatus();
      }

      req.setTemplateName(checkIdentifierAndRemoveBackQuotesIfNecessary(req.getTemplateName()));

      // Step 1: transfer from TSCreateSchemaTemplateReq to Statement
      SetSchemaTemplateStatement statement = StatementGenerator.createStatement(req);

      if (ENABLE_AUDIT_LOG) {
        AuditLogger.log(
            String.format("set device template %s.%s", req.getTemplateName(), req.getPrefixPath()),
            statement);
      }

      // permission check
      TSStatus status = AuthorityChecker.checkAuthority(statement, clientSession);
      if (status.getCode() != TSStatusCode.SUCCESS_STATUS.getStatusCode()) {
        return status;
      }

      // Step 2: call the coordinator
      long queryId = SESSION_MANAGER.requestQueryId();
      ExecutionResult result =
          COORDINATOR.executeForTreeModel(
              statement,
              queryId,
              SESSION_MANAGER.getSessionInfo(clientSession),
              "",
              partitionFetcher,
              schemaFetcher);

      return result.status;
    } catch (IllegalPathException e) {
      return onIoTDBException(e, OperationType.EXECUTE_STATEMENT, e.getErrorCode());
    } catch (Exception e) {
      return onQueryException(
          e, OperationType.EXECUTE_STATEMENT.getName(), TSStatusCode.EXECUTE_STATEMENT_ERROR);
    } finally {
      SESSION_MANAGER.updateIdleTime();
    }
  }

  @Override
  public TSStatus unsetSchemaTemplate(TSUnsetSchemaTemplateReq req) throws TException {
    try {
      IClientSession clientSession = SESSION_MANAGER.getCurrSessionAndUpdateIdleTime();
      if (!SESSION_MANAGER.checkLogin(clientSession)) {
        return getNotLoggedInStatus();
      }

      req.setTemplateName(checkIdentifierAndRemoveBackQuotesIfNecessary(req.getTemplateName()));

      // Step 1: transfer from TSCreateSchemaTemplateReq to Statement
      UnsetSchemaTemplateStatement statement = StatementGenerator.createStatement(req);

      if (ENABLE_AUDIT_LOG) {
        AuditLogger.log(
            String.format(
                "unset device template %s from %s", req.getTemplateName(), req.getPrefixPath()),
            statement);
      }

      // permission check
      TSStatus status = AuthorityChecker.checkAuthority(statement, clientSession);
      if (status.getCode() != TSStatusCode.SUCCESS_STATUS.getStatusCode()) {
        return status;
      }

      // Step 2: call the coordinator
      long queryId = SESSION_MANAGER.requestQueryId();
      ExecutionResult result =
          COORDINATOR.executeForTreeModel(
              statement,
              queryId,
              SESSION_MANAGER.getSessionInfo(clientSession),
              "",
              partitionFetcher,
              schemaFetcher);

      return result.status;
    } catch (IllegalPathException e) {
      return onIoTDBException(e, OperationType.EXECUTE_STATEMENT, e.getErrorCode());
    } catch (Exception e) {
      return onQueryException(
          e, OperationType.EXECUTE_STATEMENT.getName(), TSStatusCode.EXECUTE_STATEMENT_ERROR);
    } finally {
      SESSION_MANAGER.updateIdleTime();
    }
  }

  @Override
  public TSStatus dropSchemaTemplate(TSDropSchemaTemplateReq req) throws TException {
    try {
      IClientSession clientSession = SESSION_MANAGER.getCurrSessionAndUpdateIdleTime();
      if (!SESSION_MANAGER.checkLogin(clientSession)) {
        return getNotLoggedInStatus();
      }

      req.setTemplateName(checkIdentifierAndRemoveBackQuotesIfNecessary(req.getTemplateName()));

      // Step 1: transfer from TSCreateSchemaTemplateReq to Statement
      DropSchemaTemplateStatement statement = StatementGenerator.createStatement(req);

      if (ENABLE_AUDIT_LOG) {
        AuditLogger.log(String.format("drop device template %s", req.getTemplateName()), statement);
      }

      // permission check
      TSStatus status = AuthorityChecker.checkAuthority(statement, clientSession);
      if (status.getCode() != TSStatusCode.SUCCESS_STATUS.getStatusCode()) {
        return status;
      }

      // Step 2: call the coordinator
      long queryId = SESSION_MANAGER.requestQueryId();
      ExecutionResult result =
          COORDINATOR.executeForTreeModel(
              statement,
              queryId,
              SESSION_MANAGER.getSessionInfo(clientSession),
              "",
              partitionFetcher,
              schemaFetcher);

      return result.status;
    } catch (Exception e) {
      return onQueryException(
          e, OperationType.EXECUTE_STATEMENT.getName(), TSStatusCode.EXECUTE_STATEMENT_ERROR);
    } finally {
      SESSION_MANAGER.updateIdleTime();
    }
  }

  @Override
  public TSStatus createTimeseriesUsingSchemaTemplate(TCreateTimeseriesUsingSchemaTemplateReq req)
      throws TException {
    try {
      IClientSession clientSession = SESSION_MANAGER.getCurrSessionAndUpdateIdleTime();
      if (!SESSION_MANAGER.checkLogin(clientSession)) {
        return getNotLoggedInStatus();
      }

      // Step 1: transfer to Statement
      BatchActivateTemplateStatement statement =
          StatementGenerator.createBatchActivateTemplateStatement(req.getDevicePathList());

      if (ENABLE_AUDIT_LOG) {
        AuditLogger.log(
            String.format("batch activate device template %s", req.getDevicePathList()), statement);
      }

      // permission check
      TSStatus status = AuthorityChecker.checkAuthority(statement, clientSession);
      if (status.getCode() != TSStatusCode.SUCCESS_STATUS.getStatusCode()) {
        return status;
      }

      // Step 2: call the coordinator
      long queryId = SESSION_MANAGER.requestQueryId();
      ExecutionResult result =
          COORDINATOR.executeForTreeModel(
              statement,
              queryId,
              SESSION_MANAGER.getSessionInfo(clientSession),
              "",
              partitionFetcher,
              schemaFetcher);

      return result.status;
    } catch (IoTDBException e) {
      return onIoTDBException(e, OperationType.EXECUTE_STATEMENT, e.getErrorCode());
    } catch (Exception e) {
      return onQueryException(
          e, OperationType.EXECUTE_STATEMENT.getName(), TSStatusCode.EXECUTE_STATEMENT_ERROR);
    } finally {
      SESSION_MANAGER.updateIdleTime();
    }
  }

  @Override
  public TSStatus handshake(final TSyncIdentityInfo info) throws TException {
    return PipeDataNodeAgent.receiver()
        .legacy()
        .handshake(
            info,
            SESSION_MANAGER.getCurrSession().getClientAddress(),
            partitionFetcher,
            schemaFetcher);
  }

  @Override
  public TSStatus sendPipeData(final ByteBuffer buff) throws TException {
    return PipeDataNodeAgent.receiver().legacy().transportPipeData(buff);
  }

  @Override
  public TSStatus sendFile(final TSyncTransportMetaInfo metaInfo, final ByteBuffer buff)
      throws TException {
    return PipeDataNodeAgent.receiver().legacy().transportFile(metaInfo, buff);
  }

  @Override
  public TPipeTransferResp pipeTransfer(final TPipeTransferReq req) {
    return PipeDataNodeAgent.receiver().thrift().receive(req);
  }

  @Override
  public TPipeSubscribeResp pipeSubscribe(final TPipeSubscribeReq req) {
    return SubscriptionAgent.receiver().handle(req);
  }

  @Override
  public TSBackupConfigurationResp getBackupConfiguration() {
    return new TSBackupConfigurationResp(RpcUtils.getStatus(TSStatusCode.SUCCESS_STATUS));
  }

  @Override
  public TSConnectionInfoResp fetchAllConnectionsInfo() {
    return SESSION_MANAGER.getAllConnectionInfo();
  }

  @Override
  public TSStatus testConnectionEmptyRPC() throws TException {
    return new TSStatus(TSStatusCode.SUCCESS_STATUS.getStatusCode());
  }

  @Override
  public TSStatus insertStringRecord(final TSInsertStringRecordReq req) {
    final long t1 = System.nanoTime();
    OperationQuota quota = null;
    try {
      final IClientSession clientSession = SESSION_MANAGER.getCurrSessionAndUpdateIdleTime();
      if (!SESSION_MANAGER.checkLogin(clientSession)) {
        return getNotLoggedInStatus();
      }

      // check whether measurement is legal according to syntax convention
      req.setMeasurements(PathUtils.checkIsLegalSingleMeasurementsAndUpdate(req.getMeasurements()));

      final InsertRowStatement statement = StatementGenerator.createStatement(req);

      if (ENABLE_AUDIT_LOG) {
        AuditLogger.log(
            String.format(
                "insertStringRecord, device %s, time %s", req.getPrefixPath(), req.getTimestamp()),
            statement,
            true);
      }

      // Permission check
      final TSStatus status = AuthorityChecker.checkAuthority(statement, clientSession);
      if (status.getCode() != TSStatusCode.SUCCESS_STATUS.getStatusCode()) {
        return status;
      }

      quota =
          DataNodeThrottleQuotaManager.getInstance()
              .checkQuota(SESSION_MANAGER.getCurrSession().getUsername(), statement);

      // Step 2: Call the coordinator
      final long queryId = SESSION_MANAGER.requestQueryId();
      final ExecutionResult result =
          COORDINATOR.executeForTreeModel(
              statement,
              queryId,
              SESSION_MANAGER.getSessionInfo(clientSession),
              "",
              partitionFetcher,
              schemaFetcher);

      return result.status;
    } catch (IoTDBException e) {
      return onIoTDBException(e, OperationType.INSERT_STRING_RECORD, e.getErrorCode());
    } catch (Exception e) {
      return onQueryException(
          e, OperationType.INSERT_STRING_RECORD.getName(), TSStatusCode.EXECUTE_STATEMENT_ERROR);
    } finally {
      CommonUtils.addStatementExecutionLatency(
          OperationType.INSERT_STRING_RECORD, StatementType.INSERT.name(), System.nanoTime() - t1);
      SESSION_MANAGER.updateIdleTime();
      if (quota != null) {
        quota.close();
      }
    }
  }

  private TSExecuteStatementResp createResponse(DatasetHeader header, long queryId) {
    TSExecuteStatementResp resp = RpcUtils.getTSExecuteStatementResp(TSStatusCode.SUCCESS_STATUS);
    resp.setColumnNameIndexMap(header.getColumnNameIndexMap());
    // TODO deal with the sg name here
    resp.setSgColumns(new ArrayList<>());
    resp.setColumns(header.getRespColumns());
    resp.setDataTypeList(header.getRespDataTypeList());
    resp.setAliasColumns(header.getRespAliasColumns());
    resp.setIgnoreTimeStamp(header.isIgnoreTimestamp());
    resp.setColumnIndex2TsBlockColumnIndexList(header.getColumnIndex2TsBlockColumnIndexList());
    resp.setQueryId(queryId);
    resp.setTableModel(
        SESSION_MANAGER.getCurrSessionAndUpdateIdleTime().getSqlDialect()
            == IClientSession.SqlDialect.TABLE);
    return resp;
  }

  protected TSStatus getNotLoggedInStatus() {
    return RpcUtils.getStatus(
        TSStatusCode.NOT_LOGIN,
        "Log in failed. Either you are not authorized or the session has timed out.");
  }

  private String checkIdentifierAndRemoveBackQuotesIfNecessary(String identifier) {
    return identifier == null ? null : ASTVisitor.parseIdentifier(identifier);
  }

  @Override
  public void handleClientExit() {
    IClientSession session = SESSION_MANAGER.getCurrSession();
    if (session != null) {
      TSCloseSessionReq req = new TSCloseSessionReq();
      closeSession(req);
    }
    PipeDataNodeAgent.receiver().thrift().handleClientExit();
    PipeDataNodeAgent.receiver().legacy().handleClientExit();
    SubscriptionAgent.receiver().handleClientExit();
  }
}<|MERGE_RESOLUTION|>--- conflicted
+++ resolved
@@ -89,6 +89,7 @@
 import org.apache.iotdb.db.queryengine.plan.relational.metadata.fetcher.cache.TableDeviceSchemaCache;
 import org.apache.iotdb.db.queryengine.plan.relational.metadata.fetcher.cache.TableId;
 import org.apache.iotdb.db.queryengine.plan.relational.metadata.fetcher.cache.TreeDeviceSchemaCacheManager;
+import org.apache.iotdb.db.queryengine.plan.relational.sql.ast.SetSqlDialect;
 import org.apache.iotdb.db.queryengine.plan.relational.sql.ast.Use;
 import org.apache.iotdb.db.queryengine.plan.relational.sql.parser.ParsingException;
 import org.apache.iotdb.db.queryengine.plan.relational.sql.parser.SqlParser;
@@ -112,13 +113,10 @@
 import org.apache.iotdb.db.queryengine.plan.statement.metadata.template.DropSchemaTemplateStatement;
 import org.apache.iotdb.db.queryengine.plan.statement.metadata.template.SetSchemaTemplateStatement;
 import org.apache.iotdb.db.queryengine.plan.statement.metadata.template.UnsetSchemaTemplateStatement;
-<<<<<<< HEAD
-=======
 import org.apache.iotdb.db.queryengine.plan.statement.metadata.view.CreateTableViewStatement;
 import org.apache.iotdb.db.queryengine.plan.statement.sys.SetSqlDialectStatement;
 import org.apache.iotdb.db.schemaengine.SchemaEngine;
 import org.apache.iotdb.db.schemaengine.schemaregion.ISchemaRegion;
->>>>>>> d68180b2
 import org.apache.iotdb.db.schemaengine.template.TemplateQueryType;
 import org.apache.iotdb.db.storageengine.StorageEngine;
 import org.apache.iotdb.db.storageengine.dataregion.DataRegion;
@@ -320,16 +318,17 @@
     StatementType statementType = null;
     Throwable t = null;
     boolean useDatabase = false;
-<<<<<<< HEAD
-=======
     final boolean isDatabaseSetBefore = Objects.nonNull(clientSession.getDatabaseName());
     boolean setSqlDialect = false;
->>>>>>> d68180b2
     try {
       // create and cache dataset
       ExecutionResult result;
       if (clientSession.getSqlDialect() == IClientSession.SqlDialect.TREE) {
         Statement s = StatementGenerator.createStatement(statement, clientSession.getZoneId());
+
+        if (s instanceof SetSqlDialectStatement) {
+          setSqlDialect = true;
+        }
 
         if (s == null) {
           return RpcUtils.getTSExecuteStatementResp(
@@ -383,6 +382,10 @@
 
         if (s instanceof Use) {
           useDatabase = true;
+        }
+
+        if (s instanceof SetSqlDialect) {
+          setSqlDialect = true;
         }
 
         if (s == null) {
@@ -441,8 +444,6 @@
           if (useDatabase) {
             resp.setDatabase(clientSession.getDatabaseName());
           }
-<<<<<<< HEAD
-=======
           if (isDatabaseSetBefore && Objects.isNull(clientSession.getDatabaseName())) {
             // Previously unused
             resp.setOperationType("dropDB");
@@ -453,7 +454,6 @@
                 SESSION_MANAGER.getCurrSessionAndUpdateIdleTime().getSqlDialect()
                     == IClientSession.SqlDialect.TABLE);
           }
->>>>>>> d68180b2
         }
         return resp;
       }
