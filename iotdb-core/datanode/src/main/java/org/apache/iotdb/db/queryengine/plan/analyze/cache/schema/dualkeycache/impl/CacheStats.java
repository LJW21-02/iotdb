--- conflicted
+++ resolved
@@ -31,12 +31,8 @@
 
   private final long memoryThreshold;
 
-<<<<<<< HEAD
-  private final AtomicLong memoryUsage = new AtomicLong(0);
-=======
   private final Supplier<Long> memoryComputation;
   private final Supplier<Long> entriesComputation;
->>>>>>> d68180b2
 
   private final AtomicLong requestCount = new AtomicLong(0);
   private final AtomicLong hitCount = new AtomicLong(0);
@@ -99,16 +95,6 @@
     return memoryComputation.get();
   }
 
-<<<<<<< HEAD
-  void reset() {
-    resetMemoryUsage();
-    hitCount.set(0);
-    requestCount.set(0);
-  }
-
-  void resetMemoryUsage() {
-    memoryUsage.set(0);
-=======
   @Override
   public long capacity() {
     return memoryThreshold;
@@ -117,6 +103,5 @@
   @Override
   public long entriesCount() {
     return entriesComputation.get();
->>>>>>> d68180b2
   }
 }