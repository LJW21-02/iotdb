/*
 * Licensed to the Apache Software Foundation (ASF) under one
 * or more contributor license agreements.  See the NOTICE file
 * distributed with this work for additional information
 * regarding copyright ownership.  The ASF licenses this file
 * to you under the Apache License, Version 2.0 (the
 * "License"); you may not use this file except in compliance
 * with the License.  You may obtain a copy of the License at
 *
 *     http://www.apache.org/licenses/LICENSE-2.0
 *
 * Unless required by applicable law or agreed to in writing,
 * software distributed under the License is distributed on an
 * "AS IS" BASIS, WITHOUT WARRANTIES OR CONDITIONS OF ANY
 * KIND, either express or implied.  See the License for the
 * specific language governing permissions and limitations
 * under the License.
 */

package org.apache.iotdb.db.storageengine.dataregion.tsfile.timeindex;

import org.apache.iotdb.commons.exception.IllegalPathException;
import org.apache.iotdb.commons.path.PartialPath;
import org.apache.iotdb.commons.utils.CommonDateTimeUtils;
import org.apache.iotdb.commons.utils.TimePartitionUtils;
import org.apache.iotdb.db.exception.load.PartitionViolationException;
import org.apache.iotdb.db.storageengine.dataregion.tsfile.TsFileResource;

import org.apache.tsfile.file.metadata.IDeviceID;
import org.apache.tsfile.file.metadata.IDeviceID.Deserializer;
import org.apache.tsfile.utils.FilePathUtils;
import org.apache.tsfile.utils.Pair;
import org.apache.tsfile.utils.RamUsageEstimator;
import org.apache.tsfile.utils.ReadWriteIOUtils;
import org.slf4j.Logger;
import org.slf4j.LoggerFactory;

import java.io.IOException;
import java.io.InputStream;
import java.io.OutputStream;
import java.nio.ByteBuffer;
import java.util.Arrays;
import java.util.HashSet;
import java.util.Map;
import java.util.Map.Entry;
import java.util.Set;
import java.util.concurrent.ConcurrentHashMap;

public class ArrayDeviceTimeIndex implements ITimeIndex {

  private static final long INSTANCE_SIZE =
      RamUsageEstimator.shallowSizeOfInstance(ArrayDeviceTimeIndex.class);

  private static final Logger logger = LoggerFactory.getLogger(ArrayDeviceTimeIndex.class);

  public static final int INIT_ARRAY_SIZE = 64;

  /** start times array. */
  protected long[] startTimes;

  /**
   * end times array. The values in this array are Long.MIN_VALUE if it's an unsealed sequence
   * tsfile
   */
  protected long[] endTimes;

  /** min start time */
  protected long minStartTime = Long.MAX_VALUE;

  /** max end time */
  protected long maxEndTime = Long.MIN_VALUE;

  /** device -> index of start times array and end times array */
  protected Map<IDeviceID, Integer> deviceToIndex;

  public ArrayDeviceTimeIndex() {
    this.deviceToIndex = new ConcurrentHashMap<>();
    this.startTimes = new long[INIT_ARRAY_SIZE];
    this.endTimes = new long[INIT_ARRAY_SIZE];
    initTimes(startTimes, Long.MAX_VALUE);
    initTimes(endTimes, Long.MIN_VALUE);
  }

  public ArrayDeviceTimeIndex(
      Map<IDeviceID, Integer> deviceToIndex, long[] startTimes, long[] endTimes) {
    this.startTimes = startTimes;
    this.endTimes = endTimes;
    this.deviceToIndex = deviceToIndex;

    // The TSFileResource file is judged to be empty based on MaxEndTime and MinStartTime, so the
    // construction of TimeIndex needs to update MaxEndTime and MinStartTime.
    updateMinStartTimeAndMaxEndTime();
  }

  @Override
  public void serialize(OutputStream outputStream) throws IOException {
    ReadWriteIOUtils.write(getTimeIndexType(), outputStream);
    int deviceNum = deviceToIndex.size();

    ReadWriteIOUtils.write(deviceNum, outputStream);
    for (int i = 0; i < deviceNum; i++) {
      ReadWriteIOUtils.write(startTimes[i], outputStream);
      ReadWriteIOUtils.write(endTimes[i], outputStream);
    }

    for (Entry<IDeviceID, Integer> deviceIdIntegerEntry : deviceToIndex.entrySet()) {
      IDeviceID device = deviceIdIntegerEntry.getKey();
      int index = deviceIdIntegerEntry.getValue();
      device.serialize(outputStream);
      ReadWriteIOUtils.write(index, outputStream);
    }
  }

  @Override
  public ArrayDeviceTimeIndex deserialize(InputStream inputStream) throws IOException {
    int deviceNum = ReadWriteIOUtils.readInt(inputStream);

    startTimes = new long[deviceNum];
    endTimes = new long[deviceNum];

    for (int i = 0; i < deviceNum; i++) {
      startTimes[i] = ReadWriteIOUtils.readLong(inputStream);
      endTimes[i] = ReadWriteIOUtils.readLong(inputStream);
      minStartTime = Math.min(minStartTime, startTimes[i]);
      maxEndTime = Math.max(maxEndTime, endTimes[i]);
    }

    for (int i = 0; i < deviceNum; i++) {
      IDeviceID deviceID = Deserializer.DEFAULT_DESERIALIZER.deserializeFrom(inputStream);
      int index = ReadWriteIOUtils.readInt(inputStream);
      deviceToIndex.put(deviceID, index);
    }
    return this;
  }

  @Override
  public ArrayDeviceTimeIndex deserialize(ByteBuffer buffer) {
    int deviceNum = buffer.getInt();
    startTimes = new long[deviceNum];
    endTimes = new long[deviceNum];

    for (int i = 0; i < deviceNum; i++) {
      startTimes[i] = buffer.getLong();
      endTimes[i] = buffer.getLong();
      minStartTime = Math.min(minStartTime, startTimes[i]);
      maxEndTime = Math.max(maxEndTime, endTimes[i]);
    }

    for (int i = 0; i < deviceNum; i++) {
      IDeviceID deviceID = Deserializer.DEFAULT_DESERIALIZER.deserializeFrom(buffer);
      int index = buffer.getInt();
      deviceToIndex.put(deviceID, index);
    }
    return this;
  }

  @Override
  public void close() {
    startTimes = Arrays.copyOfRange(startTimes, 0, deviceToIndex.size());
    endTimes = Arrays.copyOfRange(endTimes, 0, deviceToIndex.size());
  }

  public Set<IDeviceID> getDevices() {
    return deviceToIndex.keySet();
  }

  @Override
  public Set<IDeviceID> getDevices(String tsFilePath, TsFileResource tsFileResource) {
    return deviceToIndex.keySet();
  }

  public Map<IDeviceID, Integer> getDeviceToIndex() {
    return deviceToIndex;
  }

  public long[] getEndTimes() {
    return endTimes;
  }

  public long[] getStartTimes() {
    return startTimes;
  }

  /**
   * Deserialize TimeIndex and get devices only.
   *
   * @param inputStream inputStream
   * @return device name
   */
  public static Set<IDeviceID> getDevices(InputStream inputStream) throws IOException {
    int deviceNum = ReadWriteIOUtils.readInt(inputStream);
    ReadWriteIOUtils.skip(inputStream, 2L * deviceNum * ReadWriteIOUtils.LONG_LEN);
    Set<IDeviceID> devices = new HashSet<>();
    for (int i = 0; i < deviceNum; i++) {
      IDeviceID deviceID = Deserializer.DEFAULT_DESERIALIZER.deserializeFrom(inputStream);
      ReadWriteIOUtils.skip(inputStream, ReadWriteIOUtils.INT_LEN);
      devices.add(deviceID);
    }
    return devices;
  }

  @Override
  public boolean endTimeEmpty() {
    for (long endTime : endTimes) {
      if (endTime != Long.MIN_VALUE) {
        return false;
      }
    }
    return true;
  }

  @Override
  public boolean stillLives(long ttlLowerBound) {
    if (ttlLowerBound == Long.MAX_VALUE) {
      return true;
    }
    for (long endTime : endTimes) {
      // the file cannot be deleted if any device still lives
      if (endTime >= ttlLowerBound) {
        return true;
      }
    }
    return false;
  }

  @Override
  public long calculateRamSize() {
    return INSTANCE_SIZE
        + RamUsageEstimator.sizeOfMap(
            deviceToIndex, RamUsageEstimator.shallowSizeOfInstance(Integer.class))
        + RamUsageEstimator.sizeOf(startTimes)
        + RamUsageEstimator.sizeOf(endTimes);
  }

  private int getDeviceIndex(IDeviceID deviceId) {
    int index;
    if (deviceToIndex.containsKey(deviceId)) {
      index = deviceToIndex.get(deviceId);
    } else {
      index = deviceToIndex.size();
      if (startTimes.length <= index) {
        startTimes = enLargeArray(startTimes, Long.MAX_VALUE);
        endTimes = enLargeArray(endTimes, Long.MIN_VALUE);
      }
      deviceToIndex.put(deviceId, index);
    }
    return index;
  }

  private void initTimes(long[] times, long defaultTime) {
    Arrays.fill(times, defaultTime);
  }

  private long[] enLargeArray(long[] array, long defaultValue) {
    long[] tmp = new long[(int) (array.length * 2)];
    initTimes(tmp, defaultValue);
    System.arraycopy(array, 0, tmp, 0, array.length);
    return tmp;
  }

  @Override
  public long getTimePartition(String tsFilePath) {
    try {
      if (deviceToIndex != null && !deviceToIndex.isEmpty()) {
        return TimePartitionUtils.getTimePartitionId(
            startTimes[deviceToIndex.values().iterator().next()]);
      }
      String[] filePathSplits = FilePathUtils.splitTsFilePath(tsFilePath);
      return Long.parseLong(filePathSplits[filePathSplits.length - 2]);
    } catch (NumberFormatException e) {
      return 0;
    }
  }

  @Override
  public long getTimePartitionWithCheck(String tsFilePath) throws PartitionViolationException {
    try {
      return getTimePartitionWithCheck();
    } catch (PartitionViolationException e) {
      throw new PartitionViolationException(tsFilePath);
    }
  }

  @Override
  public boolean isSpanMultiTimePartitions() {
    try {
      getTimePartitionWithCheck();
      return false;
    } catch (PartitionViolationException e) {
      return true;
    }
  }

  private long getTimePartitionWithCheck() throws PartitionViolationException {
    Long partitionId = null;

    for (final int index : deviceToIndex.values()) {
      final long startTimePartitionId = TimePartitionUtils.getTimePartitionId(startTimes[index]);
      final long endTimePartitionId = TimePartitionUtils.getTimePartitionId(endTimes[index]);

      if (startTimePartitionId != endTimePartitionId) {
        throw new PartitionViolationException();
      }

      if (partitionId == null) {
        partitionId = startTimePartitionId;
        continue;
      }

      if (partitionId != startTimePartitionId) {
        throw new PartitionViolationException();
      }
    }

    // Just in case
    if (partitionId == null) {
      throw new PartitionViolationException();
    }

    return partitionId;
  }

  @Override
  public void updateStartTime(IDeviceID deviceId, long time) {
    long startTime = getStartTime(deviceId);
    if (time < startTime) {
      int index = getDeviceIndex(deviceId);
      startTimes[index] = time;
    }
    minStartTime = Math.min(minStartTime, time);
  }

  @Override
  public void updateEndTime(IDeviceID deviceId, long time) {
    long endTime = getEndTime(deviceId);
    if (time > endTime) {
      int index = getDeviceIndex(deviceId);
      endTimes[index] = time;
    }
    maxEndTime = Math.max(maxEndTime, time);
  }

  private void updateMinStartTimeAndMaxEndTime() {
    for (Map.Entry<IDeviceID, Integer> entry : deviceToIndex.entrySet()) {
      if (entry.getValue() == null) {
        continue;
      }

      if (endTimes != null) {
        maxEndTime = Math.max(maxEndTime, endTimes[entry.getValue()]);
      }

      if (startTimes != null) {
        minStartTime = Math.min(minStartTime, startTimes[entry.getValue()]);
      }
    }
  }

  @Override
  public void putStartTime(IDeviceID deviceId, long time) {
    int index = getDeviceIndex(deviceId);
    startTimes[index] = time;
    minStartTime = Math.min(minStartTime, time);
  }

  @Override
  public void putEndTime(IDeviceID deviceId, long time) {
    int index = getDeviceIndex(deviceId);
    endTimes[index] = time;
    maxEndTime = Math.max(maxEndTime, time);
  }

  @Override
<<<<<<< HEAD
  public long getStartTime(IDeviceID deviceId) {
    if (!deviceToIndex.containsKey(deviceId)) {
      return Long.MAX_VALUE;
    }
    return startTimes[deviceToIndex.get(deviceId)];
  }

  @Override
  public long getEndTime(IDeviceID deviceId) {
    if (!deviceToIndex.containsKey(deviceId)) {
      return Long.MIN_VALUE;
    }
    return endTimes[deviceToIndex.get(deviceId)];
=======
  public Optional<Long> getStartTime(IDeviceID deviceId) {
    Integer index = deviceToIndex.get(deviceId);
    if (index == null) {
      return Optional.empty();
    } else {
      return Optional.of(startTimes[index]);
    }
  }

  @Override
  public Optional<Long> getEndTime(IDeviceID deviceId) {
    Integer index = deviceToIndex.get(deviceId);
    if (index == null) {
      return Optional.empty();
    } else {
      return Optional.of(endTimes[index]);
    }
>>>>>>> d68180b2
  }

  @Override
  public boolean checkDeviceIdExist(IDeviceID deviceId) {
    return deviceToIndex.containsKey(deviceId);
  }

  @Override
  public long getMinStartTime() {
    return minStartTime;
  }

  @Override
  public long getMaxEndTime() {
    return maxEndTime;
  }

  @Override
  public int compareDegradePriority(ITimeIndex timeIndex) {
    if (timeIndex instanceof ArrayDeviceTimeIndex) {
      return Long.compare(getMinStartTime(), timeIndex.getMinStartTime());
    } else if (timeIndex instanceof FileTimeIndex) {
      return -1;
    } else {
      logger.error("Wrong timeIndex type {}", timeIndex.getClass().getName());
      throw new RuntimeException("Wrong timeIndex type " + timeIndex.getClass().getName());
    }
  }

  @Override
  public boolean definitelyNotContains(IDeviceID device) {
    return !deviceToIndex.containsKey(device);
  }

  @Override
  public boolean isDeviceAlive(IDeviceID device, long ttl) {
    return ttl == Long.MAX_VALUE
        || endTimes[deviceToIndex.get(device)] >= CommonDateTimeUtils.currentTime() - ttl;
  }

  @Override
  public long[] getStartAndEndTime(IDeviceID deviceId) {
    Integer index = deviceToIndex.get(deviceId);
    if (index == null) {
      return null;
    } else {
      int i = index;
      return new long[] {startTimes[i], endTimes[i]};
    }
  }

  @Override
  public Pair<Long, Long> getPossibleStartTimeAndEndTime(
      PartialPath devicePattern, Set<IDeviceID> deviceMatchInfo) {
    boolean hasMatchedDevice = false;
    long startTime = Long.MAX_VALUE;
    long endTime = Long.MIN_VALUE;
    for (Entry<IDeviceID, Integer> entry : deviceToIndex.entrySet()) {
      try {
        if (deviceMatchInfo.contains(entry.getKey())) {
          hasMatchedDevice = true;
          if (startTimes[entry.getValue()] < startTime) {
            startTime = startTimes[entry.getValue()];
          }
          if (endTimes[entry.getValue()] > endTime) {
            endTime = endTimes[entry.getValue()];
          }
        } else {
          if (devicePattern.matchFullPath(new PartialPath(entry.getKey()))) {
            deviceMatchInfo.add(entry.getKey());
            hasMatchedDevice = true;
            if (startTimes[entry.getValue()] < startTime) {
              startTime = startTimes[entry.getValue()];
            }
            if (endTimes[entry.getValue()] > endTime) {
              endTime = endTimes[entry.getValue()];
            }
          }
        }
      } catch (IllegalPathException e) {
        // won't reach here
      }
    }

    return hasMatchedDevice ? new Pair<>(startTime, endTime) : null;
  }

  @Override
  public byte getTimeIndexType() {
    return ARRAY_DEVICE_TIME_INDEX_TYPE;
  }

  @Override
  public String toString() {
    StringBuilder builder = new StringBuilder();
    builder.append(" DeviceIndexMapSize = ").append(deviceToIndex.size());
    builder.append(" startTimeLength = ").append(startTimes.length);
    builder.append(" endTimeLength = ").append(endTimes.length);
    builder.append(" DeviceIndexMap = [");
    deviceToIndex.forEach(
        (key, value) ->
            builder.append(" device = ").append(key).append(", index = ").append(value));
    builder.append("]");
    builder.append(" StartTimes = ").append(Arrays.toString(startTimes));
    builder.append(" EndTimes = ").append(Arrays.toString(endTimes));
    return builder.toString();
  }
}<|MERGE_RESOLUTION|>--- conflicted
+++ resolved
@@ -43,6 +43,7 @@
 import java.util.HashSet;
 import java.util.Map;
 import java.util.Map.Entry;
+import java.util.Optional;
 import java.util.Set;
 import java.util.concurrent.ConcurrentHashMap;
 
@@ -322,9 +323,10 @@
 
   @Override
   public void updateStartTime(IDeviceID deviceId, long time) {
-    long startTime = getStartTime(deviceId);
+    int index = getDeviceIndex(deviceId);
+    @SuppressWarnings("OptionalGetWithoutIsPresent") // must present after getDeviceIndex
+    long startTime = getStartTime(deviceId).get();
     if (time < startTime) {
-      int index = getDeviceIndex(deviceId);
       startTimes[index] = time;
     }
     minStartTime = Math.min(minStartTime, time);
@@ -332,9 +334,10 @@
 
   @Override
   public void updateEndTime(IDeviceID deviceId, long time) {
-    long endTime = getEndTime(deviceId);
+    int index = getDeviceIndex(deviceId);
+    @SuppressWarnings("OptionalGetWithoutIsPresent") // must present after getDeviceIndex
+    long endTime = getEndTime(deviceId).get();
     if (time > endTime) {
-      int index = getDeviceIndex(deviceId);
       endTimes[index] = time;
     }
     maxEndTime = Math.max(maxEndTime, time);
@@ -371,21 +374,6 @@
   }
 
   @Override
-<<<<<<< HEAD
-  public long getStartTime(IDeviceID deviceId) {
-    if (!deviceToIndex.containsKey(deviceId)) {
-      return Long.MAX_VALUE;
-    }
-    return startTimes[deviceToIndex.get(deviceId)];
-  }
-
-  @Override
-  public long getEndTime(IDeviceID deviceId) {
-    if (!deviceToIndex.containsKey(deviceId)) {
-      return Long.MIN_VALUE;
-    }
-    return endTimes[deviceToIndex.get(deviceId)];
-=======
   public Optional<Long> getStartTime(IDeviceID deviceId) {
     Integer index = deviceToIndex.get(deviceId);
     if (index == null) {
@@ -403,7 +391,6 @@
     } else {
       return Optional.of(endTimes[index]);
     }
->>>>>>> d68180b2
   }
 
   @Override
