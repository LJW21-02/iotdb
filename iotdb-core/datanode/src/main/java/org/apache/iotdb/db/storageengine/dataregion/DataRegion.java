/*
 * Licensed to the Apache Software Foundation (ASF) under one
 * or more contributor license agreements.  See the NOTICE file
 * distributed with this work for additional information
 * regarding copyright ownership.  The ASF licenses this file
 * to you under the Apache License, Version 2.0 (the
 * "License"); you may not use this file except in compliance
 * with the License.  You may obtain a copy of the License at
 *
 *      http://www.apache.org/licenses/LICENSE-2.0
 *
 * Unless required by applicable law or agreed to in writing,
 * software distributed under the License is distributed on an
 * "AS IS" BASIS, WITHOUT WARRANTIES OR CONDITIONS OF ANY
 * KIND, either express or implied.  See the License for the
 * specific language governing permissions and limitations
 * under the License.
 */

package org.apache.iotdb.db.storageengine.dataregion;

import org.apache.iotdb.common.rpc.thrift.TSStatus;
import org.apache.iotdb.commons.client.exception.ClientManagerException;
import org.apache.iotdb.commons.cluster.NodeStatus;
import org.apache.iotdb.commons.concurrent.IoTDBThreadPoolFactory;
import org.apache.iotdb.commons.conf.CommonDescriptor;
import org.apache.iotdb.commons.conf.IoTDBConstant;
import org.apache.iotdb.commons.consensus.DataRegionId;
import org.apache.iotdb.commons.exception.MetadataException;
import org.apache.iotdb.commons.file.SystemFileFactory;
import org.apache.iotdb.commons.path.IFullPath;
import org.apache.iotdb.commons.path.MeasurementPath;
import org.apache.iotdb.commons.schema.SchemaConstant;
import org.apache.iotdb.commons.schema.table.InformationSchema;
import org.apache.iotdb.commons.schema.table.TsTable;
import org.apache.iotdb.commons.schema.table.TsTableInternalRPCUtil;
import org.apache.iotdb.commons.service.metric.MetricService;
import org.apache.iotdb.commons.service.metric.PerformanceOverviewMetrics;
import org.apache.iotdb.commons.service.metric.enums.Metric;
import org.apache.iotdb.commons.service.metric.enums.Tag;
import org.apache.iotdb.commons.utils.CommonDateTimeUtils;
import org.apache.iotdb.commons.utils.RetryUtils;
import org.apache.iotdb.commons.utils.TestOnly;
import org.apache.iotdb.commons.utils.TimePartitionUtils;
import org.apache.iotdb.confignode.rpc.thrift.TDescTableResp;
import org.apache.iotdb.confignode.rpc.thrift.TShowTableResp;
import org.apache.iotdb.confignode.rpc.thrift.TTableInfo;
import org.apache.iotdb.consensus.ConsensusFactory;
import org.apache.iotdb.db.conf.IoTDBConfig;
import org.apache.iotdb.db.conf.IoTDBDescriptor;
import org.apache.iotdb.db.exception.BatchProcessException;
import org.apache.iotdb.db.exception.DataRegionException;
import org.apache.iotdb.db.exception.DiskSpaceInsufficientException;
import org.apache.iotdb.db.exception.TsFileProcessorException;
import org.apache.iotdb.db.exception.WriteProcessException;
import org.apache.iotdb.db.exception.WriteProcessRejectException;
import org.apache.iotdb.db.exception.load.LoadFileException;
import org.apache.iotdb.db.exception.query.OutOfTTLException;
import org.apache.iotdb.db.exception.query.QueryProcessException;
import org.apache.iotdb.db.exception.quota.ExceedQuotaException;
import org.apache.iotdb.db.exception.runtime.TableLostRuntimeException;
import org.apache.iotdb.db.exception.runtime.TableNotExistsRuntimeException;
import org.apache.iotdb.db.pipe.consensus.deletion.DeletionResource;
import org.apache.iotdb.db.pipe.consensus.deletion.DeletionResource.Status;
import org.apache.iotdb.db.pipe.consensus.deletion.DeletionResourceManager;
import org.apache.iotdb.db.pipe.consensus.deletion.persist.PageCacheDeletionBuffer;
import org.apache.iotdb.db.pipe.source.dataregion.realtime.listener.PipeInsertionDataNodeListener;
import org.apache.iotdb.db.protocol.client.ConfigNodeClient;
import org.apache.iotdb.db.protocol.client.ConfigNodeClientManager;
import org.apache.iotdb.db.protocol.client.ConfigNodeInfo;
import org.apache.iotdb.db.queryengine.common.DeviceContext;
import org.apache.iotdb.db.queryengine.execution.fragment.QueryContext;
import org.apache.iotdb.db.queryengine.metric.QueryResourceMetricSet;
import org.apache.iotdb.db.queryengine.plan.analyze.cache.schema.DataNodeTTLCache;
import org.apache.iotdb.db.queryengine.plan.planner.plan.node.PlanNodeId;
import org.apache.iotdb.db.queryengine.plan.planner.plan.node.write.ContinuousSameSearchIndexSeparatorNode;
import org.apache.iotdb.db.queryengine.plan.planner.plan.node.write.DeleteDataNode;
import org.apache.iotdb.db.queryengine.plan.planner.plan.node.write.InsertMultiTabletsNode;
import org.apache.iotdb.db.queryengine.plan.planner.plan.node.write.InsertNode;
import org.apache.iotdb.db.queryengine.plan.planner.plan.node.write.InsertRowNode;
import org.apache.iotdb.db.queryengine.plan.planner.plan.node.write.InsertRowsNode;
import org.apache.iotdb.db.queryengine.plan.planner.plan.node.write.InsertRowsOfOneDeviceNode;
import org.apache.iotdb.db.queryengine.plan.planner.plan.node.write.InsertTabletNode;
import org.apache.iotdb.db.queryengine.plan.planner.plan.node.write.RelationalDeleteDataNode;
import org.apache.iotdb.db.queryengine.plan.relational.metadata.TableSchema;
import org.apache.iotdb.db.queryengine.plan.relational.metadata.fetcher.cache.LastCacheLoadStrategy;
import org.apache.iotdb.db.queryengine.plan.relational.metadata.fetcher.cache.TableDeviceSchemaCache;
import org.apache.iotdb.db.queryengine.plan.relational.metadata.fetcher.cache.TreeDeviceSchemaCacheManager;
import org.apache.iotdb.db.schemaengine.table.DataNodeTableCache;
import org.apache.iotdb.db.service.SettleService;
import org.apache.iotdb.db.service.metrics.CompactionMetrics;
import org.apache.iotdb.db.service.metrics.FileMetrics;
import org.apache.iotdb.db.service.metrics.WritingMetrics;
import org.apache.iotdb.db.storageengine.StorageEngine;
import org.apache.iotdb.db.storageengine.buffer.BloomFilterCache;
import org.apache.iotdb.db.storageengine.buffer.ChunkCache;
import org.apache.iotdb.db.storageengine.buffer.TimeSeriesMetadataCache;
import org.apache.iotdb.db.storageengine.dataregion.compaction.constant.CompactionTaskType;
import org.apache.iotdb.db.storageengine.dataregion.compaction.execute.recover.CompactionRecoverManager;
import org.apache.iotdb.db.storageengine.dataregion.compaction.execute.task.AbstractCompactionTask;
import org.apache.iotdb.db.storageengine.dataregion.compaction.execute.task.RepairUnsortedFileCompactionTask;
import org.apache.iotdb.db.storageengine.dataregion.compaction.schedule.CompactionScheduleContext;
import org.apache.iotdb.db.storageengine.dataregion.compaction.schedule.CompactionScheduleTaskManager;
import org.apache.iotdb.db.storageengine.dataregion.compaction.schedule.CompactionScheduler;
import org.apache.iotdb.db.storageengine.dataregion.compaction.schedule.CompactionTaskManager;
import org.apache.iotdb.db.storageengine.dataregion.flush.CloseFileListener;
import org.apache.iotdb.db.storageengine.dataregion.flush.FlushListener;
import org.apache.iotdb.db.storageengine.dataregion.flush.FlushStatus;
import org.apache.iotdb.db.storageengine.dataregion.flush.TsFileFlushPolicy;
import org.apache.iotdb.db.storageengine.dataregion.memtable.IMemTable;
import org.apache.iotdb.db.storageengine.dataregion.memtable.TsFileProcessor;
import org.apache.iotdb.db.storageengine.dataregion.memtable.TsFileProcessorInfo;
import org.apache.iotdb.db.storageengine.dataregion.modification.ModEntry;
import org.apache.iotdb.db.storageengine.dataregion.modification.ModificationFile;
import org.apache.iotdb.db.storageengine.dataregion.modification.TableDeletionEntry;
import org.apache.iotdb.db.storageengine.dataregion.modification.TreeDeletionEntry;
import org.apache.iotdb.db.storageengine.dataregion.modification.v1.ModificationFileV1;
import org.apache.iotdb.db.storageengine.dataregion.read.IQueryDataSource;
import org.apache.iotdb.db.storageengine.dataregion.read.QueryDataSource;
import org.apache.iotdb.db.storageengine.dataregion.read.QueryDataSourceForRegionScan;
import org.apache.iotdb.db.storageengine.dataregion.read.control.FileReaderManager;
import org.apache.iotdb.db.storageengine.dataregion.read.filescan.IFileScanHandle;
import org.apache.iotdb.db.storageengine.dataregion.read.filescan.impl.ClosedFileScanHandleImpl;
import org.apache.iotdb.db.storageengine.dataregion.tsfile.TsFileID;
import org.apache.iotdb.db.storageengine.dataregion.tsfile.TsFileManager;
import org.apache.iotdb.db.storageengine.dataregion.tsfile.TsFileResource;
import org.apache.iotdb.db.storageengine.dataregion.tsfile.TsFileResourceStatus;
import org.apache.iotdb.db.storageengine.dataregion.tsfile.generator.TsFileNameGenerator;
import org.apache.iotdb.db.storageengine.dataregion.tsfile.timeindex.ArrayDeviceTimeIndex;
import org.apache.iotdb.db.storageengine.dataregion.tsfile.timeindex.FileTimeIndex;
import org.apache.iotdb.db.storageengine.dataregion.tsfile.timeindex.FileTimeIndexCacheRecorder;
import org.apache.iotdb.db.storageengine.dataregion.tsfile.timeindex.ITimeIndex;
import org.apache.iotdb.db.storageengine.dataregion.utils.fileTimeIndexCache.FileTimeIndexCacheReader;
import org.apache.iotdb.db.storageengine.dataregion.utils.validate.TsFileValidator;
import org.apache.iotdb.db.storageengine.dataregion.wal.WALManager;
import org.apache.iotdb.db.storageengine.dataregion.wal.node.IWALNode;
import org.apache.iotdb.db.storageengine.dataregion.wal.node.WALNode;
import org.apache.iotdb.db.storageengine.dataregion.wal.recover.WALRecoverManager;
import org.apache.iotdb.db.storageengine.dataregion.wal.recover.file.SealedTsFileRecoverPerformer;
import org.apache.iotdb.db.storageengine.dataregion.wal.recover.file.UnsealedTsFileRecoverPerformer;
import org.apache.iotdb.db.storageengine.dataregion.wal.utils.WALMode;
import org.apache.iotdb.db.storageengine.dataregion.wal.utils.listener.WALFlushListener;
import org.apache.iotdb.db.storageengine.dataregion.wal.utils.listener.WALRecoverListener;
import org.apache.iotdb.db.storageengine.load.disk.ILoadDiskSelector;
import org.apache.iotdb.db.storageengine.load.limiter.LoadTsFileRateLimiter;
import org.apache.iotdb.db.storageengine.rescon.disk.TierManager;
import org.apache.iotdb.db.storageengine.rescon.memory.SystemInfo;
import org.apache.iotdb.db.storageengine.rescon.memory.TimePartitionInfo;
import org.apache.iotdb.db.storageengine.rescon.memory.TimePartitionManager;
import org.apache.iotdb.db.storageengine.rescon.memory.TsFileResourceManager;
import org.apache.iotdb.db.storageengine.rescon.quotas.DataNodeSpaceQuotaManager;
import org.apache.iotdb.db.tools.settle.TsFileAndModSettleTool;
import org.apache.iotdb.db.utils.CommonUtils;
import org.apache.iotdb.db.utils.DateTimeUtils;
import org.apache.iotdb.db.utils.ModificationUtils;
import org.apache.iotdb.metrics.utils.MetricLevel;
import org.apache.iotdb.rpc.RpcUtils;
import org.apache.iotdb.rpc.TSStatusCode;

import org.apache.commons.io.FileUtils;
import org.apache.thrift.TException;
import org.apache.tsfile.file.metadata.ChunkMetadata;
import org.apache.tsfile.file.metadata.IDeviceID;
import org.apache.tsfile.fileSystem.FSFactoryProducer;
import org.apache.tsfile.fileSystem.FSType;
import org.apache.tsfile.fileSystem.fsFactory.FSFactory;
import org.apache.tsfile.read.TimeValuePair;
import org.apache.tsfile.read.filter.basic.Filter;
import org.apache.tsfile.read.reader.TsFileLastReader;
import org.apache.tsfile.utils.FSUtils;
import org.apache.tsfile.utils.Pair;
import org.apache.tsfile.write.writer.RestorableTsFileIOWriter;
import org.slf4j.Logger;
import org.slf4j.LoggerFactory;

import java.io.File;
import java.io.IOException;
import java.nio.file.Files;
import java.nio.file.Paths;
import java.util.ArrayList;
import java.util.Arrays;
import java.util.Collection;
import java.util.Collections;
import java.util.Comparator;
import java.util.HashMap;
import java.util.HashSet;
import java.util.Iterator;
import java.util.List;
import java.util.Map;
import java.util.Map.Entry;
import java.util.Objects;
import java.util.Optional;
import java.util.Set;
import java.util.TreeMap;
import java.util.concurrent.Callable;
import java.util.concurrent.CompletableFuture;
import java.util.concurrent.ConcurrentHashMap;
import java.util.concurrent.ExecutionException;
import java.util.concurrent.ExecutorService;
import java.util.concurrent.Future;
import java.util.concurrent.TimeUnit;
import java.util.concurrent.atomic.AtomicBoolean;
import java.util.concurrent.atomic.AtomicLong;
import java.util.concurrent.locks.Condition;
import java.util.concurrent.locks.ReadWriteLock;
import java.util.concurrent.locks.ReentrantReadWriteLock;
import java.util.stream.Collectors;
import java.util.stream.Stream;

import static org.apache.iotdb.commons.conf.IoTDBConstant.FILE_NAME_SEPARATOR;
import static org.apache.iotdb.commons.utils.PathUtils.isTableModelDatabase;
import static org.apache.iotdb.db.queryengine.metric.QueryResourceMetricSet.SEQUENCE_TSFILE;
import static org.apache.iotdb.db.queryengine.metric.QueryResourceMetricSet.UNSEQUENCE_TSFILE;
import static org.apache.iotdb.db.storageengine.dataregion.tsfile.TsFileResource.BROKEN_SUFFIX;
import static org.apache.iotdb.db.storageengine.dataregion.tsfile.TsFileResource.RESOURCE_SUFFIX;
import static org.apache.iotdb.db.storageengine.dataregion.tsfile.TsFileResource.TEMP_SUFFIX;
import static org.apache.tsfile.common.constant.TsFileConstant.TSFILE_SUFFIX;

/**
 * For sequence data, a {@link DataRegion} has some {@link TsFileProcessor}s, in which there is only
 * one {@link TsFileProcessor} in the working status. <br>
 *
 * <p>There are two situations to set the working {@link TsFileProcessor} to closing status:<br>
 *
 * <p>(1) when inserting data into the {@link TsFileProcessor}, and the {@link TsFileProcessor}
 * shouldFlush() (or shouldClose())<br>
 *
 * <p>(2) someone calls syncCloseAllWorkingTsFileProcessors(). (up to now, only flush command from
 * cli will call this method)<br>
 *
 * <p>UnSequence data has the similar process as above.
 *
 * <p>When a sequence {@link TsFileProcessor} is submitted to be flushed, the
 * updateLatestFlushTimeCallback() method will be called as a callback.<br>
 *
 * <p>When a {@link TsFileProcessor} is closed, the closeUnsealedTsFileProcessorCallBack() method
 * will be called as a callback.
 */
public class DataRegion implements IDataRegionForQuery {

  private static final IoTDBConfig config = IoTDBDescriptor.getInstance().getConfig();
  private static final Logger DEBUG_LOGGER = LoggerFactory.getLogger("QUERY_DEBUG");

  /**
   * All newly generated chunks after merge have version number 0, so we set merged Modification
   * file version to 1 to take effect.
   */
  private static final int MERGE_MOD_START_VERSION_NUM = 1;

  private static final Logger logger = LoggerFactory.getLogger(DataRegion.class);

  /**
   * A read write lock for guaranteeing concurrent safety when accessing all fields in this class
   * (i.e., schema, (un)sequenceFileList, work(un)SequenceTsFileProcessor,
   * closing(Un)SequenceTsFileProcessor, latestTimeForEachDevice, and
   * partitionLatestFlushedTimeForEachDevice)
   */
  private final ReadWriteLock insertLock = new ReentrantReadWriteLock();

  /** Condition to safely delete data region. */
  private final Condition deletedCondition = insertLock.writeLock().newCondition();

  /** Data region has been deleted or not. */
  private volatile boolean deleted = false;

  /** closeStorageGroupCondition is used to wait for all currently closing TsFiles to be done. */
  private final Object closeStorageGroupCondition = new Object();

  /** time partition id in the database -> {@link TsFileProcessor} for this time partition. */
  private final TreeMap<Long, TsFileProcessor> workSequenceTsFileProcessors = new TreeMap<>();

  /** time partition id in the database -> {@link TsFileProcessor} for this time partition. */
  private final TreeMap<Long, TsFileProcessor> workUnsequenceTsFileProcessors = new TreeMap<>();

  /** sequence {@link TsFileProcessor}s which are closing. */
  private final Set<TsFileProcessor> closingSequenceTsFileProcessor = ConcurrentHashMap.newKeySet();

  /** unsequence {@link TsFileProcessor}s which are closing. */
  private final Set<TsFileProcessor> closingUnSequenceTsFileProcessor =
      ConcurrentHashMap.newKeySet();

  /** data region id. */
  private final String dataRegionId;

  /** database name. */
  private final String databaseName;

  /** data region system directory. */
  private File dataRegionSysDir;

  /** manage seqFileList and unSeqFileList. */
  private final TsFileManager tsFileManager;

  /** manage tsFileResource degrade. */
  private final TsFileResourceManager tsFileResourceManager = TsFileResourceManager.getInstance();

  /** file system factory (local or hdfs). */
  private final FSFactory fsFactory = FSFactoryProducer.getFSFactory();

  /** File flush policy. */
  private TsFileFlushPolicy fileFlushPolicy;

  /**
   * The max file versions in each partition. By recording this, if several IoTDB instances have the
   * same policy of closing file and their ingestion is identical, then files of the same version in
   * different IoTDB instance will have identical data, providing convenience for data comparison
   * across different instances. partition number -> max version number
   */
  private Map<Long, Long> partitionMaxFileVersions = new ConcurrentHashMap<>();

  /** database info for mem control. */
  private final DataRegionInfo dataRegionInfo = new DataRegionInfo(this);

  /** whether it's ready from recovery. */
  private boolean isReady = false;

  private List<Callable<Void>> asyncTsFileResourceRecoverTaskList;

  /** close file listeners. */
  private List<CloseFileListener> customCloseFileListeners = Collections.emptyList();

  /** flush listeners. */
  private List<FlushListener> customFlushListeners = Collections.emptyList();

  private ILastFlushTimeMap lastFlushTimeMap;

  /**
   * Record the insertWriteLock in SG is being hold by which method, it will be empty string if no
   * one holds the insertWriteLock.
   */
  private String insertWriteLockHolder = "";

  private volatile long directBufferMemoryCost = 0;

  private final AtomicBoolean isCompactionSelecting = new AtomicBoolean(false);

  private static final QueryResourceMetricSet QUERY_RESOURCE_METRIC_SET =
      QueryResourceMetricSet.getInstance();

  private static final PerformanceOverviewMetrics PERFORMANCE_OVERVIEW_METRICS =
      PerformanceOverviewMetrics.getInstance();
  private final ExecutorService upgradeModFileThreadPool;

  private final DataRegionMetrics metrics;

  private ILoadDiskSelector ordinaryLoadDiskSelector;
  private ILoadDiskSelector pipeAndIoTV2LoadDiskSelector;

  /**
   * Construct a database processor.
   *
   * @param systemDir system dir path
   * @param dataRegionId data region id e.g. 1
   * @param fileFlushPolicy file flush policy
   * @param databaseName database name e.g. root.sg1
   */
  public DataRegion(
      String systemDir, String dataRegionId, TsFileFlushPolicy fileFlushPolicy, String databaseName)
      throws DataRegionException {
    this.dataRegionId = dataRegionId;
    this.databaseName = databaseName;
    this.fileFlushPolicy = fileFlushPolicy;
    acquireDirectBufferMemory();

    dataRegionSysDir = SystemFileFactory.INSTANCE.getFile(systemDir, dataRegionId);
    this.tsFileManager = new TsFileManager(databaseName, dataRegionId, dataRegionSysDir.getPath());
    if (dataRegionSysDir.mkdirs()) {
      logger.info(
          "Database system Directory {} doesn't exist, create it", dataRegionSysDir.getPath());
    } else if (!dataRegionSysDir.exists()) {
      logger.error("create database system Directory {} failed", dataRegionSysDir.getPath());
    }

    lastFlushTimeMap = new HashLastFlushTimeMap();
    upgradeModFileThreadPool =
        IoTDBThreadPoolFactory.newSingleThreadExecutor(
            databaseName + "-" + dataRegionId + "-UpgradeMod");

    // recover tsfiles unless consensus protocol is ratis and storage engine is not ready
    if (config.getDataRegionConsensusProtocolClass().equals(ConsensusFactory.RATIS_CONSENSUS)
        && !StorageEngine.getInstance().isReadyForReadAndWrite()) {
      logger.debug(
          "Skip recovering data region {}[{}] when consensus protocol is ratis and storage engine is not ready.",
          databaseName,
          dataRegionId);
      for (String fileFolder : TierManager.getInstance().getAllFilesFolders()) {
        File dataRegionFolder =
            fsFactory.getFile(fileFolder, databaseName + File.separator + dataRegionId);
        try {
          fsFactory.deleteDirectory(dataRegionFolder.getPath());
        } catch (IOException e) {
          logger.error(
              "Exception occurs when deleting data region folder for {}-{}",
              databaseName,
              dataRegionId,
              e);
        }
        if (FSUtils.getFSType(dataRegionFolder) == FSType.LOCAL) {
          if (dataRegionFolder.mkdirs()) {
            logger.info(
                "Data region directory {} doesn't exist, create it", dataRegionFolder.getPath());
          } else if (!dataRegionFolder.exists()) {
            logger.error("create data region directory {} failed", dataRegionFolder.getPath());
          }
        }
      }
    } else {
      asyncTsFileResourceRecoverTaskList = new ArrayList<>();
      recover();
    }

    initDiskSelector();

    this.metrics = new DataRegionMetrics(this);
    MetricService.getInstance().addMetricSet(metrics);
  }

  @TestOnly
  public DataRegion(String databaseName, String id) {
    this.databaseName = databaseName;
    this.dataRegionId = id;
    this.tsFileManager = new TsFileManager(databaseName, id, "");
    this.partitionMaxFileVersions = new HashMap<>();
    partitionMaxFileVersions.put(0L, 0L);
    upgradeModFileThreadPool = null;
    this.metrics = new DataRegionMetrics(this);

    initDiskSelector();
  }

  private void initDiskSelector() {
    final ILoadDiskSelector.DiskDirectorySelector selector =
        (sourceDirectory, fileName, tierLevel) -> {
          try {
            return TierManager.getInstance()
                .getFolderManager(tierLevel, false)
                .getNextWithRetry(folder -> fsFactory.getFile(folder, fileName));
          } catch (DiskSpaceInsufficientException e) {
            throw e;
          } catch (Exception e) {
            throw new LoadFileException(
                String.format("Storage allocation failed for %s (tier %d)", fileName, tierLevel),
                e);
          }
        };

    final String[] dirs =
        Arrays.stream(config.getTierDataDirs()[0])
            .map(v -> fsFactory.getFile(v, IoTDBConstant.UNSEQUENCE_FOLDER_NAME).getPath())
            .toArray(String[]::new);
    ordinaryLoadDiskSelector =
        ILoadDiskSelector.initDiskSelector(config.getLoadDiskSelectStrategy(), dirs, selector);
    pipeAndIoTV2LoadDiskSelector =
        ILoadDiskSelector.initDiskSelector(
            config.getLoadDiskSelectStrategyForIoTV2AndPipe(), dirs, selector);
  }

  @Override
  public String getDatabaseName() {
    return databaseName;
  }

  public boolean isReady() {
    return isReady;
  }

  public List<Callable<Void>> getAsyncTsFileResourceRecoverTaskList() {
    return asyncTsFileResourceRecoverTaskList;
  }

  public void clearAsyncTsFileResourceRecoverTaskList() {
    asyncTsFileResourceRecoverTaskList.clear();
  }

  /** this class is used to store recovering context. */
  private class DataRegionRecoveryContext {

    /** number of files to be recovered. */
    private final long numOfFilesToRecover;

    /** number of already recovered files. */
    private long recoveredFilesNum;

    /** last recovery log time. */
    private long lastLogTime;

    /** recover performers of unsealed TsFiles. */
    private final List<UnsealedTsFileRecoverPerformer> recoverPerformers = new ArrayList<>();

    public DataRegionRecoveryContext(long numOfFilesToRecover) {
      this.numOfFilesToRecover = numOfFilesToRecover;
      this.recoveredFilesNum = 0;
      this.lastLogTime = System.currentTimeMillis();
    }

    public void incrementRecoveredFilesNum() {
      recoveredFilesNum++;
      if (recoveredFilesNum < numOfFilesToRecover) {
        if (System.currentTimeMillis() - lastLogTime > config.getRecoveryLogIntervalInMs()) {
          logger.info(
              "The TsFiles of data region {}[{}] has recovered {}/{}.",
              databaseName,
              dataRegionId,
              recoveredFilesNum,
              numOfFilesToRecover);
          lastLogTime = System.currentTimeMillis();
        }
      } else {
        logger.info(
            "The TsFiles of data region {}[{}] has recovered completely {}/{}.",
            databaseName,
            dataRegionId,
            numOfFilesToRecover,
            numOfFilesToRecover);
      }
    }
  }

  /** recover from file */
  @SuppressWarnings({"squid:S3776", "squid:S6541"}) // Suppress high Cognitive Complexity warning
  private void recover() throws DataRegionException {
    try {
      recoverCompaction();
    } catch (Exception e) {
      // signal wal recover manager to recover this region's files
      WALRecoverManager.getInstance()
          .getAllDataRegionScannedLatch()
          .countDownWithException(e.getMessage());
      throw new DataRegionException(e);
    }

    try {
      // collect candidate TsFiles from sequential and unsequential data directory
      // split by partition so that we can find the last file of each partition and decide to
      // close it or not
      Map<Long, List<TsFileResource>> partitionTmpSeqTsFiles =
          getAllFiles(TierManager.getInstance().getAllLocalSequenceFileFolders());
      Map<Long, List<TsFileResource>> partitionTmpUnseqTsFiles =
          getAllFiles(TierManager.getInstance().getAllLocalUnSequenceFileFolders());
      DataRegionRecoveryContext dataRegionRecoveryContext =
          new DataRegionRecoveryContext(
              partitionTmpSeqTsFiles.values().stream().mapToLong(List::size).sum()
                  + partitionTmpUnseqTsFiles.values().stream().mapToLong(List::size).sum());
      // submit unsealed TsFiles to recover
      List<WALRecoverListener> recoverListeners = new ArrayList<>();
      for (List<TsFileResource> value : partitionTmpSeqTsFiles.values()) {
        // tsFiles without resource file are unsealed
        for (TsFileResource resource : value) {
          if (resource.resourceFileExists()) {
            FileMetrics.getInstance()
                .addTsFile(
                    resource.getDatabaseName(),
                    resource.getDataRegionId(),
                    resource.getTsFile().length(),
                    true,
                    resource.getTsFile().getName());
            if (ModificationFile.getExclusiveMods(resource.getTsFile()).exists()) {
              // update mods file metrics
              resource.getExclusiveModFile();
            } else {
              resource.upgradeModFile(upgradeModFileThreadPool);
            }
          }
        }
        while (!value.isEmpty()) {
          TsFileResource tsFileResource = value.get(value.size() - 1);
          if (tsFileResource.resourceFileExists()) {
            break;
          } else {
            value.remove(value.size() - 1);
            WALRecoverListener recoverListener =
                recoverUnsealedTsFile(tsFileResource, dataRegionRecoveryContext, true);
            if (recoverListener != null) {
              recoverListeners.add(recoverListener);
            }
          }
        }
      }
      for (List<TsFileResource> unseqTsFiles : partitionTmpUnseqTsFiles.values()) {
        List<TsFileResource> unsealedTsFiles = new ArrayList<>();
        // tsFiles without resource file are unsealed
        for (TsFileResource resource : unseqTsFiles) {
          if (resource.resourceFileExists()) {
            FileMetrics.getInstance()
                .addTsFile(
                    resource.getDatabaseName(),
                    resource.getDataRegionId(),
                    resource.getTsFile().length(),
                    false,
                    resource.getTsFile().getName());
          } else {
            WALRecoverListener recoverListener =
                recoverUnsealedTsFile(resource, dataRegionRecoveryContext, false);
            if (recoverListener != null) {
              recoverListeners.add(recoverListener);
            }
            unsealedTsFiles.add(resource);
          }
          if (ModificationFile.getExclusiveMods(resource.getTsFile()).exists()) {
            // update mods file metrics
            resource.getExclusiveModFile();
          } else {
            resource.upgradeModFile(upgradeModFileThreadPool);
          }
        }
        unseqTsFiles.removeAll(unsealedTsFiles);
      }
      // signal wal recover manager to recover this region's files
      WALRecoverManager.getInstance().getAllDataRegionScannedLatch().countDown();
      // recover sealed TsFiles
      if (!partitionTmpSeqTsFiles.isEmpty() || !partitionTmpUnseqTsFiles.isEmpty()) {
        long latestPartitionId = Long.MIN_VALUE;
        if (!partitionTmpSeqTsFiles.isEmpty()) {
          latestPartitionId =
              ((TreeMap<Long, List<TsFileResource>>) partitionTmpSeqTsFiles).lastKey();
        }
        if (!partitionTmpUnseqTsFiles.isEmpty()) {
          latestPartitionId =
              Math.max(
                  latestPartitionId,
                  ((TreeMap<Long, List<TsFileResource>>) partitionTmpUnseqTsFiles).lastKey());
        }
        File logFile = SystemFileFactory.INSTANCE.getFile(dataRegionSysDir, "FileTimeIndexCache_0");
        Map<TsFileID, FileTimeIndex> fileTimeIndexMap = new HashMap<>();
        if (logFile.exists()) {
          try {
            FileTimeIndexCacheReader logReader =
                new FileTimeIndexCacheReader(logFile, dataRegionId);
            logReader.read(fileTimeIndexMap);
          } catch (Exception e) {
            throw new RuntimeException(e);
          }
        }
        for (Entry<Long, List<TsFileResource>> partitionFiles : partitionTmpSeqTsFiles.entrySet()) {
          Callable<Void> asyncRecoverTask =
              recoverFilesInPartition(
                  partitionFiles.getKey(),
                  dataRegionRecoveryContext,
                  partitionFiles.getValue(),
                  fileTimeIndexMap,
                  true);
          if (asyncRecoverTask != null) {
            asyncTsFileResourceRecoverTaskList.add(asyncRecoverTask);
          }
        }
        for (Entry<Long, List<TsFileResource>> partitionFiles :
            partitionTmpUnseqTsFiles.entrySet()) {
          Callable<Void> asyncRecoverTask =
              recoverFilesInPartition(
                  partitionFiles.getKey(),
                  dataRegionRecoveryContext,
                  partitionFiles.getValue(),
                  fileTimeIndexMap,
                  false);
          if (asyncRecoverTask != null) {
            asyncTsFileResourceRecoverTaskList.add(asyncRecoverTask);
          }
        }
        if (config.isEnableSeparateData()) {
          TimePartitionManager.getInstance()
              .registerTimePartitionInfo(
                  new TimePartitionInfo(
                      new DataRegionId(Integer.parseInt(dataRegionId)),
                      latestPartitionId,
                      false,
                      Long.MAX_VALUE,
                      lastFlushTimeMap.getMemSize(latestPartitionId)));
        }
      }
      // wait until all unsealed TsFiles have been recovered
      for (WALRecoverListener recoverListener : recoverListeners) {
        if (recoverListener.waitForResult() == WALRecoverListener.Status.FAILURE) {
          logger.error(
              "Fail to recover unsealed TsFile {}, skip it.",
              recoverListener.getFilePath(),
              recoverListener.getCause());
        }
        // update VSGRecoveryContext
        dataRegionRecoveryContext.incrementRecoveredFilesNum();
      }
      // recover unsealed TsFiles, sort make sure last flush time not be replaced by early files
      dataRegionRecoveryContext.recoverPerformers.sort(
          (p1, p2) ->
              compareFileName(
                  p1.getTsFileResource().getTsFile(), p2.getTsFileResource().getTsFile()));
      for (UnsealedTsFileRecoverPerformer recoverPerformer :
          dataRegionRecoveryContext.recoverPerformers) {
        recoverUnsealedTsFileCallBack(recoverPerformer);
      }
      for (TsFileResource resource : tsFileManager.getTsFileList(true)) {
        long partitionNum = resource.getTimePartition();
        updatePartitionFileVersion(partitionNum, resource.getVersion());
      }
      for (TsFileResource resource : tsFileManager.getTsFileList(false)) {
        long partitionNum = resource.getTimePartition();
        updatePartitionFileVersion(partitionNum, resource.getVersion());
      }
    } catch (IOException e) {
      // signal wal recover manager to recover this region's files
      WALRecoverManager.getInstance()
          .getAllDataRegionScannedLatch()
          .countDownWithException(e.getMessage());
      throw new DataRegionException(e);
    }

    if (asyncTsFileResourceRecoverTaskList.isEmpty()) {
      initCompactionSchedule();
    }

    if (StorageEngine.getInstance().isReadyForReadAndWrite()) {
<<<<<<< HEAD
=======
      if (config.getDataRegionConsensusProtocolClass().equals(ConsensusFactory.IOT_CONSENSUS_V2)) {
        IWALNode walNode =
            WALManager.getInstance()
                .applyForWALNode(databaseName + FILE_NAME_SEPARATOR + dataRegionId);
        if (walNode instanceof WALNode) {
          walNode.setSafelyDeletedSearchIndex(Long.MAX_VALUE);
        }
      }
>>>>>>> d68180b2
      logger.info("The data region {}[{}] is created successfully", databaseName, dataRegionId);
    } else {
      logger.info("The data region {}[{}] is recovered successfully", databaseName, dataRegionId);
    }
  }

  private void updatePartitionLastFlushTime(TsFileResource resource) {
    if (config.isEnableSeparateData()) {
      lastFlushTimeMap.updatePartitionFlushedTime(
          resource.getTimePartition(), resource.getTimeIndex().getMaxEndTime());
    }
  }

  protected void updateDeviceLastFlushTime(TsFileResource resource) {
    long timePartitionId = resource.getTimePartition();
    Map<IDeviceID, Long> endTimeMap = new HashMap<>();
    for (IDeviceID deviceId : resource.getDevices()) {
      long endTime = resource.getEndTime(deviceId);
      endTimeMap.put(deviceId, endTime);
    }
    if (config.isEnableSeparateData()) {
      lastFlushTimeMap.updateMultiDeviceFlushedTime(timePartitionId, endTimeMap);
    }
    if (CommonDescriptor.getInstance().getConfig().isLastCacheEnable()) {
      lastFlushTimeMap.updateMultiDeviceGlobalFlushedTime(endTimeMap);
    }
  }

  protected void upgradeAndUpdateDeviceLastFlushTime(
      long timePartitionId, List<TsFileResource> resources) {
    Map<IDeviceID, Long> endTimeMap = new HashMap<>();
    for (TsFileResource resource : resources) {
      for (IDeviceID deviceId : resource.getDevices()) {
        long endTime = resource.getEndTime(deviceId);
        endTimeMap.put(deviceId, endTime);
      }
    }
    if (config.isEnableSeparateData()) {
      lastFlushTimeMap.upgradeAndUpdateMultiDeviceFlushedTime(timePartitionId, endTimeMap);
    }
    if (CommonDescriptor.getInstance().getConfig().isLastCacheEnable()) {
      lastFlushTimeMap.updateMultiDeviceGlobalFlushedTime(endTimeMap);
    }
  }

  public void initCompactionSchedule() {
    RepairUnsortedFileCompactionTask.recoverAllocatedFileTimestamp(
        tsFileManager.getMaxFileTimestampOfUnSequenceFile());
    CompactionScheduleTaskManager.getInstance().registerDataRegion(this);
  }

  private void recoverCompaction() {
    CompactionRecoverManager compactionRecoverManager =
        new CompactionRecoverManager(tsFileManager, databaseName, dataRegionId);
    compactionRecoverManager.recoverCompaction();
  }

  public void updatePartitionFileVersion(long partitionNum, long fileVersion) {
    partitionMaxFileVersions.compute(
        partitionNum,
        (key, oldVersion) ->
            (oldVersion == null || fileVersion > oldVersion) ? fileVersion : oldVersion);
  }

  @SuppressWarnings("squid:S3776") // Suppress high Cognitive Complexity warning
  private Map<Long, List<TsFileResource>> getAllFiles(List<String> folders)
      throws IOException, DataRegionException {
    // "{partition id}/{tsfile name}" -> tsfile file, remove duplicate files in one time partition
    Map<String, File> tsFilePartitionPath2File = new HashMap<>();
    for (String baseDir : folders) {
      File fileFolder = fsFactory.getFile(baseDir + File.separator + databaseName, dataRegionId);
      if (!fileFolder.exists()) {
        continue;
      }
      // some TsFileResource may be being persisted when the system crashed, try recovering such
      // resources
      continueFailedRenames(fileFolder, TEMP_SUFFIX);

      File[] subFiles = fileFolder.listFiles();
      if (subFiles != null) {
        for (File partitionFolder : subFiles) {
          if (!partitionFolder.isDirectory()) {
            logger.warn("{} is not a directory.", partitionFolder.getAbsolutePath());
          } else {
            // some TsFileResource may be being persisted when the system crashed, try recovering
            // such resources
            continueFailedRenames(partitionFolder, TEMP_SUFFIX);
            String partitionName = partitionFolder.getName();
            File[] tsFilesInThisFolder =
                fsFactory.listFilesBySuffix(partitionFolder.getAbsolutePath(), TSFILE_SUFFIX);
            for (File f : tsFilesInThisFolder) {
              String tsFilePartitionPath = partitionName + File.separator + f.getName();
              tsFilePartitionPath2File.put(tsFilePartitionPath, f);
            }
          }
        }
      }
    }

    List<File> sortedFiles = new ArrayList<>(tsFilePartitionPath2File.values());
    sortedFiles.sort(this::compareFileName);

    long currentTime = System.currentTimeMillis();
    Map<Long, List<TsFileResource>> ret = new TreeMap<>();
    for (File f : sortedFiles) {
      checkTsFileTime(f, currentTime);
      TsFileResource resource = new TsFileResource(f);
      ret.computeIfAbsent(resource.getTsFileID().timePartitionId, l -> new ArrayList<>())
          .add(resource);
    }
    return ret;
  }

  private void continueFailedRenames(File fileFolder, String suffix) throws IOException {
    File[] files = fsFactory.listFilesBySuffix(fileFolder.getAbsolutePath(), suffix);
    if (files != null) {
      for (File tempResource : files) {
        File originResource = fsFactory.getFile(tempResource.getPath().replace(suffix, ""));
        if (originResource.exists()) {
          Files.delete(tempResource.toPath());
        } else {
          Files.move(tempResource.toPath(), originResource.toPath());
        }
      }
    }
  }

  /** check if the tsfile's time is smaller than system current time. */
  private void checkTsFileTime(File tsFile, long currentTime) throws DataRegionException {
    String[] items = tsFile.getName().replace(TSFILE_SUFFIX, "").split(FILE_NAME_SEPARATOR);
    long fileTime = Long.parseLong(items[0]);
    // skip files generated by repair compaction task
    long version = Long.parseLong(items[1]);
    if (version > 0
        && fileTime > currentTime
        && fileTime < RepairUnsortedFileCompactionTask.getInitialAllocatedFileTimestamp()) {
      throw new DataRegionException(
          String.format(
              "data region %s[%s] is down, because the time of tsfile %s is larger than system current time, "
                  + "file time is %d while system current time is %d, please check it.",
              databaseName, dataRegionId, tsFile.getAbsolutePath(), fileTime, currentTime));
    }
  }

  /** submit unsealed TsFile to WALRecoverManager. */
  private WALRecoverListener recoverUnsealedTsFile(
      TsFileResource unsealedTsFile, DataRegionRecoveryContext context, boolean isSeq) {
    UnsealedTsFileRecoverPerformer recoverPerformer =
        new UnsealedTsFileRecoverPerformer(unsealedTsFile, isSeq, context.recoverPerformers::add);
    // remember to close UnsealedTsFileRecoverPerformer
    return WALRecoverManager.getInstance().addRecoverPerformer(recoverPerformer);
  }

  private void recoverUnsealedTsFileCallBack(UnsealedTsFileRecoverPerformer recoverPerformer) {
    try {
      TsFileResource tsFileResource = recoverPerformer.getTsFileResource();
      boolean isSeq = recoverPerformer.isSequence();
      if (!recoverPerformer.canWrite()) {
        // cannot write, just close it
        try {
          tsFileResource.close();
        } catch (IOException e) {
          logger.error("Fail to close TsFile {} when recovering", tsFileResource.getTsFile(), e);
        }
        if (!TsFileValidator.getInstance().validateTsFile(tsFileResource)) {
          tsFileResource.remove();
          return;
        }
        updateDeviceLastFlushTime(tsFileResource);
        tsFileResourceManager.registerSealedTsFileResource(tsFileResource);
        FileMetrics.getInstance()
            .addTsFile(
                tsFileResource.getDatabaseName(),
                tsFileResource.getDataRegionId(),
                tsFileResource.getTsFile().length(),
                recoverPerformer.isSequence(),
                tsFileResource.getTsFile().getName());
      } else {
        // the last file is not closed, continue writing to it
        RestorableTsFileIOWriter writer = recoverPerformer.getWriter();
        long timePartitionId = tsFileResource.getTimePartition();
        TimePartitionManager.getInstance()
            .updateAfterOpeningTsFileProcessor(
                new DataRegionId(Integer.parseInt(dataRegionId)), timePartitionId);
        TsFileProcessor tsFileProcessor =
            new TsFileProcessor(
                dataRegionId,
                dataRegionInfo,
                tsFileResource,
                this::closeUnsealedTsFileProcessorCallBack,
                this::flushCallback,
                isSeq,
                writer);
        if (workSequenceTsFileProcessors.get(tsFileProcessor.getTimeRangeId()) == null
            && workUnsequenceTsFileProcessors.get(tsFileProcessor.getTimeRangeId()) == null) {
          WritingMetrics.getInstance().recordActiveTimePartitionCount(1);
        }
        if (isSeq) {
          workSequenceTsFileProcessors.put(timePartitionId, tsFileProcessor);
        } else {
          workUnsequenceTsFileProcessors.put(timePartitionId, tsFileProcessor);
        }
        tsFileResource.setProcessor(tsFileProcessor);
        tsFileResource.removeResourceFile();
        tsFileProcessor.setTimeRangeId(timePartitionId);
        writer.makeMetadataVisible();
        TsFileProcessorInfo tsFileProcessorInfo = new TsFileProcessorInfo(dataRegionInfo);
        tsFileProcessor.setTsFileProcessorInfo(tsFileProcessorInfo);
        this.dataRegionInfo.initTsFileProcessorInfo(tsFileProcessor);
        // get chunkMetadata size
        long chunkMetadataSize = 0;
        for (Map<String, List<ChunkMetadata>> metaMap : writer.getMetadatasForQuery().values()) {
          for (List<ChunkMetadata> metadataList : metaMap.values()) {
            for (ChunkMetadata chunkMetadata : metadataList) {
              chunkMetadataSize += chunkMetadata.getRetainedSizeInBytes();
            }
          }
        }
        tsFileProcessorInfo.addTSPMemCost(chunkMetadataSize);
      }
      tsFileManager.add(tsFileResource, recoverPerformer.isSequence());
    } catch (Throwable e) {
      logger.error(
          "Fail to recover unsealed TsFile {}, skip it.",
          recoverPerformer.getTsFileAbsolutePath(),
          e);
    }
  }

  /** recover sealed TsFile. */
  private void recoverSealedTsFiles(
      TsFileResource sealedTsFile, DataRegionRecoveryContext context) {
    try (SealedTsFileRecoverPerformer recoverPerformer =
        new SealedTsFileRecoverPerformer(sealedTsFile)) {
      recoverPerformer.recover();
      sealedTsFile.close();
      if (!TsFileValidator.getInstance().validateTsFile(sealedTsFile)) {
        sealedTsFile.remove();
        tsFileManager.remove(sealedTsFile, sealedTsFile.isSeq());
      } else {
        tsFileResourceManager.registerSealedTsFileResource(sealedTsFile);
      }
    } catch (Throwable e) {
      logger.error("Fail to recover sealed TsFile {}, skip it.", sealedTsFile.getTsFilePath(), e);
    } finally {
      // update recovery context
      context.incrementRecoveredFilesNum();
    }
  }

  private Callable<Void> recoverFilesInPartition(
      long partitionId,
      DataRegionRecoveryContext context,
      List<TsFileResource> resourceList,
      Map<TsFileID, FileTimeIndex> fileTimeIndexMap,
      boolean isSeq) {
    List<TsFileResource> resourceListForAsyncRecover = new ArrayList<>();
    List<TsFileResource> resourceListForSyncRecover = new ArrayList<>();
    Callable<Void> asyncRecoverTask = null;
    for (TsFileResource tsFileResource : resourceList) {
      tsFileManager.add(tsFileResource, isSeq);
      if (fileTimeIndexMap.containsKey(tsFileResource.getTsFileID())
          && tsFileResource.resourceFileExists()) {
        tsFileResource.setTimeIndex(fileTimeIndexMap.get(tsFileResource.getTsFileID()));
        tsFileResource.setStatus(TsFileResourceStatus.NORMAL);
        resourceListForAsyncRecover.add(tsFileResource);
      } else {
        resourceListForSyncRecover.add(tsFileResource);
      }
    }
    if (!resourceListForAsyncRecover.isEmpty()) {
      asyncRecoverTask =
          asyncRecoverFilesInPartition(partitionId, context, resourceListForAsyncRecover);
    }
    if (!resourceListForSyncRecover.isEmpty()) {
      syncRecoverFilesInPartition(partitionId, context, resourceListForSyncRecover);
    }
    return asyncRecoverTask;
  }

  private Callable<Void> asyncRecoverFilesInPartition(
      long partitionId, DataRegionRecoveryContext context, List<TsFileResource> resourceList) {
    if (config.isEnableSeparateData()) {
      if (!lastFlushTimeMap.checkAndCreateFlushedTimePartition(partitionId, false)) {
        TimePartitionManager.getInstance()
            .registerTimePartitionInfo(
                new TimePartitionInfo(
                    new DataRegionId(Integer.parseInt(dataRegionId)),
                    partitionId,
                    false,
                    Long.MAX_VALUE,
                    lastFlushTimeMap.getMemSize(partitionId)));
      }
      for (TsFileResource tsFileResource : resourceList) {
        updatePartitionLastFlushTime(tsFileResource);
      }
      TimePartitionManager.getInstance()
          .updateAfterFlushing(
              new DataRegionId(Integer.parseInt(dataRegionId)),
              partitionId,
              System.currentTimeMillis(),
              lastFlushTimeMap.getMemSize(partitionId),
              false);
    }
    for (TsFileResource tsFileResource : resourceList) {
      if (tsFileResource.isUseSharedModFile()) {
        // set a future so that other may know when the mod file is recovered
        tsFileResource.setSharedModFilePathFuture(new CompletableFuture<>());
      }
    }
    return () -> {
      for (TsFileResource tsFileResource : resourceList) {
        try (SealedTsFileRecoverPerformer recoverPerformer =
            new SealedTsFileRecoverPerformer(tsFileResource)) {
          recoverPerformer.recover();
          tsFileResourceManager.registerSealedTsFileResource(tsFileResource);
        } catch (Throwable e) {
          logger.error(
              "Fail to recover sealed TsFile {}, skip it.", tsFileResource.getTsFilePath(), e);
        } finally {
          // update recovery context
          context.incrementRecoveredFilesNum();
        }
      }
      // After recover, replace partition last flush time with device last flush time
      if (config.isEnableSeparateData()) {
        upgradeAndUpdateDeviceLastFlushTime(partitionId, resourceList);
      }

      return null;
    };
  }

  private void syncRecoverFilesInPartition(
      long partitionId, DataRegionRecoveryContext context, List<TsFileResource> resourceList) {
    for (TsFileResource tsFileResource : resourceList) {
      recoverSealedTsFiles(tsFileResource, context);
    }
    FileTimeIndexCacheRecorder.getInstance()
        .logFileTimeIndex(resourceList.toArray(new TsFileResource[0]));
    if (config.isEnableSeparateData()) {
      if (!lastFlushTimeMap.checkAndCreateFlushedTimePartition(partitionId, true)) {
        TimePartitionManager.getInstance()
            .registerTimePartitionInfo(
                new TimePartitionInfo(
                    new DataRegionId(Integer.parseInt(dataRegionId)),
                    partitionId,
                    false,
                    Long.MAX_VALUE,
                    lastFlushTimeMap.getMemSize(partitionId)));
      }
      for (TsFileResource tsFileResource : resourceList) {
        if (!tsFileResource.isDeleted()) {
          updateDeviceLastFlushTime(tsFileResource);
        }
      }
      TimePartitionManager.getInstance()
          .updateAfterFlushing(
              new DataRegionId(Integer.parseInt(dataRegionId)),
              partitionId,
              System.currentTimeMillis(),
              lastFlushTimeMap.getMemSize(partitionId),
              false);
    }
  }

  // ({systemTime}-{versionNum}-{mergeNum}.tsfile)
  private int compareFileName(File o1, File o2) {
    String[] items1 = o1.getName().replace(TSFILE_SUFFIX, "").split(FILE_NAME_SEPARATOR);
    String[] items2 = o2.getName().replace(TSFILE_SUFFIX, "").split(FILE_NAME_SEPARATOR);
    long ver1 = Long.parseLong(items1[0]);
    long ver2 = Long.parseLong(items2[0]);
    int cmp = Long.compare(ver1, ver2);
    if (cmp == 0) {
      return Long.compare(Long.parseLong(items1[1]), Long.parseLong(items2[1]));
    } else {
      return cmp;
    }
  }

  /**
   * insert one row of data.
   *
   * @param insertRowNode one row of data
   */
  public void insert(InsertRowNode insertRowNode) throws WriteProcessException {
    // reject insertions that are out of ttl
    long ttl = getTTL(insertRowNode);
    if (!CommonUtils.isAlive(insertRowNode.getTime(), ttl)) {
      throw new OutOfTTLException(
          insertRowNode.getTime(), (CommonDateTimeUtils.currentTime() - ttl));
    }
    StorageEngine.blockInsertionIfReject();
    long startTime = System.nanoTime();
    writeLock("InsertRow");
    PERFORMANCE_OVERVIEW_METRICS.recordScheduleLockCost(System.nanoTime() - startTime);
    try {
      if (deleted) {
        return;
      }
      // init map
      long timePartitionId = TimePartitionUtils.getTimePartitionId(insertRowNode.getTime());
      initFlushTimeMap(timePartitionId);

      boolean isSequence =
          config.isEnableSeparateData()
              && insertRowNode.getTime()
                  > lastFlushTimeMap.getFlushedTime(timePartitionId, insertRowNode.getDeviceID());

      // insert to sequence or unSequence file
      TsFileProcessor tsFileProcessor =
          insertToTsFileProcessor(insertRowNode, isSequence, timePartitionId);

      // check memtable size and may asyncTryToFlush the work memtable
      if (tsFileProcessor != null && tsFileProcessor.shouldFlush()) {
        fileFlushPolicy.apply(this, tsFileProcessor, tsFileProcessor.isSequence());
      }
      if (CommonDescriptor.getInstance().getConfig().isLastCacheEnable()
          && (!insertRowNode.isGeneratedByRemoteConsensusLeader())) {
        // disable updating last cache on follower
        startTime = System.nanoTime();
        tryToUpdateInsertRowLastCache(insertRowNode);
        PERFORMANCE_OVERVIEW_METRICS.recordScheduleUpdateLastCacheCost(
            System.nanoTime() - startTime);
      }
    } finally {
      writeUnlock();
    }
  }

  private long getLastFlushTime(long timePartitionID, IDeviceID deviceID) {
    return config.isEnableSeparateData()
        ? lastFlushTimeMap.getFlushedTime(timePartitionID, deviceID)
        : Long.MAX_VALUE;
  }

  private void split(
      InsertTabletNode insertTabletNode,
      int loc,
      int endOffset,
      Map<Long, List<int[]>[]> splitInfo) {
    // before is first start point
    int before = loc;
    long beforeTime = insertTabletNode.getTimes()[before];
    // before time partition
    long beforeTimePartition = TimePartitionUtils.getTimePartitionId(beforeTime);
    // init flush time map
    initFlushTimeMap(beforeTimePartition);

    // if is sequence
    boolean isSequence = false;
    while (loc < endOffset) {
      long time = insertTabletNode.getTimes()[loc];
      final long timePartitionId = TimePartitionUtils.getTimePartitionId(time);

      long lastFlushTime;
      // judge if we should insert sequence
      if (timePartitionId != beforeTimePartition) {
        initFlushTimeMap(timePartitionId);
        lastFlushTime = getLastFlushTime(timePartitionId, insertTabletNode.getDeviceID(loc));
        updateSplitInfo(splitInfo, beforeTimePartition, isSequence, new int[] {before, loc});
        before = loc;
        beforeTimePartition = timePartitionId;
        isSequence = time > lastFlushTime;
      } else if (!isSequence) {
        lastFlushTime = getLastFlushTime(timePartitionId, insertTabletNode.getDeviceID(loc));
        if (time > lastFlushTime) {
          // the same partition and switch to sequence data
          // insert previous range into unsequence
          updateSplitInfo(splitInfo, beforeTimePartition, false, new int[] {before, loc});
          before = loc;
          isSequence = true;
        }
      }
      // else: the same partition and isSequence not changed, just move the cursor forward
      loc++;
    }

    // do not forget last part
    if (before < loc) {
      updateSplitInfo(splitInfo, beforeTimePartition, isSequence, new int[] {before, loc});
    }
  }

  private void updateSplitInfo(
      Map<Long, List<int[]>[]> splitInfo, long partitionId, boolean isSequence, int[] newRange) {
    if (newRange[0] >= newRange[1]) {
      return;
    }

    @SuppressWarnings("unchecked")
    List<int[]>[] rangeLists = splitInfo.computeIfAbsent(partitionId, k -> new List[2]);
    List<int[]> rangeList = rangeLists[isSequence ? 1 : 0];
    if (rangeList == null) {
      rangeList = new ArrayList<>();
      rangeLists[isSequence ? 1 : 0] = rangeList;
    }
    if (!rangeList.isEmpty()) {
      int[] lastRange = rangeList.get(rangeList.size() - 1);
      if (lastRange[1] == newRange[0]) {
        lastRange[1] = newRange[1];
        return;
      }
    }
    rangeList.add(newRange);
  }

  private boolean doInsert(
      InsertTabletNode insertTabletNode,
      Map<Long, List<int[]>[]> splitMap,
      TSStatus[] results,
      long[] infoForMetrics) {
    boolean noFailure = true;
    for (Entry<Long, List<int[]>[]> entry : splitMap.entrySet()) {
      long timePartitionId = entry.getKey();
      List<int[]>[] rangeLists = entry.getValue();
      List<int[]> sequenceRangeList = rangeLists[1];
      if (sequenceRangeList != null) {
        noFailure =
            insertTabletToTsFileProcessor(
                    insertTabletNode,
                    sequenceRangeList,
                    true,
                    results,
                    timePartitionId,
                    noFailure,
                    infoForMetrics)
                && noFailure;
      }
      List<int[]> unSequenceRangeList = rangeLists[0];
      if (unSequenceRangeList != null) {
        noFailure =
            insertTabletToTsFileProcessor(
                    insertTabletNode,
                    unSequenceRangeList,
                    false,
                    results,
                    timePartitionId,
                    noFailure,
                    infoForMetrics)
                && noFailure;
      }
    }
    return noFailure;
  }

  /**
   * Insert a tablet into this database.
   *
   * @throws BatchProcessException if some of the rows failed to be inserted
   */
  @SuppressWarnings({"squid:S3776", "squid:S6541"}) // Suppress high Cognitive Complexity warning
  public void insertTablet(InsertTabletNode insertTabletNode)
      throws BatchProcessException, WriteProcessException {
    StorageEngine.blockInsertionIfReject();
    long startTime = System.nanoTime();
    writeLock("insertTablet");
    PERFORMANCE_OVERVIEW_METRICS.recordScheduleLockCost(System.nanoTime() - startTime);
    try {
      if (deleted) {
        logger.info(
            "Won't insert tablet {}, because region is deleted", insertTabletNode.getSearchIndex());
        return;
      }
      TSStatus[] results = new TSStatus[insertTabletNode.getRowCount()];
      Arrays.fill(results, RpcUtils.SUCCESS_STATUS);
      long[] infoForMetrics = new long[5];
      // infoForMetrics[0]: CreateMemtableBlockTimeCost
      // infoForMetrics[1]: ScheduleMemoryBlockTimeCost
      // infoForMetrics[2]: ScheduleWalTimeCost
      // infoForMetrics[3]: ScheduleMemTableTimeCost
      // infoForMetrics[4]: InsertedPointsNumber
      boolean noFailure = executeInsertTablet(insertTabletNode, results, infoForMetrics);
      updateTsFileProcessorMetric(insertTabletNode, infoForMetrics);

      if (!noFailure) {
        throw new BatchProcessException(results);
      }
    } finally {
      writeUnlock();
    }
  }

  private boolean executeInsertTablet(
      InsertTabletNode insertTabletNode, TSStatus[] results, long[] infoForMetrics)
      throws OutOfTTLException {
    boolean noFailure;
    int loc = insertTabletNode.checkTTL(results, getTTL(insertTabletNode));
    noFailure = loc == 0;
    List<Pair<IDeviceID, Integer>> deviceEndOffsetPairs =
        insertTabletNode.splitByDevice(loc, insertTabletNode.getRowCount());
    int start = loc;
    Map<Long, List<int[]>[]> splitInfo = new HashMap<>();
    for (Pair<IDeviceID, Integer> deviceEndOffsetPair : deviceEndOffsetPairs) {
      int end = deviceEndOffsetPair.getRight();
      split(insertTabletNode, start, end, splitInfo);
      start = end;
    }
    noFailure = doInsert(insertTabletNode, splitInfo, results, infoForMetrics) && noFailure;

    if (CommonDescriptor.getInstance().getConfig().isLastCacheEnable()
        && !insertTabletNode.isGeneratedByRemoteConsensusLeader()) {
      // disable updating last cache on follower
      long startTime = System.nanoTime();
      tryToUpdateInsertTabletLastCache(insertTabletNode);
      PERFORMANCE_OVERVIEW_METRICS.recordScheduleUpdateLastCacheCost(System.nanoTime() - startTime);
    }
    return noFailure;
  }

  private void initFlushTimeMap(long timePartitionId) {
    if (config.isEnableSeparateData()
        && !lastFlushTimeMap.checkAndCreateFlushedTimePartition(timePartitionId, true)) {
      TimePartitionManager.getInstance()
          .registerTimePartitionInfo(
              new TimePartitionInfo(
                  new DataRegionId(Integer.parseInt(dataRegionId)),
                  timePartitionId,
                  true,
                  Long.MAX_VALUE,
                  0));
    }
  }

  /**
   * insert batch to tsfile processor thread-safety that the caller need to guarantee The rows to be
   * inserted are in the range [start, end) Null value in each column values will be replaced by the
   * subsequent non-null value, e.g., {1, null, 3, null, 5} will be {1, 3, 5, null, 5}
   *
   * @param insertTabletNode insert a tablet of a device
   * @param sequence whether is sequence
   * @param rangeList start and end index list of rows to be inserted in insertTabletPlan
   * @param results result array
   * @param timePartitionId time partition id
   * @return false if any failure occurs when inserting the tablet, true otherwise
   */
  private boolean insertTabletToTsFileProcessor(
      InsertTabletNode insertTabletNode,
      List<int[]> rangeList,
      boolean sequence,
      TSStatus[] results,
      long timePartitionId,
      boolean noFailure,
      long[] infoForMetrics) {
    if (insertTabletNode.allMeasurementFailed()) {
      if (logger.isDebugEnabled()) {
        logger.debug(
            "Won't insert tablet {}, because {}",
            insertTabletNode.getSearchIndex(),
            "insertTabletNode allMeasurementFailed");
      }
      return true;
    }

    TsFileProcessor tsFileProcessor = getOrCreateTsFileProcessor(timePartitionId, sequence);
    if (tsFileProcessor == null) {
      for (int[] rangePair : rangeList) {
        int start = rangePair[0];
        int end = rangePair[1];
        for (int i = start; i < end; i++) {
          results[i] =
              RpcUtils.getStatus(
                  TSStatusCode.INTERNAL_SERVER_ERROR,
                  "can not create TsFileProcessor, timePartitionId: " + timePartitionId);
        }
      }
      return false;
    }

    // register TableSchema (and maybe more) for table insertion
    registerToTsFile(insertTabletNode, tsFileProcessor);

    try {
      tsFileProcessor.insertTablet(insertTabletNode, rangeList, results, noFailure, infoForMetrics);
    } catch (WriteProcessRejectException e) {
      logger.warn("insert to TsFileProcessor rejected, {}", e.getMessage());
      return false;
    } catch (WriteProcessException e) {
      logger.error("insert to TsFileProcessor error ", e);
      return false;
    }

    // check memtable size and may async try to flush the work memtable
    if (tsFileProcessor.shouldFlush()) {
      fileFlushPolicy.apply(this, tsFileProcessor, sequence);
    }
    return true;
  }

  private void registerToTsFile(InsertNode node, TsFileProcessor tsFileProcessor) {
    final String tableName = node.getTableName();
    if (tableName != null) {
      tsFileProcessor.registerToTsFile(
          tableName,
          t -> {
            TsTable tsTable = DataNodeTableCache.getInstance().getTable(getDatabaseName(), t);
            if (tsTable == null) {
              // There is a high probability that the leader node has been executed and is currently
              // located in the follower node.
              if (node.isGeneratedByRemoteConsensusLeader()) {
                // If current node is follower, after request config node and get the answer that
                // table is exist or not, then tell leader node when table is not exist.
                try {
                  TDescTableResp resp =
                      ConfigNodeClientManager.getInstance()
                          .borrowClient(ConfigNodeInfo.CONFIG_REGION_ID)
                          .describeTable(getDatabaseName(), tableName, false);
                  tsTable =
                      (resp != null) && (resp.tableInfo != null)
                          ? TsTableInternalRPCUtil.deserializeSingleTsTable(resp.getTableInfo())
                          : null;
                } catch (TException | ClientManagerException e) {
                  logger.error(
                      "Remote request config node failed that judgment if table is exist, occur exception. {}",
                      e.getMessage());
                }
                if (tsTable == null) {
                  throw new TableNotExistsRuntimeException(getDatabaseName(), tableName);
                }
              } else {
                // Here may be invoked by leader node, the table is very unexpected not exist in the
                // DataNodeTableCache
                logger.error(
                    "Due tsTable is null, table schema can't be got, leader node occur special situation need to resolve.");
                throw new TableLostRuntimeException(getDatabaseName(), tableName);
              }
            }
            return TableSchema.of(tsTable).toTsFileTableSchemaNoAttribute();
          });
    }
  }

  private void tryToUpdateInsertTabletLastCache(final InsertTabletNode node) {
    node.updateLastCache(getDatabaseName());
  }

  private TsFileProcessor insertToTsFileProcessor(
      InsertRowNode insertRowNode, boolean sequence, long timePartitionId)
      throws WriteProcessException {
    TsFileProcessor tsFileProcessor = getOrCreateTsFileProcessor(timePartitionId, sequence);
    if (tsFileProcessor == null || insertRowNode.allMeasurementFailed()) {
      return null;
    }
    long[] infoForMetrics = new long[5];
    // infoForMetrics[0]: CreateMemtableBlockTimeCost
    // infoForMetrics[1]: ScheduleMemoryBlockTimeCost
    // infoForMetrics[2]: ScheduleWalTimeCost
    // infoForMetrics[3]: ScheduleMemTableTimeCost
    // infoForMetrics[4]: InsertedPointsNumber
    tsFileProcessor.insert(insertRowNode, infoForMetrics);
    updateTsFileProcessorMetric(insertRowNode, infoForMetrics);
    // register TableSchema (and maybe more) for table insertion
    registerToTsFile(insertRowNode, tsFileProcessor);
    return tsFileProcessor;
  }

  private void tryToUpdateInsertRowLastCache(final InsertRowNode node) {
    node.updateLastCache(databaseName);
  }

  private List<InsertRowNode> insertToTsFileProcessors(
      InsertRowsNode insertRowsNode,
      boolean[] areSequence,
      long[] timePartitionIds,
      long[] infoForMetrics) {
    Map<TsFileProcessor, InsertRowsNode> tsFileProcessorMap = new HashMap<>();
    for (int i = 0; i < areSequence.length; i++) {
      InsertRowNode insertRowNode = insertRowsNode.getInsertRowNodeList().get(i);
      if (insertRowNode.allMeasurementFailed()) {
        continue;
      }
      TsFileProcessor tsFileProcessor =
          getOrCreateTsFileProcessor(timePartitionIds[i], areSequence[i]);
      if (tsFileProcessor == null) {
        continue;
      }
      int finalI = i;
      tsFileProcessorMap.compute(
          tsFileProcessor,
          (k, v) -> {
            if (v == null) {
              v = insertRowsNode.emptyClone();
              v.setSearchIndex(insertRowNode.getSearchIndex());
              v.setAligned(insertRowNode.isAligned());
              if (insertRowNode.isGeneratedByPipe()) {
                v.markAsGeneratedByPipe();
              }
              if (insertRowNode.isGeneratedByRemoteConsensusLeader()) {
                v.markAsGeneratedByRemoteConsensusLeader();
              }
            }
            if (v.isAligned() != insertRowNode.isAligned()) {
              v.setMixingAlignment(true);
            }
            v.addOneInsertRowNode(insertRowNode, finalI);
            v.updateProgressIndex(insertRowNode.getProgressIndex());
            return v;
          });
    }

    List<InsertRowNode> executedInsertRowNodeList = new ArrayList<>();
    for (Map.Entry<TsFileProcessor, InsertRowsNode> entry : tsFileProcessorMap.entrySet()) {
      TsFileProcessor tsFileProcessor = entry.getKey();
      InsertRowsNode subInsertRowsNode = entry.getValue();
      try {
        tsFileProcessor.insertRows(subInsertRowsNode, infoForMetrics);
      } catch (WriteProcessException e) {
        insertRowsNode
            .getResults()
            .put(
                subInsertRowsNode.getInsertRowNodeIndexList().get(0),
                RpcUtils.getStatus(e.getErrorCode(), e.getMessage()));
      }
      executedInsertRowNodeList.addAll(subInsertRowsNode.getInsertRowNodeList());
      // register TableSchema (and maybe more) for table insertion
      registerToTsFile(subInsertRowsNode, tsFileProcessor);
      // check memtable size and may asyncTryToFlush the work memtable
      if (entry.getKey().shouldFlush()) {
        fileFlushPolicy.apply(this, tsFileProcessor, tsFileProcessor.isSequence());
      }
    }
    return executedInsertRowNodeList;
  }

  private void tryToUpdateInsertRowsLastCache(List<InsertRowNode> nodeList) {
    for (InsertRowNode node : nodeList) {
      node.updateLastCache(databaseName);
    }
  }

  /**
   * WAL module uses this method to flush memTable
   *
   * @return True if flush task is submitted successfully
   */
  public boolean submitAFlushTask(long timeRangeId, boolean sequence, IMemTable memTable) {
    writeLock("submitAFlushTask");
    try {
      if (memTable.getFlushStatus() != FlushStatus.WORKING) {
        return false;
      }

      TsFileProcessor tsFileProcessor;
      if (sequence) {
        tsFileProcessor = workSequenceTsFileProcessors.get(timeRangeId);
      } else {
        tsFileProcessor = workUnsequenceTsFileProcessors.get(timeRangeId);
      }
      // only submit when tsFileProcessor exists and memTables are same
      boolean shouldSubmit =
          tsFileProcessor != null && tsFileProcessor.getWorkMemTable() == memTable;
      if (shouldSubmit) {
        fileFlushPolicy.apply(this, tsFileProcessor, tsFileProcessor.isSequence());
      }
      return shouldSubmit;
    } finally {
      writeUnlock();
    }
  }

  /**
   * mem control module uses this method to flush memTable
   *
   * @param tsFileProcessor tsfile processor in which memTable to be flushed
   */
  public void submitAFlushTaskWhenShouldFlush(TsFileProcessor tsFileProcessor) {
    if (closingSequenceTsFileProcessor.contains(tsFileProcessor)
        || closingUnSequenceTsFileProcessor.contains(tsFileProcessor)
        || tsFileProcessor.alreadyMarkedClosing()) {
      return;
    }
    writeLock("submitAFlushTaskWhenShouldFlush");
    try {
      // check memtable size and may asyncTryToFlush the work memtable
      if (tsFileProcessor.shouldFlush()) {
        fileFlushPolicy.apply(this, tsFileProcessor, tsFileProcessor.isSequence());
      }
    } finally {
      writeUnlock();
    }
  }

  private TsFileProcessor getOrCreateTsFileProcessor(long timeRangeId, boolean sequence) {
    TsFileProcessor tsFileProcessor = null;
    int retryCnt = 0;
    do {
      try {
        if (IoTDBDescriptor.getInstance().getConfig().isQuotaEnable()) {
          if (!DataNodeSpaceQuotaManager.getInstance().checkRegionDisk(databaseName)) {
            throw new ExceedQuotaException(
                "Unable to continue writing data, because the space allocated to the database "
                    + databaseName
                    + " has already used the upper limit",
                TSStatusCode.SPACE_QUOTA_EXCEEDED.getStatusCode());
          }
        }
        if (sequence) {
          tsFileProcessor =
              getOrCreateTsFileProcessorIntern(timeRangeId, workSequenceTsFileProcessors, true);
        } else {
          tsFileProcessor =
              getOrCreateTsFileProcessorIntern(timeRangeId, workUnsequenceTsFileProcessors, false);
        }
      } catch (DiskSpaceInsufficientException e) {
        logger.error(
            "disk space is insufficient when creating TsFile processor, change system mode to read-only",
            e);
        CommonDescriptor.getInstance().getConfig().setNodeStatus(NodeStatus.ReadOnly);
        break;
      } catch (IOException e) {
        if (retryCnt < 3) {
          logger.warn("meet IOException when creating TsFileProcessor, retry it again", e);
          retryCnt++;
        } else {
          logger.error(
              "meet IOException when creating TsFileProcessor, change system mode to error", e);
          CommonDescriptor.getInstance().getConfig().handleUnrecoverableError();
          break;
        }
      } catch (ExceedQuotaException e) {
        logger.error(e.getMessage());
        break;
      }
    } while (tsFileProcessor == null);
    return tsFileProcessor;
  }

  /**
   * get processor from hashmap, flush oldest processor if necessary
   *
   * @param timeRangeId time partition range
   * @param tsFileProcessorTreeMap tsFileProcessorTreeMap
   * @param sequence whether is sequence or not
   */
  private TsFileProcessor getOrCreateTsFileProcessorIntern(
      long timeRangeId, TreeMap<Long, TsFileProcessor> tsFileProcessorTreeMap, boolean sequence)
      throws IOException, DiskSpaceInsufficientException {

    TsFileProcessor res = tsFileProcessorTreeMap.get(timeRangeId);
    if (null == res) {
      // build new processor, memory control module will control the number of memtables
      TimePartitionManager.getInstance()
          .updateAfterOpeningTsFileProcessor(
              new DataRegionId(Integer.parseInt(dataRegionId)), timeRangeId);
      res = newTsFileProcessor(sequence, timeRangeId);
      if (workSequenceTsFileProcessors.get(timeRangeId) == null
          && workUnsequenceTsFileProcessors.get(timeRangeId) == null) {
        WritingMetrics.getInstance().recordActiveTimePartitionCount(1);
      }
      tsFileProcessorTreeMap.put(timeRangeId, res);
      tsFileManager.add(res.getTsFileResource(), sequence);
    }

    return res;
  }

  private TsFileProcessor newTsFileProcessor(boolean sequence, long timePartitionId)
      throws IOException, DiskSpaceInsufficientException {
    long version =
        partitionMaxFileVersions.compute(
            timePartitionId, (key, oldVersion) -> (oldVersion == null ? 1 : oldVersion + 1));
    String filePath =
        TsFileNameGenerator.generateNewTsFilePathWithMkdir(
            sequence,
            databaseName,
            dataRegionId,
            timePartitionId,
            System.currentTimeMillis(),
            version,
            0,
            0);

    return getTsFileProcessor(sequence, filePath, timePartitionId);
  }

  private TsFileProcessor getTsFileProcessor(
      boolean sequence, String filePath, long timePartitionId) throws IOException {
    TsFileProcessor tsFileProcessor =
        new TsFileProcessor(
            databaseName + FILE_NAME_SEPARATOR + dataRegionId,
            fsFactory.getFileWithParent(filePath),
            dataRegionInfo,
            this::closeUnsealedTsFileProcessorCallBack,
            this::flushCallback,
            sequence);

    TsFileProcessorInfo tsFileProcessorInfo = new TsFileProcessorInfo(dataRegionInfo);
    tsFileProcessor.setTsFileProcessorInfo(tsFileProcessorInfo);
    this.dataRegionInfo.initTsFileProcessorInfo(tsFileProcessor);

    tsFileProcessor.addCloseFileListeners(customCloseFileListeners);
    tsFileProcessor.addFlushListeners(customFlushListeners);
    tsFileProcessor.setTimeRangeId(timePartitionId);

    return tsFileProcessor;
  }

  private String getNewTsFileName(long time, long version, int mergeCnt, int unseqCompactionCnt) {
    return TsFileNameGenerator.generateNewTsFileName(time, version, mergeCnt, unseqCompactionCnt);
  }

  /**
   * close one tsfile processor, thread-safety should be ensured by caller
   *
   * @param sequence whether this tsfile processor is sequence or not
   * @param tsFileProcessor tsfile processor
   */
  public Future<?> asyncCloseOneTsFileProcessor(boolean sequence, TsFileProcessor tsFileProcessor) {
    // for sequence tsfile, we update the endTimeMap only when the file is prepared to be closed.
    // for unsequence tsfile, we have maintained the endTimeMap when an insertion comes.
    if (closingSequenceTsFileProcessor.contains(tsFileProcessor)
        || closingUnSequenceTsFileProcessor.contains(tsFileProcessor)
        || tsFileProcessor.alreadyMarkedClosing()) {
      return CompletableFuture.completedFuture(null);
    }
    Future<?> future;
    if (sequence) {
      closingSequenceTsFileProcessor.add(tsFileProcessor);
      future = tsFileProcessor.asyncClose();
      if (future.isDone()) {
        closingSequenceTsFileProcessor.remove(tsFileProcessor);
      }

      workSequenceTsFileProcessors.remove(tsFileProcessor.getTimeRangeId());
    } else {
      closingUnSequenceTsFileProcessor.add(tsFileProcessor);
      future = tsFileProcessor.asyncClose();
      if (future.isDone()) {
        closingUnSequenceTsFileProcessor.remove(tsFileProcessor);
      }

      workUnsequenceTsFileProcessors.remove(tsFileProcessor.getTimeRangeId());
    }
    TsFileResource resource = tsFileProcessor.getTsFileResource();
    logger.info(
        "Async close tsfile: {}, file start time: {}, file end time: {}",
        resource.getTsFile().getAbsolutePath(),
        resource.getFileStartTime(),
        resource.getFileEndTime());
    if (workSequenceTsFileProcessors.get(tsFileProcessor.getTimeRangeId()) == null
        && workUnsequenceTsFileProcessors.get(tsFileProcessor.getTimeRangeId()) == null) {
      WritingMetrics.getInstance().recordActiveTimePartitionCount(-1);
    }
    return future;
  }

  /**
   * delete the database's own folder in folder data/system/databases
   *
   * @param systemDir system dir
   */
  public void deleteFolder(String systemDir) {
    logger.info(
        "{} will close all files for deleting data folder {}",
        databaseName + "-" + dataRegionId,
        systemDir);
    FileTimeIndexCacheRecorder.getInstance()
        .removeFileTimeIndexCache(Integer.parseInt(dataRegionId));
    writeLock("deleteFolder");
    try {
      File dataRegionSystemFolder =
          SystemFileFactory.INSTANCE.getFile(
              systemDir + File.separator + databaseName, dataRegionId);
      org.apache.iotdb.commons.utils.FileUtils.deleteDirectoryAndEmptyParent(
          dataRegionSystemFolder);
    } finally {
      writeUnlock();
    }
  }

  public void deleteDALFolderAndClose() {
    Optional.ofNullable(DeletionResourceManager.getInstance(dataRegionId))
        .ifPresent(
            manager -> {
              manager.close();
              manager.removeDAL();
            });
  }

  /** close all tsfile resource */
  public void closeAllResources() {
    for (TsFileResource tsFileResource : tsFileManager.getTsFileList(false)) {
      try {
        tsFileResource.close();
      } catch (IOException e) {
        logger.error("Cannot close a TsFileResource {}", tsFileResource, e);
      }
    }
    for (TsFileResource tsFileResource : tsFileManager.getTsFileList(true)) {
      try {
        tsFileResource.close();
      } catch (IOException e) {
        logger.error("Cannot close a TsFileResource {}", tsFileResource, e);
      }
    }
  }

  /** delete tsfile */
  public void syncDeleteDataFiles() throws TsFileProcessorException {
    logger.info(
        "{} will close all files for deleting data files", databaseName + "-" + dataRegionId);
    writeLock("syncDeleteDataFiles");
    try {
      forceCloseAllWorkingTsFileProcessors();
      waitClosingTsFileProcessorFinished();

      // normally, mergingModification is just need to be closed by after a merge task is finished.
      // we close it here just for IT test.
      closeAllResources();
      List<TsFileResource> tsFileResourceList = tsFileManager.getTsFileList(true);
      tsFileResourceList.addAll(tsFileManager.getTsFileList(false));
      tsFileResourceList.forEach(
          x -> {
            FileMetrics.getInstance().deleteTsFile(x.isSeq(), Collections.singletonList(x));
            try {
              x.removeModFile();
            } catch (IOException e) {
              logger.warn("Cannot remove mod file {}", x, e);
            }
          });
      deleteAllSGFolders(TierManager.getInstance().getAllFilesFolders());
      this.workSequenceTsFileProcessors.clear();
      this.workUnsequenceTsFileProcessors.clear();
      this.tsFileManager.clear();
      lastFlushTimeMap.clearFlushedTime();
      lastFlushTimeMap.clearGlobalFlushedTime();
      TimePartitionManager.getInstance()
          .removeTimePartitionInfo(new DataRegionId(Integer.parseInt(dataRegionId)));
    } catch (InterruptedException e) {
      logger.error(
          "CloseFileNodeCondition error occurs while waiting for closing the storage " + "group {}",
          databaseName + "-" + dataRegionId,
          e);
      Thread.currentThread().interrupt();
    } finally {
      writeUnlock();
    }
  }

  private void deleteAllSGFolders(List<String> folder) {
    for (String tsfilePath : folder) {
      File dataRegionDataFolder =
          fsFactory.getFile(tsfilePath, databaseName + File.separator + dataRegionId);
      if (FSUtils.getFSType(dataRegionDataFolder) != FSType.LOCAL) {
        try {
          fsFactory.deleteDirectory(dataRegionDataFolder.getPath());
        } catch (IOException e) {
          logger.error("Fail to delete data region folder {}", dataRegionDataFolder);
        }
      } else {
        if (dataRegionDataFolder.exists()) {
          org.apache.iotdb.commons.utils.FileUtils.deleteDirectoryAndEmptyParent(
              dataRegionDataFolder);
        }
      }
    }
  }

  public void timedFlushSeqMemTable() {
    int count = 0;
    writeLock("timedFlushSeqMemTable");
    try {
      // only check sequence tsfiles' memtables
      List<TsFileProcessor> tsFileProcessors =
          new ArrayList<>(workSequenceTsFileProcessors.values());
      long timeLowerBound = System.currentTimeMillis() - config.getSeqMemtableFlushInterval();
      for (TsFileProcessor tsFileProcessor : tsFileProcessors) {
        if (tsFileProcessor.getWorkMemTableUpdateTime() < timeLowerBound) {
          logger.info(
              "Exceed sequence memtable flush interval, so flush working memtable of time partition {} in database {}[{}]",
              tsFileProcessor.getTimeRangeId(),
              databaseName,
              dataRegionId);
          fileFlushPolicy.apply(this, tsFileProcessor, tsFileProcessor.isSequence());
          count++;
        }
      }
    } finally {
      writeUnlock();
    }
    WritingMetrics.getInstance().recordTimedFlushMemTableCount(count);
  }

  public void timedFlushUnseqMemTable() {
    int count = 0;
    writeLock("timedFlushUnseqMemTable");
    try {
      // only check unsequence tsfiles' memtables
      List<TsFileProcessor> tsFileProcessors =
          new ArrayList<>(workUnsequenceTsFileProcessors.values());
      long timeLowerBound = System.currentTimeMillis() - config.getUnseqMemtableFlushInterval();

      for (TsFileProcessor tsFileProcessor : tsFileProcessors) {
        if (tsFileProcessor.getWorkMemTableUpdateTime() < timeLowerBound) {
          logger.info(
              "Exceed unsequence memtable flush interval, so flush working memtable of time partition {} in database {}[{}]",
              tsFileProcessor.getTimeRangeId(),
              databaseName,
              dataRegionId);
          fileFlushPolicy.apply(this, tsFileProcessor, tsFileProcessor.isSequence());
          count++;
        }
      }
    } finally {
      writeUnlock();
    }
    WritingMetrics.getInstance().recordTimedFlushMemTableCount(count);
  }

  /** This method will be blocked until all tsfile processors are closed. */
  public void syncCloseAllWorkingTsFileProcessors() {
    try {
      List<Future<?>> tsFileProcessorsClosingFutures = asyncCloseAllWorkingTsFileProcessors();
      for (Future<?> f : tsFileProcessorsClosingFutures) {
        if (f != null) {
          f.get();
        }
      }
    } catch (InterruptedException | ExecutionException e) {
      logger.error(
          "CloseFileNodeCondition error occurs while waiting for closing tsfile processors of {}",
          databaseName + "-" + dataRegionId,
          e);
      Thread.currentThread().interrupt();
    }
  }

  public void syncCloseWorkingTsFileProcessors(boolean sequence) {
    try {
      writeLock("syncCloseWorkingTsFileProcessors");
      List<Future<?>> tsFileProcessorsClosingFutures = new ArrayList<>();
      int count = 0;
      try {
        // to avoid concurrent modification problem, we need a new array list
        for (TsFileProcessor tsFileProcessor :
            new ArrayList<>(
                sequence
                    ? workSequenceTsFileProcessors.values()
                    : workUnsequenceTsFileProcessors.values())) {
          tsFileProcessorsClosingFutures.add(
              asyncCloseOneTsFileProcessor(sequence, tsFileProcessor));
          count++;
        }
      } finally {
        writeUnlock();
      }
      WritingMetrics.getInstance().recordManualFlushMemTableCount(count);
      for (Future<?> f : tsFileProcessorsClosingFutures) {
        if (f != null) {
          f.get();
        }
      }
    } catch (InterruptedException | ExecutionException e) {
      logger.error(
          "CloseFileNodeCondition error occurs while waiting for closing tsfile processors of {}",
          databaseName + "-" + dataRegionId,
          e);
      Thread.currentThread().interrupt();
    }
  }

  private void waitClosingTsFileProcessorFinished() throws InterruptedException {
    long startTime = System.currentTimeMillis();
    logger.info(
        "Start to wait TsFiles to close, seq files: {}, unseq files: {}",
        closingSequenceTsFileProcessor,
        closingUnSequenceTsFileProcessor);
    while (!closingSequenceTsFileProcessor.isEmpty()
        || !closingUnSequenceTsFileProcessor.isEmpty()) {
      synchronized (closeStorageGroupCondition) {
        // double check to avoid unnecessary waiting
        if (!closingSequenceTsFileProcessor.isEmpty()
            || !closingUnSequenceTsFileProcessor.isEmpty()) {
          closeStorageGroupCondition.wait(60_000);
        }
      }
      if (System.currentTimeMillis() - startTime > 60_000) {
        logger.warn(
            "{} has spent {}s to wait for closing all TsFiles.",
            databaseName + "-" + this.dataRegionId,
            (System.currentTimeMillis() - startTime) / 1000);
        logger.warn(
            "Sseq files: {}, unseq files: {}",
            closingSequenceTsFileProcessor,
            closingUnSequenceTsFileProcessor);
      }
    }
  }

  /** close all working tsfile processors */
  public List<Future<?>> asyncCloseAllWorkingTsFileProcessors() {
    writeLock("asyncCloseAllWorkingTsFileProcessors");
    List<Future<?>> futures = new ArrayList<>();
    int count = 0;
    try {
      logger.info("async force close all files in database: {}", databaseName + "-" + dataRegionId);
      // to avoid concurrent modification problem, we need a new array list
      for (TsFileProcessor tsFileProcessor :
          new ArrayList<>(workSequenceTsFileProcessors.values())) {
        futures.add(asyncCloseOneTsFileProcessor(true, tsFileProcessor));
        count++;
      }
      // to avoid concurrent modification problem, we need a new array list
      for (TsFileProcessor tsFileProcessor :
          new ArrayList<>(workUnsequenceTsFileProcessors.values())) {
        futures.add(asyncCloseOneTsFileProcessor(false, tsFileProcessor));
        count++;
      }
    } finally {
      writeUnlock();
    }
    WritingMetrics.getInstance().recordManualFlushMemTableCount(count);
    return futures;
  }

  /** force close all working tsfile processors */
  public void forceCloseAllWorkingTsFileProcessors() throws TsFileProcessorException {
    writeLock("forceCloseAllWorkingTsFileProcessors");
    try {
      logger.info("force close all processors in database: {}", databaseName + "-" + dataRegionId);
      // to avoid concurrent modification problem, we need a new array list
      List<TsFileResource> closedTsFileResources = new ArrayList<>();
      for (TsFileProcessor tsFileProcessor :
          new ArrayList<>(workSequenceTsFileProcessors.values())) {
        tsFileProcessor.putMemTableBackAndClose();
        closedTsFileResources.add(tsFileProcessor.getTsFileResource());
      }
      // to avoid concurrent modification problem, we need a new array list
      for (TsFileProcessor tsFileProcessor :
          new ArrayList<>(workUnsequenceTsFileProcessors.values())) {
        tsFileProcessor.putMemTableBackAndClose();
        closedTsFileResources.add(tsFileProcessor.getTsFileResource());
      }
      for (TsFileResource resource : closedTsFileResources) {
        FileMetrics.getInstance()
            .addTsFile(
                resource.getDatabaseName(),
                resource.getDataRegionId(),
                resource.getTsFileSize(),
                resource.isSeq(),
                resource.getTsFile().getName());
      }
      WritingMetrics.getInstance().recordActiveTimePartitionCount(-1);
      logger.info("{} files were closed", closedTsFileResources.size());
    } finally {
      writeUnlock();
    }
  }

  @Override
  @TestOnly
  public QueryDataSource query(
      List<IFullPath> pathList,
      IDeviceID singleDeviceId,
      QueryContext context,
      Filter globalTimeFilter,
      List<Long> timePartitions)
      throws QueryProcessException {
    return query(
        pathList, singleDeviceId, context, globalTimeFilter, timePartitions, Long.MAX_VALUE);
  }

  /** used for query engine */
  @Override
  public QueryDataSource query(
      List<IFullPath> pathList,
      IDeviceID singleDeviceId,
      QueryContext context,
      Filter globalTimeFilter,
      List<Long> timePartitions,
      long waitForLockTimeInMs)
      throws QueryProcessException {

    Pair<List<TsFileResource>, List<TsFileResource>> pair =
        tsFileManager.getAllTsFileListForQuery(timePartitions, globalTimeFilter);

    List<TsFileResource> seqTsFileResouceList = pair.left;
    List<TsFileResource> unSeqTsFileResouceList = pair.right;

    List<TsFileProcessor> needToUnLockList = new ArrayList<>();

    boolean success =
        tryGetFLushLock(
            waitForLockTimeInMs,
            singleDeviceId,
            globalTimeFilter,
            context.isDebug(),
            seqTsFileResouceList,
            unSeqTsFileResouceList,
            needToUnLockList);

    if (success) {
      try {
        List<TsFileResource> satisfiedSeqResourceList =
            getFileResourceListForQuery(
                seqTsFileResouceList, pathList, singleDeviceId, context, globalTimeFilter, true);

        List<TsFileResource> satisfiedUnSeqResourceList =
            getFileResourceListForQuery(
                unSeqTsFileResouceList, pathList, singleDeviceId, context, globalTimeFilter, false);

        QUERY_RESOURCE_METRIC_SET.recordQueryResourceNum(
            SEQUENCE_TSFILE, satisfiedSeqResourceList.size());
        QUERY_RESOURCE_METRIC_SET.recordQueryResourceNum(
            UNSEQUENCE_TSFILE, satisfiedUnSeqResourceList.size());
        return new QueryDataSource(
            satisfiedSeqResourceList, satisfiedUnSeqResourceList, databaseName);
      } catch (MetadataException e) {
        throw new QueryProcessException(e);
      } finally {
        clearAlreadyLockedList(needToUnLockList);
      }
    } else {
      // means that failed to acquire lock within the specific time
      return null;
    }
  }

  /**
   * try to get flush lock for each unclosed satisfied tsfile
   *
   * @return true if lock successfully, otherwise false if return false, needToUnLockList will
   *     always be empty because this method is responsible for unlocking all the already-acquiring
   *     lock if return true, the caller is responsible for unlocking all the already-acquiring lock
   *     in needToUnLockList
   */
  private boolean tryGetFLushLock(
      long waitTimeInMs,
      IDeviceID singleDeviceId,
      Filter globalTimeFilter,
      boolean isDebug,
      List<TsFileResource> seqResources,
      List<TsFileResource> unSeqResources,
      List<TsFileProcessor> needToUnLockList) {
    // deal with seq resources
    for (TsFileResource tsFileResource : seqResources) {
      // only need to acquire flush lock for those unclosed and satisfied tsfile
      if (!tsFileResource.isClosed()
          && tsFileResource.isSatisfied(singleDeviceId, globalTimeFilter, true, isDebug)) {
        TsFileProcessor tsFileProcessor = tsFileResource.getProcessor();
        try {
          if (tsFileProcessor == null) {
            // tsFileProcessor == null means this tsfile is being closed, here we try to busy loop
            // until status in TsFileResource has been changed which is supposed to be the last step
            // of closing
            while (!tsFileResource.isClosed() && waitTimeInMs > 0) {
              TimeUnit.MILLISECONDS.sleep(5);
              waitTimeInMs -= 5;
            }
            if (tsFileResource.isClosed()) {
              continue;
            } else {
              clearAlreadyLockedList(needToUnLockList);
              return false;
            }
          }
          long startTime = System.nanoTime();
          if (tsFileProcessor.tryReadLock(waitTimeInMs)) {
            // minus already consumed time
            waitTimeInMs -= (System.nanoTime() - startTime) / 1_000_000;

            needToUnLockList.add(tsFileProcessor);

            // no remaining time slice
            if (waitTimeInMs <= 0) {
              clearAlreadyLockedList(needToUnLockList);
              return false;
            }
          } else {
            clearAlreadyLockedList(needToUnLockList);
            return false;
          }
        } catch (InterruptedException e) {
          clearAlreadyLockedList(needToUnLockList);
          Thread.currentThread().interrupt();
          return false;
        }
      }
    }
    // deal with unSeq resources
    for (TsFileResource tsFileResource : unSeqResources) {
      if (!tsFileResource.isClosed()
          && tsFileResource.isSatisfied(singleDeviceId, globalTimeFilter, false, isDebug)) {
        TsFileProcessor tsFileProcessor = tsFileResource.getProcessor();
        try {
          long startTime = System.nanoTime();
          if (tsFileProcessor.tryReadLock(waitTimeInMs)) {
            // minus already consumed time
            waitTimeInMs -= (System.nanoTime() - startTime) / 1_000_000;

            needToUnLockList.add(tsFileProcessor);
            // no remaining time slice
            if (waitTimeInMs <= 0) {
              clearAlreadyLockedList(needToUnLockList);
              return false;
            }
          } else {
            clearAlreadyLockedList(needToUnLockList);
            return false;
          }
        } catch (InterruptedException e) {
          clearAlreadyLockedList(needToUnLockList);
          Thread.currentThread().interrupt();
          return false;
        }
      }
    }
    return true;
  }

  private void clearAlreadyLockedList(List<TsFileProcessor> needToUnLockList) {
    for (TsFileProcessor processor : needToUnLockList) {
      processor.readUnLock();
    }
    needToUnLockList.clear();
  }

  @Override
  public IQueryDataSource queryForSeriesRegionScan(
      List<IFullPath> pathList,
      QueryContext queryContext,
      Filter globalTimeFilter,
      List<Long> timePartitions,
      long waitForLockTimeInMs) {
    Pair<List<TsFileResource>, List<TsFileResource>> pair =
        tsFileManager.getAllTsFileListForQuery(timePartitions, globalTimeFilter);

    List<TsFileResource> seqTsFileResouceList = pair.left;
    List<TsFileResource> unSeqTsFileResouceList = pair.right;

    List<TsFileProcessor> needToUnLockList = new ArrayList<>();

    boolean success =
        tryGetFLushLock(
            waitForLockTimeInMs,
            null,
            globalTimeFilter,
            queryContext.isDebug(),
            seqTsFileResouceList,
            unSeqTsFileResouceList,
            needToUnLockList);

    if (success) {
      try {
        List<IFileScanHandle> seqFileScanHandles =
            getFileHandleListForQuery(
                seqTsFileResouceList, pathList, queryContext, globalTimeFilter, true);

        List<IFileScanHandle> unSeqFileScanHandles =
            getFileHandleListForQuery(
                tsFileManager.getTsFileList(false, timePartitions, globalTimeFilter),
                pathList,
                queryContext,
                globalTimeFilter,
                false);

        QUERY_RESOURCE_METRIC_SET.recordQueryResourceNum(
            SEQUENCE_TSFILE, seqFileScanHandles.size());
        QUERY_RESOURCE_METRIC_SET.recordQueryResourceNum(
            UNSEQUENCE_TSFILE, unSeqFileScanHandles.size());
        return new QueryDataSourceForRegionScan(seqFileScanHandles, unSeqFileScanHandles);
      } finally {
        clearAlreadyLockedList(needToUnLockList);
      }
    } else {
      // means that failed to acquire lock within the specific time
      return null;
    }
  }

  private List<IFileScanHandle> getFileHandleListForQuery(
      Collection<TsFileResource> tsFileResources,
      List<IFullPath> partialPaths,
      QueryContext context,
      Filter globalTimeFilter,
      boolean isSeq) {
    List<IFileScanHandle> fileScanHandles = new ArrayList<>();

    for (TsFileResource tsFileResource : tsFileResources) {
      if (!tsFileResource.isSatisfied(null, globalTimeFilter, isSeq, context.isDebug())) {
        continue;
      }
      if (tsFileResource.isClosed()) {
        fileScanHandles.add(new ClosedFileScanHandleImpl(tsFileResource, context));
      } else {
        tsFileResource
            .getProcessor()
            .queryForSeriesRegionScanWithoutLock(partialPaths, context, fileScanHandles);
      }
    }
    return fileScanHandles;
  }

  @Override
  public IQueryDataSource queryForDeviceRegionScan(
      Map<IDeviceID, DeviceContext> devicePathToAligned,
      QueryContext queryContext,
      Filter globalTimeFilter,
      List<Long> timePartitions,
      long waitForLockTimeInMs) {

    Pair<List<TsFileResource>, List<TsFileResource>> pair =
        tsFileManager.getAllTsFileListForQuery(timePartitions, globalTimeFilter);

    List<TsFileResource> seqTsFileResouceList = pair.left;
    List<TsFileResource> unSeqTsFileResouceList = pair.right;

    List<TsFileProcessor> needToUnLockList = new ArrayList<>();

    boolean success =
        tryGetFLushLock(
            waitForLockTimeInMs,
            null,
            globalTimeFilter,
            queryContext.isDebug(),
            seqTsFileResouceList,
            unSeqTsFileResouceList,
            needToUnLockList);

    if (success) {
      try {
        List<IFileScanHandle> seqFileScanHandles =
            getFileHandleListForQuery(
                seqTsFileResouceList, devicePathToAligned, queryContext, globalTimeFilter, true);

        List<IFileScanHandle> unSeqFileScanHandles =
            getFileHandleListForQuery(
                tsFileManager.getTsFileList(false, timePartitions, globalTimeFilter),
                devicePathToAligned,
                queryContext,
                globalTimeFilter,
                false);

        QUERY_RESOURCE_METRIC_SET.recordQueryResourceNum(
            SEQUENCE_TSFILE, seqFileScanHandles.size());
        QUERY_RESOURCE_METRIC_SET.recordQueryResourceNum(
            UNSEQUENCE_TSFILE, unSeqFileScanHandles.size());
        return new QueryDataSourceForRegionScan(seqFileScanHandles, unSeqFileScanHandles);
      } finally {
        clearAlreadyLockedList(needToUnLockList);
      }
    } else {
      // means that failed to acquire lock within the specific time
      return null;
    }
  }

  private List<IFileScanHandle> getFileHandleListForQuery(
      Collection<TsFileResource> tsFileResources,
      Map<IDeviceID, DeviceContext> devicePathsToContext,
      QueryContext context,
      Filter globalTimeFilter,
      boolean isSeq) {
    List<IFileScanHandle> fileScanHandles = new ArrayList<>();

    for (TsFileResource tsFileResource : tsFileResources) {
      if (!tsFileResource.isSatisfied(null, globalTimeFilter, isSeq, context.isDebug())) {
        continue;
      }
      if (tsFileResource.isClosed()) {
        fileScanHandles.add(new ClosedFileScanHandleImpl(tsFileResource, context));
      } else {
        tsFileResource
            .getProcessor()
            .queryForDeviceRegionScanWithoutLock(devicePathsToContext, context, fileScanHandles);
      }
    }
    return fileScanHandles;
  }

  /** lock the read lock of the insert lock */
  @Override
  public boolean tryReadLock(long waitMillis) {
    try {
      // apply read lock for SG insert lock to prevent inconsistent with concurrently writing
      // memtable
      long startTime = System.nanoTime();
      if (insertLock.readLock().tryLock(waitMillis, TimeUnit.MILLISECONDS)) {
        // minus already consumed time
        waitMillis -= (System.nanoTime() - startTime) / 1_000_000;
        // no remaining time slice
        if (waitMillis <= 0) {
          insertLock.readLock().unlock();
          return false;
        }
        return tryGetTsFileManagerReadLock(waitMillis);
      } else {
        return false;
      }
    } catch (InterruptedException e) {
      Thread.currentThread().interrupt();
      return false;
    }
  }

  private boolean tryGetTsFileManagerReadLock(long waitMillis) {
    // apply read lock for TsFileResource list
    try {
      if (tsFileManager.tryReadLock(waitMillis)) {
        return true;
      } else {
        // failed to acquire tsFileManager read lock, we also need to unlock the insertLock
        insertLock.readLock().unlock();
        return false;
      }
    } catch (InterruptedException e) {
      // failed to acquire tsFileManager read lock, we also need to unlock the insertLock
      insertLock.readLock().unlock();
      Thread.currentThread().interrupt();
      return false;
    }
  }

  /** unlock the read lock of insert lock */
  @Override
  public void readUnlock() {
    tsFileManager.readUnlock();
    insertLock.readLock().unlock();
  }

  /** lock the write lock of the insert lock */
  public void writeLock(String holder) {
    insertLock.writeLock().lock();
    insertWriteLockHolder = holder;
  }

  /** unlock the write lock of the insert lock */
  public void writeUnlock() {
    insertWriteLockHolder = "";
    insertLock.writeLock().unlock();
  }

  /**
   * @param tsFileResources includes sealed and unsealed tsfile resources
   * @return fill unsealed tsfile resources with memory data and ChunkMetadataList of data in disk
   */
  private List<TsFileResource> getFileResourceListForQuery(
      Collection<TsFileResource> tsFileResources,
      List<IFullPath> pathList,
      IDeviceID singleDeviceId,
      QueryContext context,
      Filter globalTimeFilter,
      boolean isSeq)
      throws MetadataException {

    List<TsFileResource> tsfileResourcesForQuery = new ArrayList<>();

    for (TsFileResource tsFileResource : tsFileResources) {
      if (!tsFileResource.isSatisfied(singleDeviceId, globalTimeFilter, isSeq, context.isDebug())) {
        continue;
      }
      try {
        if (tsFileResource.isClosed()) {
          tsfileResourcesForQuery.add(tsFileResource);
        } else {
<<<<<<< HEAD
          tsFileResource.getProcessor().query(pathList, context, tsfileResourcesForQuery);
=======
          tsFileResource
              .getProcessor()
              .queryWithoutLock(pathList, context, tsfileResourcesForQuery, globalTimeFilter);
>>>>>>> d68180b2
        }
      } catch (IOException e) {
        throw new MetadataException(e);
      }
    }
    return tsfileResourcesForQuery;
  }

  /** Separate tsfiles in TsFileManager to sealedList and unsealedList. */
  private void getTwoKindsOfTsFiles(
      List<TsFileResource> sealedResource,
      List<TsFileResource> unsealedResource,
      long startTime,
      long endTime) {
    List<TsFileResource> tsFileResources = tsFileManager.getTsFileList(true, startTime, endTime);
    tsFileResources.addAll(tsFileManager.getTsFileList(false, startTime, endTime));
    tsFileResources.stream().filter(TsFileResource::isClosed).forEach(sealedResource::add);
    tsFileResources.stream()
        .filter(resource -> !resource.isClosed())
        .forEach(unsealedResource::add);
  }

  public void deleteByDevice(final MeasurementPath pattern, final DeleteDataNode node)
      throws IOException {
    if (SettleService.getINSTANCE().getFilesToBeSettledCount().get() != 0) {
      throw new IOException(
          "Delete failed. " + "Please do not delete until the old files settled.");
    }
    final long startTime = node.getDeleteStartTime();
    final long endTime = node.getDeleteEndTime();
    final long searchIndex = node.getSearchIndex();
    // TODO: how to avoid partial deletion?
    // FIXME: notice that if we may remove a SGProcessor out of memory, we need to close all opened
    // mod files in mergingModification, sequenceFileList, and unsequenceFileList
    writeLock("delete");

    boolean hasReleasedLock = false;

    try {
      if (deleted) {
        return;
      }
      TreeDeviceSchemaCacheManager.getInstance().invalidateLastCache(pattern);
      // write log to impacted working TsFileProcessors
      List<WALFlushListener> walListeners =
          logDeletionInWAL(startTime, endTime, searchIndex, pattern);

      for (WALFlushListener walFlushListener : walListeners) {
        if (walFlushListener.waitForResult() == WALFlushListener.Status.FAILURE) {
          logger.error("Fail to log delete to wal.", walFlushListener.getCause());
          throw walFlushListener.getCause();
        }
      }

      ModEntry deletion = new TreeDeletionEntry(pattern, startTime, endTime);

      List<TsFileResource> sealedTsFileResource = new ArrayList<>();
      List<TsFileResource> unsealedTsFileResource = new ArrayList<>();
      getTwoKindsOfTsFiles(sealedTsFileResource, unsealedTsFileResource, startTime, endTime);
      // deviceMatchInfo is used for filter the matched deviceId in TsFileResource
      // deviceMatchInfo contains the DeviceId means this device matched the pattern
      deleteDataInUnsealedFiles(unsealedTsFileResource, deletion, sealedTsFileResource);
      // capture deleteDataNode and wait it to be persisted to DAL.
      DeletionResource deletionResource =
          PipeInsertionDataNodeListener.getInstance().listenToDeleteData(dataRegionId, node);
      // just get result. We have already waited for result in `listenToDeleteData`
      if (deletionResource != null && deletionResource.waitForResult() == Status.FAILURE) {
        throw deletionResource.getCause();
      }
      writeUnlock();
      hasReleasedLock = true;

      deleteDataInSealedFiles(sealedTsFileResource, deletion);
    } catch (Exception e) {
      throw new IOException(e);
    } finally {
      if (!hasReleasedLock) {
        writeUnlock();
      }
    }
  }

  public void deleteByTable(RelationalDeleteDataNode node) throws IOException {
    if (node.getDatabaseName() != null && !node.getDatabaseName().equals(databaseName)) {
      // not targeted on this database, return
      return;
    }

    if (SettleService.getINSTANCE().getFilesToBeSettledCount().get() != 0) {
      throw new IOException(
          "Delete failed. " + "Please do not delete until the old files settled.");
    }
    List<TableDeletionEntry> modEntries = node.getModEntries();

    logger.info("[Deletion] Executing table deletion {}", node);

    writeLock("delete");
    boolean hasReleasedLock = false;
    try {
      if (deleted) {
        return;
      }
      TableDeviceSchemaCache.getInstance()
          .invalidateLastCache(getDatabaseName(), modEntries.get(0).getTableName());
      List<WALFlushListener> walListeners = logDeletionInWAL(node);

      for (WALFlushListener walFlushListener : walListeners) {
        if (walFlushListener.waitForResult() == WALFlushListener.Status.FAILURE) {
          logger.error("Fail to log delete to wal.", walFlushListener.getCause());
          throw walFlushListener.getCause();
        }
      }

      List<List<TsFileResource>> sealedTsFileResourceLists = new ArrayList<>(modEntries.size());
      for (TableDeletionEntry modEntry : modEntries) {
        List<TsFileResource> sealedTsFileResource = new ArrayList<>();
        List<TsFileResource> unsealedTsFileResource = new ArrayList<>();
        getTwoKindsOfTsFiles(
            sealedTsFileResource,
            unsealedTsFileResource,
            modEntry.getStartTime(),
            modEntry.getEndTime());
        logger.debug("[Deletion] unsealed files for {}: {}", modEntry, unsealedTsFileResource);
        deleteDataInUnsealedFiles(unsealedTsFileResource, modEntry, sealedTsFileResource);
        logger.debug("[Deletion] sealed files for {}: {}", modEntry, sealedTsFileResource);
        sealedTsFileResourceLists.add(sealedTsFileResource);
      }

      // capture deleteDataNode and wait it to be persisted to DAL.
      DeletionResource deletionResource =
          PipeInsertionDataNodeListener.getInstance().listenToDeleteData(dataRegionId, node);
      // just get result. We have already waited for result in `listenToDeleteData`
      if (deletionResource != null && deletionResource.waitForResult() == Status.FAILURE) {
        throw deletionResource.getCause();
      }

      writeUnlock();
      hasReleasedLock = true;

      for (int i = 0; i < modEntries.size(); i++) {
        deleteDataInSealedFiles(sealedTsFileResourceLists.get(i), modEntries.get(i));
      }
    } catch (Exception e) {
      throw new IOException(e);
    } finally {
      if (!hasReleasedLock) {
        writeUnlock();
      }
    }
  }

  public void deleteDataDirectly(MeasurementPath pathToDelete, DeleteDataNode node)
      throws IOException {
    final long startTime = node.getDeleteStartTime();
    final long endTime = node.getDeleteEndTime();
    final long searchIndex = node.getSearchIndex();
    logger.info(
        "{} will delete data files directly for deleting data between {} and {}",
        databaseName + "-" + dataRegionId,
        startTime,
        endTime);

    writeLock("deleteDataDirect");
    boolean releasedLock = false;

    try {
      if (deleted) {
        return;
      }
      TreeDeviceSchemaCacheManager.getInstance().invalidateDatabaseLastCache(getDatabaseName());
      // write log to impacted working TsFileProcessors
      List<WALFlushListener> walListeners =
          logDeletionInWAL(startTime, endTime, searchIndex, pathToDelete);

      for (WALFlushListener walFlushListener : walListeners) {
        if (walFlushListener.waitForResult() == WALFlushListener.Status.FAILURE) {
          logger.error("Fail to log delete to wal.", walFlushListener.getCause());
          throw walFlushListener.getCause();
        }
      }
      TreeDeletionEntry deletion = new TreeDeletionEntry(pathToDelete, startTime, endTime);
      List<TsFileResource> sealedTsFileResource = new ArrayList<>();
      List<TsFileResource> unsealedTsFileResource = new ArrayList<>();
      getTwoKindsOfTsFiles(sealedTsFileResource, unsealedTsFileResource, startTime, endTime);
      deleteDataDirectlyInFile(unsealedTsFileResource, deletion);
      // capture deleteDataNode and wait it to be persisted to DAL.
      DeletionResource deletionResource =
          PipeInsertionDataNodeListener.getInstance().listenToDeleteData(dataRegionId, node);
      // just get result. We have already waited for result in `listenToDeleteData`
      if (deletionResource != null && deletionResource.waitForResult() == Status.FAILURE) {
        throw deletionResource.getCause();
      }
      writeUnlock();
      releasedLock = true;
      deleteDataDirectlyInFile(sealedTsFileResource, deletion);
    } catch (Exception e) {
      throw new IOException(e);
    } finally {
      if (!releasedLock) {
        writeUnlock();
      }
    }
  }

  private List<WALFlushListener> logDeletionInWAL(RelationalDeleteDataNode deleteDataNode) {
    if (config.getWalMode() == WALMode.DISABLE) {
      return Collections.emptyList();
    }
    List<WALFlushListener> walFlushListeners = new ArrayList<>();
    Set<TsFileProcessor> involvedProcessors = new HashSet<>();

    for (TableDeletionEntry modEntry : deleteDataNode.getModEntries()) {
      long startTime = modEntry.getStartTime();
      long endTime = modEntry.getEndTime();
      for (Map.Entry<Long, TsFileProcessor> entry : workSequenceTsFileProcessors.entrySet()) {
        if (TimePartitionUtils.satisfyPartitionId(startTime, endTime, entry.getKey())) {
          involvedProcessors.add(entry.getValue());
        }
      }
      for (Map.Entry<Long, TsFileProcessor> entry : workUnsequenceTsFileProcessors.entrySet()) {
        if (TimePartitionUtils.satisfyPartitionId(startTime, endTime, entry.getKey())) {
          involvedProcessors.add(entry.getValue());
        }
      }
    }

    for (TsFileProcessor involvedProcessor : involvedProcessors) {
      WALFlushListener walFlushListener = involvedProcessor.logDeleteDataNodeInWAL(deleteDataNode);
      walFlushListeners.add(walFlushListener);
    }

    // Some time the deletion operation doesn't have any related tsfile processor or memtable,
    // but it's still necessary to write to the WAL, so that iot consensus can synchronize the
    // delete
    // operation to other nodes.
    if (walFlushListeners.isEmpty()) {
      logger.info("Writing no-file-related deletion to WAL {}", deleteDataNode);
      getWALNode()
          .ifPresent(
              walNode ->
                  walFlushListeners.add(
                      walNode.log(TsFileProcessor.MEMTABLE_NOT_EXIST, deleteDataNode)));
    }
    return walFlushListeners;
  }

  private List<WALFlushListener> logDeletionInWAL(
      long startTime, long endTime, long searchIndex, MeasurementPath path) {
    if (config.getWalMode() == WALMode.DISABLE) {
      return Collections.emptyList();
    }
    List<WALFlushListener> walFlushListeners = new ArrayList<>();
    DeleteDataNode deleteDataNode =
        new DeleteDataNode(new PlanNodeId(""), Collections.singletonList(path), startTime, endTime);
    deleteDataNode.setSearchIndex(searchIndex);
    for (Map.Entry<Long, TsFileProcessor> entry : workSequenceTsFileProcessors.entrySet()) {
      if (TimePartitionUtils.satisfyPartitionId(startTime, endTime, entry.getKey())) {
        WALFlushListener walFlushListener = entry.getValue().logDeleteDataNodeInWAL(deleteDataNode);
        walFlushListeners.add(walFlushListener);
      }
    }
    for (Map.Entry<Long, TsFileProcessor> entry : workUnsequenceTsFileProcessors.entrySet()) {
      if (TimePartitionUtils.satisfyPartitionId(startTime, endTime, entry.getKey())) {
        WALFlushListener walFlushListener = entry.getValue().logDeleteDataNodeInWAL(deleteDataNode);
        walFlushListeners.add(walFlushListener);
      }
    }
    // Some time the deletion operation doesn't have any related tsfile processor or memtable,
    // but it's still necessary to write to the WAL, so that iot consensus can synchronize the
    // delete
    // operation to other nodes.
    if (walFlushListeners.isEmpty()) {
      getWALNode()
          .ifPresent(
              walNode ->
                  walFlushListeners.add(
                      walNode.log(TsFileProcessor.MEMTABLE_NOT_EXIST, deleteDataNode)));
    }
    return walFlushListeners;
  }

  /**
   * For IoTConsensus sync. See <a href="https://github.com/apache/iotdb/pull/12955">github pull
   * request</a> for details.
   */
  public void insertSeparatorToWAL() {
    writeLock("insertSeparatorToWAL");
    try {
      if (deleted) {
        return;
      }
      getWALNode()
          .ifPresent(
              walNode ->
                  walNode.log(
                      TsFileProcessor.MEMTABLE_NOT_EXIST,
                      new ContinuousSameSearchIndexSeparatorNode()));
    } finally {
      writeUnlock();
    }
  }

  private boolean canSkipDelete(TsFileResource tsFileResource, ModEntry deletion) {
    long fileStartTime = tsFileResource.getTimeIndex().getMinStartTime();
    long fileEndTime =
        tsFileResource.isClosed() || !tsFileResource.isSeq()
            ? tsFileResource.getTimeIndex().getMaxEndTime()
            : Long.MAX_VALUE;

    if (!ModificationUtils.overlap(
        deletion.getStartTime(), deletion.getEndTime(), fileStartTime, fileEndTime)) {
      logger.debug(
          "[Deletion] {} skipped {}, file time [{}, {}]",
          deletion,
          tsFileResource,
          fileStartTime,
          fileEndTime);
      return true;
    }
    ITimeIndex timeIndex = tsFileResource.getTimeIndex();
    if (timeIndex.getTimeIndexType() == ITimeIndex.FILE_TIME_INDEX_TYPE) {
      return false;
    }

    for (IDeviceID device : tsFileResource.getDevices()) {
      long startTime = tsFileResource.getTimeIndex().getStartTime(device);
      long endTime =
          tsFileResource.isClosed()
              ? tsFileResource.getTimeIndex().getEndTime(device)
              : Long.MAX_VALUE;
      if (deletion.affects(device, startTime, endTime)) {
        return false;
      }
    }
    logger.debug("[Deletion] {} skipped {}, file time {}", deletion, tsFileResource, timeIndex);
    return true;
  }

  // suppress warn of Throwable catch
  @SuppressWarnings("java:S1181")
  private void deleteDataInUnsealedFiles(
      Collection<TsFileResource> unsealedTsFiles,
      ModEntry deletion,
      Collection<TsFileResource> sealedTsFiles) {
    for (TsFileResource tsFileResource : unsealedTsFiles) {
      if (canSkipDelete(tsFileResource, deletion)) {
        continue;
      }

      if (tsFileResource.isClosed()) {
        sealedTsFiles.add(tsFileResource);
      } else {
        TsFileProcessor tsFileProcessor = tsFileResource.getProcessor();
        if (tsFileProcessor == null) {
          sealedTsFiles.add(tsFileResource);
        } else {
          tsFileProcessor.writeLock();
          if (tsFileResource.isClosed()) {
            sealedTsFiles.add(tsFileResource);
            tsFileProcessor.writeUnlock();
          } else {
            try {
              if (!tsFileProcessor.deleteDataInMemory(deletion)) {
                sealedTsFiles.add(tsFileResource);
              } // else do nothing
            } finally {
              tsFileProcessor.writeUnlock();
            }
          }
        }
      }
    }
  }

  private void deleteDataInSealedFiles(Collection<TsFileResource> sealedTsFiles, ModEntry deletion)
      throws IOException {
    Set<ModificationFile> involvedModificationFiles = new HashSet<>();
    for (TsFileResource sealedTsFile : sealedTsFiles) {
      if (canSkipDelete(sealedTsFile, deletion)) {
        continue;
      }

      involvedModificationFiles.add(sealedTsFile.getModFileForWrite());
    }

    if (involvedModificationFiles.isEmpty()) {
      logger.info("[Deletion] Deletion {} does not involve any file", deletion);
      return;
    }

    List<Exception> exceptions =
        involvedModificationFiles.parallelStream()
            .map(
                modFile -> {
                  try {
                    modFile.write(deletion);
                    modFile.close();
                  } catch (Exception e) {
                    return e;
                  }
                  return null;
                })
            .filter(Objects::nonNull)
            .collect(Collectors.toList());

    if (!exceptions.isEmpty()) {
      if (exceptions.size() == 1) {
        throw new IOException(exceptions.get(0));
      } else {
        exceptions.forEach(e -> logger.error("Fail to write modEntry {} to files", deletion, e));
        throw new IOException(
            "Multiple errors occurred while writing mod files, see logs for details.");
      }
    }
    logger.info(
        "[Deletion] Deletion {} is written into {} mod files",
        deletion,
        involvedModificationFiles.size());
  }

  private void deleteDataDirectlyInFile(List<TsFileResource> tsfileResourceList, ModEntry modEntry)
      throws IOException {
    List<TsFileResource> deletedByMods = new ArrayList<>();
    List<TsFileResource> deletedByFiles = new ArrayList<>();
    separateTsFileToDelete(modEntry, tsfileResourceList, deletedByMods, deletedByFiles);

    // can be deleted by mods.
    Set<ModificationFile> involvedModificationFiles = new HashSet<>();
    for (TsFileResource tsFileResource : deletedByMods) {
      if (tsFileResource.isClosed()
          || !tsFileResource.getProcessor().deleteDataInMemory(modEntry)) {
        involvedModificationFiles.add(tsFileResource.getModFileForWrite());
      } // else do nothing
    }

    for (ModificationFile involvedModificationFile : involvedModificationFiles) {
      // delete data in sealed file
      involvedModificationFile.write(modEntry);
      // The file size may be smaller than the original file, so the increment here may be
      // negative
      involvedModificationFile.close();
      logger.debug(
          "[Deletion] Deletion {} written into mods file:{}.", modEntry, involvedModificationFile);
    }

    // can be deleted by files
    for (TsFileResource tsFileResource : deletedByFiles) {
      tsFileManager.remove(tsFileResource, tsFileResource.isSeq());
      tsFileResource.writeLock();
      try {
        FileMetrics.getInstance()
            .deleteTsFile(tsFileResource.isSeq(), Collections.singletonList(tsFileResource));
        tsFileResource.remove();
        logger.info("Remove tsfile {} directly when delete data", tsFileResource.getTsFilePath());
      } finally {
        tsFileResource.writeUnlock();
      }
    }
  }

  private void separateTsFileToDelete(
      ModEntry modEntry,
      List<TsFileResource> tsFileResourceList,
      List<TsFileResource> deletedByMods,
      List<TsFileResource> deletedByFiles) {
    long startTime = modEntry.getStartTime();
    long endTime = modEntry.getEndTime();
    for (TsFileResource file : tsFileResourceList) {
      long fileStartTime = file.getTimeIndex().getMinStartTime();
      long fileEndTime = file.getTimeIndex().getMaxEndTime();

      if (!canSkipDelete(file, modEntry)) {
        if (startTime <= fileStartTime
            && endTime >= fileEndTime
            && file.isClosed()
            && file.setStatus(TsFileResourceStatus.DELETED)) {
          deletedByFiles.add(file);
        } else {
          deletedByMods.add(file);
        }
      }
    }
  }

  private void flushCallback(
      TsFileProcessor processor, Map<IDeviceID, Long> updateMap, long systemFlushTime) {
    if (config.isEnableSeparateData()
        && CommonDescriptor.getInstance().getConfig().isLastCacheEnable()) {
      // Update both partitionLastFlushTime and globalLastFlushTime
      lastFlushTimeMap.updateLatestFlushTime(processor.getTimeRangeId(), updateMap);
    } else {
      // isEnableSeparateData is true and isLastCacheEnable is false, then update
      // partitionLastFlushTime only
      lastFlushTimeMap.updateMultiDeviceFlushedTime(processor.getTimeRangeId(), updateMap);
    }

    if (config.isEnableSeparateData()) {
      TimePartitionManager.getInstance()
          .updateAfterFlushing(
              new DataRegionId(Integer.parseInt(dataRegionId)),
              processor.getTimeRangeId(),
              systemFlushTime,
              lastFlushTimeMap.getMemSize(processor.getTimeRangeId()),
              workSequenceTsFileProcessors.get(processor.getTimeRangeId()) != null);
    }
  }

  /** Put the memtable back to the MemTablePool and make the metadata in writer visible */
  // TODO please consider concurrency with read and insert method.
  private void closeUnsealedTsFileProcessorCallBack(TsFileProcessor tsFileProcessor)
      throws TsFileProcessorException {
    boolean isEmptyFile =
        tsFileProcessor.isEmpty() || tsFileProcessor.getTsFileResource().isEmpty();
    boolean isValidateTsFileFailed = false;
    if (!isEmptyFile) {
      isValidateTsFileFailed =
          !TsFileValidator.getInstance().validateTsFile(tsFileProcessor.getTsFileResource());
    }
    tsFileProcessor.writeLock();
    try {
      tsFileProcessor.closeWithoutSettingResourceStatus();
      if (isEmptyFile) {
        tsFileProcessor.getTsFileResource().remove();
      } else if (isValidateTsFileFailed) {
        String tsFilePath = tsFileProcessor.getTsFileResource().getTsFile().getAbsolutePath();
        renameAndHandleError(tsFilePath, tsFilePath + BROKEN_SUFFIX);
        renameAndHandleError(
            tsFilePath + RESOURCE_SUFFIX, tsFilePath + RESOURCE_SUFFIX + BROKEN_SUFFIX);
      } else {
        tsFileProcessor.getTsFileResource().setStatus(TsFileResourceStatus.NORMAL);
        tsFileResourceManager.registerSealedTsFileResource(tsFileProcessor.getTsFileResource());
      }
    } finally {
      tsFileProcessor.writeUnlock();
    }
    if (isEmptyFile || isValidateTsFileFailed) {
      tsFileManager.remove(tsFileProcessor.getTsFileResource(), tsFileProcessor.isSequence());
    }

    // closingSequenceTsFileProcessor is a thread safety class.

    synchronized (closeStorageGroupCondition) {
      if (closingSequenceTsFileProcessor.contains(tsFileProcessor)) {
        closingSequenceTsFileProcessor.remove(tsFileProcessor);
      } else {
        closingUnSequenceTsFileProcessor.remove(tsFileProcessor);
      }
      closeStorageGroupCondition.notifyAll();
    }
    if (!isValidateTsFileFailed) {
      TsFileResource tsFileResource = tsFileProcessor.getTsFileResource();
      FileMetrics.getInstance()
          .addTsFile(
              tsFileResource.getDatabaseName(),
              tsFileResource.getDataRegionId(),
              tsFileResource.getTsFileSize(),
              tsFileProcessor.isSequence(),
              tsFileResource.getTsFile().getName());
    }
  }

  public int executeCompaction() throws InterruptedException {
    if (!isCompactionSelecting.compareAndSet(false, true)) {
      return 0;
    }
    CompactionScheduleContext context = new CompactionScheduleContext();
    try {
      List<Long> timePartitions = new ArrayList<>(tsFileManager.getTimePartitions());
      // Sort the time partition from largest to smallest
      timePartitions.sort(Comparator.reverseOrder());

      // schedule insert compaction
      int[] submitCountOfTimePartitions = executeInsertionCompaction(timePartitions, context);

      // schedule the other compactions
      for (int i = 0; i < timePartitions.size(); i++) {
        boolean skipOtherCompactionSchedule =
            submitCountOfTimePartitions[i] > 0
                && !config
                    .getDataRegionConsensusProtocolClass()
                    .equals(ConsensusFactory.IOT_CONSENSUS_V2);
        if (skipOtherCompactionSchedule) {
          continue;
        }
        long timePartition = timePartitions.get(i);
        CompactionScheduler.sharedLockCompactionSelection();
        try {
          CompactionScheduler.scheduleCompaction(tsFileManager, timePartition, context);
        } finally {
          context.clearTimePartitionDeviceInfoCache();
          CompactionScheduler.sharedUnlockCompactionSelection();
        }
      }
      if (context.hasSubmitTask()) {
        CompactionMetrics.getInstance().updateCompactionTaskSelectionNum(context);
      }
    } catch (InterruptedException e) {
      throw e;
    } catch (Throwable e) {
      logger.error("Meet error in compaction schedule.", e);
    } finally {
      isCompactionSelecting.set(false);
    }
    return context.getSubmitCompactionTaskNum();
  }

  /** Schedule settle compaction for ttl check. */
  public int executeTTLCheck() throws InterruptedException {
    while (!isCompactionSelecting.compareAndSet(false, true)) {
      // wait until success
      Thread.sleep(500);
    }
    int trySubmitCount = 0;
    try {
      if (skipCurrentTTLAndModificationCheck()) {
        return 0;
      }
      logger.info("[TTL] {}-{} Start ttl and modification checking.", databaseName, dataRegionId);
      CompactionScheduleContext context = new CompactionScheduleContext();
      List<Long> timePartitions = new ArrayList<>(tsFileManager.getTimePartitions());
      // Sort the time partition from smallest to largest
      Collections.sort(timePartitions);

      for (long timePartition : timePartitions) {
        CompactionScheduler.sharedLockCompactionSelection();
        try {
          trySubmitCount +=
              CompactionScheduler.tryToSubmitSettleCompactionTask(
                  tsFileManager, timePartition, context, true);
        } finally {
          context.clearTimePartitionDeviceInfoCache();
          CompactionScheduler.sharedUnlockCompactionSelection();
        }
      }
      if (context.hasSubmitTask()) {
        CompactionMetrics.getInstance().updateCompactionTaskSelectionNum(context);
      }
      logger.info(
          "[TTL] {}-{} Totally select {} all-outdated files and {} partial-outdated files.",
          databaseName,
          dataRegionId,
          context.getFullyDirtyFileNum(),
          context.getPartiallyDirtyFileNum());
    } catch (InterruptedException e) {
      throw e;
    } catch (Throwable e) {
      logger.error("Meet error in ttl check.", e);
    } finally {
      isCompactionSelecting.set(false);
    }
    return trySubmitCount;
  }

  private boolean skipCurrentTTLAndModificationCheck() {
    if (this.databaseName.equals(InformationSchema.INFORMATION_DATABASE)) {
      return true;
    }
    for (Long timePartition : getTimePartitions()) {
      List<TsFileResource> seqFiles = tsFileManager.getTsFileListSnapshot(timePartition, true);
      List<TsFileResource> unseqFiles = tsFileManager.getTsFileListSnapshot(timePartition, false);
      boolean modFileExists =
          Stream.concat(seqFiles.stream(), unseqFiles.stream())
              .anyMatch(TsFileResource::anyModFileExists);
      if (modFileExists) {
        return false;
      }
    }
    boolean isTableModel = isTableModelDatabase(this.databaseName);
    if (isTableModel) {
      try (final ConfigNodeClient configNodeClient =
          ConfigNodeClientManager.getInstance().borrowClient(ConfigNodeInfo.CONFIG_REGION_ID)) {
        TShowTableResp resp = configNodeClient.showTables(databaseName, false);
        for (TTableInfo tTableInfo : resp.getTableInfoList()) {
          String ttl = tTableInfo.getTTL();
          if (ttl == null || ttl.equals(IoTDBConstant.TTL_INFINITE)) {
            continue;
          }
          long ttlValue = Long.parseLong(ttl);
          if (ttlValue < 0 || ttlValue == Long.MAX_VALUE) {
            continue;
          }
          return false;
        }
        return true;
      } catch (Exception ignored) {
        return false;
      }
    } else {
      try {
        return !DataNodeTTLCache.getInstance().dataInDatabaseMayHaveTTL(databaseName);
      } catch (Exception ignored) {
        return false;
      }
    }
  }

  protected int[] executeInsertionCompaction(
      List<Long> timePartitions, CompactionScheduleContext context) throws InterruptedException {
    int[] trySubmitCountOfTimePartitions = new int[timePartitions.size()];
    CompactionScheduler.sharedLockCompactionSelection();
    try {
      while (true) {
        int currentSubmitCount = 0;
        for (int i = 0; i < timePartitions.size(); i++) {
          long timePartition = timePartitions.get(i);
          int selectedTaskNum =
              CompactionScheduler.scheduleInsertionCompaction(
                  tsFileManager, timePartition, context);
          currentSubmitCount += selectedTaskNum;
          trySubmitCountOfTimePartitions[i] += selectedTaskNum;
          context.clearTimePartitionDeviceInfoCache();
        }
        if (currentSubmitCount <= 0) {
          break;
        }
        context.incrementSubmitTaskNum(CompactionTaskType.INSERTION, currentSubmitCount);
      }
    } catch (InterruptedException e) {
      throw e;
    } catch (Throwable e) {
      logger.error("Meet error in insertion compaction schedule.", e);
    } finally {
      context.clearTimePartitionDeviceInfoCache();
      CompactionScheduler.sharedUnlockCompactionSelection();
    }
    return trySubmitCountOfTimePartitions;
  }

  /**
   * After finishing settling tsfile, we need to do 2 things : (1) move the new tsfile to the
   * correct folder, including deleting its old mods file (2) update the relevant data of this old
   * tsFile in memory ,eg: TsFileSequenceReader, {@link #tsFileManager}, cache, etc.
   */
  private void settleTsFileCallBack(
      TsFileResource oldTsFileResource, List<TsFileResource> newTsFileResources)
      throws WriteProcessException {
    oldTsFileResource.readUnlock();
    oldTsFileResource.writeLock();
    try {
      TsFileAndModSettleTool.moveNewTsFile(oldTsFileResource, newTsFileResources);
      if (!TsFileAndModSettleTool.getInstance().recoverSettleFileMap.isEmpty()) {
        TsFileAndModSettleTool.getInstance()
            .recoverSettleFileMap
            .remove(oldTsFileResource.getTsFile().getAbsolutePath());
      }
      // clear Cache , including chunk cache, timeseriesMetadata cache and bloom filter cache
      operateClearCache();

      // if old tsfile is being deleted in the process due to its all data's being deleted.
      if (!oldTsFileResource.getTsFile().exists()) {
        tsFileManager.remove(oldTsFileResource, oldTsFileResource.isSeq());
      }
      FileReaderManager.getInstance().closeFileAndRemoveReader(oldTsFileResource.getTsFileID());
      oldTsFileResource.setSettleTsFileCallBack(null);
      SettleService.getINSTANCE().getFilesToBeSettledCount().addAndGet(-1);
    } catch (IOException e) {
      logger.error("Exception to move new tsfile in settling", e);
      throw new WriteProcessException(
          "Meet error when settling file: " + oldTsFileResource.getTsFile().getAbsolutePath(), e);
    } finally {
      oldTsFileResource.writeUnlock();
    }
  }

  public static void operateClearCache() {
    ChunkCache.getInstance().clear();
    TimeSeriesMetadataCache.getInstance().clear();
    BloomFilterCache.getInstance().clear();
  }

  public static Optional<String> getNonSystemDatabaseName(String databaseName) {
    if (Objects.isNull(databaseName)) {
      return Optional.empty();
    }
    if (databaseName.startsWith(SchemaConstant.SYSTEM_DATABASE)) {
      return Optional.empty();
    }
    int lastIndex = databaseName.lastIndexOf("-");
    if (lastIndex == -1) {
      lastIndex = databaseName.length();
    }
    return Optional.of(databaseName.substring(0, lastIndex));
  }

  public Optional<String> getNonSystemDatabaseName() {
    return getNonSystemDatabaseName(databaseName);
  }

  /** Merge file under this database processor */
  public int compact() {
    writeLock("merge");
    CompactionScheduler.exclusiveLockCompactionSelection();
    try {
      return executeCompaction();
    } catch (InterruptedException ignored) {
      Thread.currentThread().interrupt();
      return 0;
    } finally {
      CompactionScheduler.exclusiveUnlockCompactionSelection();
      writeUnlock();
    }
  }

  /**
   * Load a new tsfile to unsequence dir.
   *
   * <p>Then, update the latestTimeForEachDevice and partitionLatestFlushedTimeForEachDevice.
   *
   * @param newTsFileResource tsfile resource @UsedBy load external tsfile module
   * @param deleteOriginFile whether to delete origin tsfile
   * @param isGeneratedByPipe whether the load tsfile request is generated by pipe
   */
  public void loadNewTsFile(
      final TsFileResource newTsFileResource,
      final boolean deleteOriginFile,
      final boolean isGeneratedByPipe,
      final boolean isFromConsensus)
      throws LoadFileException {
    final File tsfileToBeInserted = newTsFileResource.getTsFile();
    final long newFilePartitionId = newTsFileResource.getTimePartitionWithCheck();

    if (!TsFileValidator.getInstance().validateTsFile(newTsFileResource)) {
      throw new LoadFileException(
          "tsfile validate failed, " + newTsFileResource.getTsFile().getName());
    }

    TsFileLastReader lastReader = null;
    LastCacheLoadStrategy lastCacheLoadStrategy = config.getLastCacheLoadStrategy();
    if (!isFromConsensus
        && (lastCacheLoadStrategy == LastCacheLoadStrategy.UPDATE
            || lastCacheLoadStrategy == LastCacheLoadStrategy.UPDATE_NO_BLOB)
        && newTsFileResource.getLastValues() == null) {
      try {
        // init reader outside of lock to boost performance
        lastReader =
            new TsFileLastReader(
                newTsFileResource.getTsFilePath(),
                true,
                lastCacheLoadStrategy == LastCacheLoadStrategy.UPDATE_NO_BLOB);
      } catch (IOException e) {
        throw new LoadFileException(e);
      }
    }

    writeLock("loadNewTsFile");
    try {
      if (deleted) {
        logger.info(
            "Won't load TsFile {}, because region is deleted",
            tsfileToBeInserted.getAbsolutePath());
        return;
      }
      newTsFileResource.setSeq(false);
      final String newFileName =
          getNewTsFileName(
              System.currentTimeMillis(),
              getAndSetNewVersion(newFilePartitionId, newTsFileResource),
              0,
              0);

      if (!newFileName.equals(tsfileToBeInserted.getName())) {
        logger.info(
            "TsFile {} must be renamed to {} for loading into the unsequence list.",
            tsfileToBeInserted.getName(),
            newFileName);
        newTsFileResource.setFile(
            fsFactory.getFile(tsfileToBeInserted.getParentFile(), newFileName));
      }
      loadTsFileToUnSequence(
          tsfileToBeInserted,
          newTsFileResource,
          newFilePartitionId,
          deleteOriginFile,
          isGeneratedByPipe);

      FileMetrics.getInstance()
          .addTsFile(
              newTsFileResource.getDatabaseName(),
              newTsFileResource.getDataRegionId(),
              newTsFileResource.getTsFile().length(),
              false,
              newTsFileResource.getTsFile().getName());

      if (config.isEnableSeparateData()) {
        final DataRegionId dataRegionId = new DataRegionId(Integer.parseInt(this.dataRegionId));
        final long timePartitionId = newTsFileResource.getTimePartition();
        if (!lastFlushTimeMap.checkAndCreateFlushedTimePartition(timePartitionId, true)) {
          TimePartitionManager.getInstance()
              .registerTimePartitionInfo(
                  new TimePartitionInfo(
                      dataRegionId,
                      timePartitionId,
                      false,
                      Long.MAX_VALUE,
                      lastFlushTimeMap.getMemSize(timePartitionId)));
        }
        updateDeviceLastFlushTime(newTsFileResource);
        TimePartitionManager.getInstance()
            .updateAfterFlushing(
                dataRegionId,
                timePartitionId,
                System.currentTimeMillis(),
                lastFlushTimeMap.getMemSize(timePartitionId),
                false);
      }

      onTsFileLoaded(newTsFileResource, isFromConsensus, lastReader);
      logger.info("TsFile {} is successfully loaded in unsequence list.", newFileName);
    } catch (final DiskSpaceInsufficientException e) {
      logger.error(
          "Failed to append the tsfile {} to database processor {} because the disk space is insufficient.",
          tsfileToBeInserted.getAbsolutePath(),
          tsfileToBeInserted.getParentFile().getName());
      throw new LoadFileException(e);
    } catch (Exception e) {
      throw new LoadFileException(e);
    } finally {
      writeUnlock();
      if (lastReader != null) {
        try {
          lastReader.close();
        } catch (Exception e) {
          logger.warn("Cannot close last reader after loading TsFile {}", newTsFileResource, e);
        }
      }
    }
  }

  private void onTsFileLoaded(
      TsFileResource newTsFileResource, boolean isFromConsensus, TsFileLastReader lastReader) {
    if (CommonDescriptor.getInstance().getConfig().isLastCacheEnable() && !isFromConsensus) {
      switch (config.getLastCacheLoadStrategy()) {
        case UPDATE:
        case UPDATE_NO_BLOB:
          updateLastCache(newTsFileResource, lastReader);
          break;
        case CLEAN_ALL:
          // The inner cache is shared by TreeDeviceSchemaCacheManager and
          // TableDeviceSchemaCacheManager,
          // so cleaning either of them is enough
          TreeDeviceSchemaCacheManager.getInstance().cleanUp();
          break;
        case CLEAN_DEVICE:
          boolean isTableModel = isTableModelDatabase(databaseName);
          ITimeIndex timeIndex = newTsFileResource.getTimeIndex();
          if (timeIndex instanceof ArrayDeviceTimeIndex) {
            ArrayDeviceTimeIndex deviceTimeIndex = (ArrayDeviceTimeIndex) timeIndex;
            deviceTimeIndex
                .getDevices()
                .forEach(
                    deviceID ->
                        TableDeviceSchemaCache.getInstance()
                            .invalidateLastCache(isTableModel ? databaseName : null, deviceID));
          } else {
            TreeDeviceSchemaCacheManager.getInstance().invalidateDatabaseLastCache(databaseName);
          }
          break;
        default:
          logger.warn(
              "Unrecognized LastCacheLoadStrategy: {}, fall back to CLEAN_ALL",
              IoTDBDescriptor.getInstance().getConfig().getLastCacheLoadStrategy());
          TreeDeviceSchemaCacheManager.getInstance().cleanUp();
          break;
      }
    }
  }

  @SuppressWarnings("java:S112")
  private void updateLastCache(TsFileResource newTsFileResource, TsFileLastReader lastReader) {
    boolean isTableModel = isTableModelDatabase(databaseName);

    Map<IDeviceID, List<Pair<String, TimeValuePair>>> lastValues =
        newTsFileResource.getLastValues();
    if (lastValues != null) {
      for (Entry<IDeviceID, List<Pair<String, TimeValuePair>>> entry : lastValues.entrySet()) {
        IDeviceID deviceID = entry.getKey();
        String[] measurements = entry.getValue().stream().map(Pair::getLeft).toArray(String[]::new);
        TimeValuePair[] timeValuePairs =
            entry.getValue().stream().map(Pair::getRight).toArray(TimeValuePair[]::new);
        if (isTableModel) {
          TableDeviceSchemaCache.getInstance()
              .updateLastCacheIfExists(databaseName, deviceID, measurements, timeValuePairs);
        } else {
          // we do not update schema here, so aligned is not relevant
          TreeDeviceSchemaCacheManager.getInstance()
              .updateLastCacheIfExists(
                  databaseName, deviceID, measurements, timeValuePairs, false, null);
        }
      }
      newTsFileResource.setLastValues(null);
      return;
    }

    if (lastReader != null) {
      while (lastReader.hasNext()) {
        Pair<IDeviceID, List<Pair<String, TimeValuePair>>> nextDevice = lastReader.next();
        IDeviceID deviceID = nextDevice.left;
        String[] measurements = nextDevice.right.stream().map(Pair::getLeft).toArray(String[]::new);
        TimeValuePair[] timeValuePairs =
            nextDevice.right.stream().map(Pair::getRight).toArray(TimeValuePair[]::new);
        if (isTableModel) {
          TableDeviceSchemaCache.getInstance()
              .updateLastCacheIfExists(databaseName, deviceID, measurements, timeValuePairs);
        } else {
          // we do not update schema here, so aligned is not relevant
          TreeDeviceSchemaCacheManager.getInstance()
              .updateLastCacheIfExists(
                  databaseName, deviceID, measurements, timeValuePairs, false, null);
        }
      }
    } else {
      TreeDeviceSchemaCacheManager.getInstance().cleanUp();
    }
  }

  private long getAndSetNewVersion(long timePartitionId, TsFileResource tsFileResource) {
    long version =
        partitionMaxFileVersions.compute(
            timePartitionId, (key, oldVersion) -> (oldVersion == null ? 1 : oldVersion + 1));
    tsFileResource.setVersion(version);
    return version;
  }

  /**
   * Execute the loading process by the type.
   *
   * @param tsFileResource tsfile resource to be loaded
   * @param filePartitionId the partition id of the new file
   * @param deleteOriginFile whether to delete the original file
   * @return load the file successfully @UsedBy sync module, load external tsfile module.
   */
  private boolean loadTsFileToUnSequence(
      final File tsFileToLoad,
      final TsFileResource tsFileResource,
      final long filePartitionId,
      final boolean deleteOriginFile,
      boolean isGeneratedByPipe)
      throws LoadFileException, DiskSpaceInsufficientException {
    final int targetTierLevel = 0;
    final String fileName =
        databaseName
            + File.separatorChar
            + dataRegionId
            + File.separatorChar
            + filePartitionId
            + File.separator
            + tsFileResource.getTsFile().getName();
    final File targetFile =
        (tsFileResource.isGeneratedByPipeConsensus() || tsFileResource.isGeneratedByPipe())
            ? pipeAndIoTV2LoadDiskSelector.selectTargetDirectory(
                tsFileToLoad.getParentFile(), fileName, true, targetTierLevel)
            : ordinaryLoadDiskSelector.selectTargetDirectory(
                tsFileToLoad.getParentFile(), fileName, true, targetTierLevel);

    tsFileResource.setFile(targetFile);
    if (tsFileManager.contains(tsFileResource, false)) {
      logger.warn("The file {} has already been loaded in unsequence list", tsFileResource);
      return false;
    }

    logger.info(
        "Load tsfile in unsequence list, move file from {} to {}",
        tsFileToLoad.getAbsolutePath(),
        targetFile.getAbsolutePath());

    LoadTsFileRateLimiter.getInstance().acquire(tsFileResource.getTsFile().length());

    // move file from sync dir to data dir
    if (!targetFile.getParentFile().exists()) {
      targetFile.getParentFile().mkdirs();
    }
    try {
      if (deleteOriginFile) {
        RetryUtils.retryOnException(
            () -> {
              FileUtils.moveFile(tsFileToLoad, targetFile);
              return null;
            });
      } else {
        RetryUtils.retryOnException(
            () -> {
              Files.copy(tsFileToLoad.toPath(), targetFile.toPath());
              return null;
            });
      }
    } catch (final IOException e) {
      logger.warn(
          "File renaming failed when loading tsfile. Origin: {}, Target: {}",
          tsFileToLoad.getAbsolutePath(),
          targetFile.getAbsolutePath(),
          e);
      throw new LoadFileException(
          String.format(
              "File renaming failed when loading tsfile. Origin: %s, Target: %s, because %s",
              tsFileToLoad.getAbsolutePath(), targetFile.getAbsolutePath(), e.getMessage()));
    }

    final File resourceFileToLoad =
        fsFactory.getFile(tsFileToLoad.getAbsolutePath() + RESOURCE_SUFFIX);
    final File targetResourceFile =
        fsFactory.getFile(targetFile.getAbsolutePath() + RESOURCE_SUFFIX);
    try {
      if (deleteOriginFile) {
        RetryUtils.retryOnException(
            () -> {
              FileUtils.moveFile(resourceFileToLoad, targetResourceFile);
              return null;
            });
      } else {
        RetryUtils.retryOnException(
            () -> {
              Files.copy(resourceFileToLoad.toPath(), targetResourceFile.toPath());
              return null;
            });
      }
    } catch (final IOException e) {
      logger.warn(
          "File renaming failed when loading .resource file. Origin: {}, Target: {}",
          resourceFileToLoad.getAbsolutePath(),
          targetResourceFile.getAbsolutePath(),
          e);
      throw new LoadFileException(
          String.format(
              "File renaming failed when loading .resource file. Origin: %s, Target: %s, because %s",
              resourceFileToLoad.getAbsolutePath(),
              targetResourceFile.getAbsolutePath(),
              e.getMessage()));
    }

    loadModFile(tsFileToLoad, targetFile, deleteOriginFile, tsFileResource);

    // Listen before the tsFile is added into tsFile manager to avoid it being compacted
    PipeInsertionDataNodeListener.getInstance()
        .listenToTsFile(dataRegionId, databaseName, tsFileResource, true);

    tsFileManager.add(tsFileResource, false);

    return true;
  }

  private void loadModFile(
      File tsFileToLoad, File targetTsFile, boolean deleteOriginFile, TsFileResource tsFileResource)
      throws LoadFileException {
    final File oldModFileToLoad = ModificationFileV1.getNormalMods(tsFileToLoad);
    final File newModFileToLoad = ModificationFile.getExclusiveMods(tsFileToLoad);
    if (oldModFileToLoad.exists()) {
      final File oldTargetModFile = ModificationFileV1.getNormalMods(targetTsFile);
      moveModFile(oldModFileToLoad, oldTargetModFile, deleteOriginFile);
      try {
        tsFileResource.upgradeModFile(upgradeModFileThreadPool);
      } catch (IOException e) {
        throw new LoadFileException(e);
      }
    } else if (newModFileToLoad.exists()) {
      final File newTargetModFile = ModificationFile.getExclusiveMods(targetTsFile);
      moveModFile(newModFileToLoad, newTargetModFile, deleteOriginFile);
    }
    // force update mod file metrics
    tsFileResource.getExclusiveModFile();
  }

  @SuppressWarnings("java:S2139")
  private void moveModFile(File modFileToLoad, File targetModFile, boolean deleteOriginFile)
      throws LoadFileException {
    if (modFileToLoad.exists()) {
      // when successfully loaded, the filepath of the resource will be changed to the IoTDB data
      // dir, so we can add a suffix to find the old modification file.
      try {
        RetryUtils.retryOnException(
            () -> {
              Files.deleteIfExists(targetModFile.toPath());
              return null;
            });
      } catch (final IOException e) {
        logger.warn("Cannot delete localModFile {}", targetModFile, e);
      }
      try {
        if (deleteOriginFile) {
          RetryUtils.retryOnException(
              () -> {
                FileUtils.moveFile(modFileToLoad, targetModFile);
                return null;
              });
        } else {
          RetryUtils.retryOnException(
              () -> {
                Files.copy(modFileToLoad.toPath(), targetModFile.toPath());
                return null;
              });
        }
      } catch (final IOException e) {
        logger.warn(
            "File renaming failed when loading .mod file. Origin: {}, Target: {}",
            modFileToLoad.getAbsolutePath(),
            targetModFile.getAbsolutePath(),
            e);
        throw new LoadFileException(
            String.format(
                "File renaming failed when loading .mod file. Origin: %s, Target: %s, because %s",
                modFileToLoad.getAbsolutePath(), targetModFile.getAbsolutePath(), e.getMessage()));
      }
    }
  }

  /**
   * Get all working sequence tsfile processors
   *
   * @return all working sequence tsfile processors
   */
  public Collection<TsFileProcessor> getWorkSequenceTsFileProcessors() {
    return workSequenceTsFileProcessors.values();
  }

  public boolean removeTsFile(File fileToBeRemoved) {
    TsFileResource tsFileResourceToBeRemoved = unloadTsFileInside(fileToBeRemoved);
    if (tsFileResourceToBeRemoved == null) {
      return false;
    }
    tsFileResourceToBeRemoved.writeLock();
    try {
      tsFileResourceToBeRemoved.remove();
      logger.info("Remove tsfile {} successfully.", tsFileResourceToBeRemoved.getTsFile());
    } finally {
      tsFileResourceToBeRemoved.writeUnlock();
    }
    return true;
  }

  /**
   * Unload tsfile and move it to the target directory if it exists.
   *
   * <p>Firstly, unload the TsFileResource from sequenceFileList/unSequenceFileList.
   *
   * <p>Secondly, move the tsfile and .resource file to the target directory.
   *
   * @param fileToBeUnloaded tsfile to be unloaded
   * @return whether the file to be unloaded exists. @UsedBy load external tsfile module.
   */
  public boolean unloadTsfile(File fileToBeUnloaded, File targetDir) throws IOException {
    TsFileResource tsFileResourceToBeMoved = unloadTsFileInside(fileToBeUnloaded);
    if (tsFileResourceToBeMoved == null) {
      return false;
    }
    tsFileResourceToBeMoved.writeLock();
    try {
      tsFileResourceToBeMoved.moveTo(targetDir);
      logger.info(
          "Move tsfile {} to target dir {} successfully.",
          tsFileResourceToBeMoved.getTsFile(),
          targetDir.getPath());
    } finally {
      tsFileResourceToBeMoved.writeUnlock();
    }
    return true;
  }

  private TsFileResource unloadTsFileInside(File fileToBeUnloaded) {
    writeLock("unloadTsFileInside");
    TsFileResource unloadedTsFileResource = null;
    try {
      Iterator<TsFileResource> sequenceIterator = tsFileManager.getIterator(true);
      while (sequenceIterator.hasNext()) {
        TsFileResource sequenceResource = sequenceIterator.next();
        if (sequenceResource.getTsFile().getName().equals(fileToBeUnloaded.getName())) {
          unloadedTsFileResource = sequenceResource;
          tsFileManager.remove(unloadedTsFileResource, true);
          FileMetrics.getInstance()
              .deleteTsFile(true, Collections.singletonList(unloadedTsFileResource));
          break;
        }
      }
      if (unloadedTsFileResource == null) {
        Iterator<TsFileResource> unsequenceIterator = tsFileManager.getIterator(false);
        while (unsequenceIterator.hasNext()) {
          TsFileResource unsequenceResource = unsequenceIterator.next();
          if (unsequenceResource.getTsFile().getName().equals(fileToBeUnloaded.getName())) {
            unloadedTsFileResource = unsequenceResource;
            tsFileManager.remove(unloadedTsFileResource, false);
            FileMetrics.getInstance()
                .deleteTsFile(false, Collections.singletonList(unloadedTsFileResource));
            break;
          }
        }
      }
    } finally {
      writeUnlock();
    }
    return unloadedTsFileResource;
  }

  /**
   * Get all working unsequence tsfile processors
   *
   * @return all working unsequence tsfile processors
   */
  public Collection<TsFileProcessor> getWorkUnsequenceTsFileProcessors() {
    return workUnsequenceTsFileProcessors.values();
  }

  public List<TsFileResource> getSequenceFileList() {
    return tsFileManager.getTsFileList(true);
  }

  public List<TsFileResource> getUnSequenceFileList() {
    return tsFileManager.getTsFileList(false);
  }

  @Override
  public String getDataRegionId() {
    return dataRegionId;
  }

  /**
   * Get the storageGroupPath with dataRegionId.
   *
   * @return data region path, like root.sg1/0
   */
  public String getStorageGroupPath() {
    return databaseName + File.separator + dataRegionId;
  }

  public void abortCompaction() {
    tsFileManager.setAllowCompaction(false);
    CompactionScheduleTaskManager.getInstance().unregisterDataRegion(this);
    List<AbstractCompactionTask> runningTasks =
        CompactionTaskManager.getInstance().abortCompaction(databaseName + "-" + dataRegionId);
    while (CompactionTaskManager.getInstance().isAnyTaskInListStillRunning(runningTasks)) {
      try {
        TimeUnit.MILLISECONDS.sleep(10);
      } catch (InterruptedException e) {
        logger.error("Thread get interrupted when waiting compaction to finish", e);
        Thread.currentThread().interrupt();
      }
    }
    isCompactionSelecting.set(false);
  }

  public TsFileManager getTsFileResourceManager() {
    return tsFileManager;
  }

  /**
   * Insert batch of rows belongs to one device
   *
   * @param insertRowsOfOneDeviceNode batch of rows belongs to one device
   */
  public void insert(InsertRowsOfOneDeviceNode insertRowsOfOneDeviceNode)
      throws WriteProcessException, BatchProcessException {
    StorageEngine.blockInsertionIfReject();
    long startTime = System.nanoTime();
    writeLock("InsertRowsOfOneDevice");
    PERFORMANCE_OVERVIEW_METRICS.recordScheduleLockCost(System.nanoTime() - startTime);
    try {
      if (deleted) {
        return;
      }
      long ttl = getTTL(insertRowsOfOneDeviceNode);
      Map<TsFileProcessor, InsertRowsNode> tsFileProcessorMap = new HashMap<>();
      for (int i = 0; i < insertRowsOfOneDeviceNode.getInsertRowNodeList().size(); i++) {
        InsertRowNode insertRowNode = insertRowsOfOneDeviceNode.getInsertRowNodeList().get(i);
        if (!CommonUtils.isAlive(insertRowNode.getTime(), ttl)) {
          // we do not need to write these part of data, as they can not be queried
          // or the sub-plan has already been executed, we are retrying other sub-plans
          insertRowsOfOneDeviceNode
              .getResults()
              .put(
                  i,
                  RpcUtils.getStatus(
                      TSStatusCode.OUT_OF_TTL.getStatusCode(),
                      String.format(
                          "Insertion time [%s] is less than ttl time bound [%s]",
                          DateTimeUtils.convertLongToDate(insertRowNode.getTime()),
                          DateTimeUtils.convertLongToDate(
                              CommonDateTimeUtils.currentTime() - ttl))));
          continue;
        }
        // init map
        long timePartitionId = TimePartitionUtils.getTimePartitionId(insertRowNode.getTime());

        if (config.isEnableSeparateData()
            && !lastFlushTimeMap.checkAndCreateFlushedTimePartition(timePartitionId, true)) {
          TimePartitionManager.getInstance()
              .registerTimePartitionInfo(
                  new TimePartitionInfo(
                      new DataRegionId(Integer.parseInt(dataRegionId)),
                      timePartitionId,
                      true,
                      Long.MAX_VALUE,
                      0));
        }

        boolean isSequence =
            config.isEnableSeparateData()
                && insertRowNode.getTime()
                    > lastFlushTimeMap.getFlushedTime(timePartitionId, insertRowNode.getDeviceID());
        TsFileProcessor tsFileProcessor = getOrCreateTsFileProcessor(timePartitionId, isSequence);
        if (tsFileProcessor == null) {
          continue;
        }
        int finalI = i;
        tsFileProcessorMap.compute(
            tsFileProcessor,
            (k, v) -> {
              if (v == null) {
                v = new InsertRowsNode(insertRowsOfOneDeviceNode.getPlanNodeId());
                v.setSearchIndex(insertRowNode.getSearchIndex());
                v.setAligned(insertRowNode.isAligned());
                if (insertRowNode.isGeneratedByPipe()) {
                  v.markAsGeneratedByPipe();
                }
                if (insertRowNode.isGeneratedByRemoteConsensusLeader()) {
                  v.markAsGeneratedByRemoteConsensusLeader();
                }
              }
              v.addOneInsertRowNode(insertRowNode, finalI);
              v.updateProgressIndex(insertRowNode.getProgressIndex());
              return v;
            });
      }
      List<InsertRowNode> executedInsertRowNodeList = new ArrayList<>();
      long[] infoForMetrics = new long[5];
      // infoForMetrics[0]: CreateMemtableBlockTimeCost
      // infoForMetrics[1]: ScheduleMemoryBlockTimeCost
      // infoForMetrics[2]: ScheduleWalTimeCost
      // infoForMetrics[3]: ScheduleMemTableTimeCost
      // infoForMetrics[4]: InsertedPointsNumber
      for (Map.Entry<TsFileProcessor, InsertRowsNode> entry : tsFileProcessorMap.entrySet()) {
        TsFileProcessor tsFileProcessor = entry.getKey();
        InsertRowsNode subInsertRowsNode = entry.getValue();
        try {
          tsFileProcessor.insertRows(subInsertRowsNode, infoForMetrics);
        } catch (WriteProcessException e) {
          insertRowsOfOneDeviceNode
              .getResults()
              .put(
                  subInsertRowsNode.getInsertRowNodeIndexList().get(0),
                  RpcUtils.getStatus(e.getErrorCode(), e.getMessage()));
        }
        executedInsertRowNodeList.addAll(subInsertRowsNode.getInsertRowNodeList());

        // check memtable size and may asyncTryToFlush the work memtable
        if (tsFileProcessor.shouldFlush()) {
          fileFlushPolicy.apply(this, tsFileProcessor, tsFileProcessor.isSequence());
        }
      }

      updateTsFileProcessorMetric(insertRowsOfOneDeviceNode, infoForMetrics);
      if (CommonDescriptor.getInstance().getConfig().isLastCacheEnable()
          && !insertRowsOfOneDeviceNode.isGeneratedByRemoteConsensusLeader()) {
        // disable updating last cache on follower
        startTime = System.nanoTime();
        tryToUpdateInsertRowsLastCache(executedInsertRowNodeList);
        PERFORMANCE_OVERVIEW_METRICS.recordScheduleUpdateLastCacheCost(
            System.nanoTime() - startTime);
      }
    } finally {
      writeUnlock();
    }
    if (!insertRowsOfOneDeviceNode.getResults().isEmpty()) {
      throw new BatchProcessException("Partial failed inserting rows of one device");
    }
  }

  public void insert(InsertRowsNode insertRowsNode)
      throws BatchProcessException, WriteProcessRejectException {
    StorageEngine.blockInsertionIfReject();
    long startTime = System.nanoTime();
    writeLock("InsertRows");
    PERFORMANCE_OVERVIEW_METRICS.recordScheduleLockCost(System.nanoTime() - startTime);
    try {
      if (deleted) {
        return;
      }
      boolean[] areSequence = new boolean[insertRowsNode.getInsertRowNodeList().size()];
      long[] timePartitionIds = new long[insertRowsNode.getInsertRowNodeList().size()];
      for (int i = 0; i < insertRowsNode.getInsertRowNodeList().size(); i++) {
        InsertRowNode insertRowNode = insertRowsNode.getInsertRowNodeList().get(i);
        long ttl = getTTL(insertRowNode);
        if (!CommonUtils.isAlive(insertRowNode.getTime(), ttl)) {
          insertRowsNode
              .getResults()
              .put(
                  i,
                  RpcUtils.getStatus(
                      TSStatusCode.OUT_OF_TTL.getStatusCode(),
                      String.format(
                          "Insertion time [%s] is less than ttl time bound [%s]",
                          DateTimeUtils.convertLongToDate(insertRowNode.getTime()),
                          DateTimeUtils.convertLongToDate(
                              CommonDateTimeUtils.currentTime() - ttl))));
          insertRowNode.setFailedMeasurementNumber(insertRowNode.getMeasurements().length);
          continue;
        }
        // init map
        timePartitionIds[i] = TimePartitionUtils.getTimePartitionId(insertRowNode.getTime());

        if (config.isEnableSeparateData()
            && !lastFlushTimeMap.checkAndCreateFlushedTimePartition(timePartitionIds[i], true)) {
          TimePartitionManager.getInstance()
              .registerTimePartitionInfo(
                  new TimePartitionInfo(
                      new DataRegionId(Integer.parseInt(dataRegionId)),
                      timePartitionIds[i],
                      true,
                      Long.MAX_VALUE,
                      0));
        }
        areSequence[i] =
            config.isEnableSeparateData()
                && insertRowNode.getTime()
                    > lastFlushTimeMap.getFlushedTime(
                        timePartitionIds[i], insertRowNode.getDeviceID());
      }
      long[] infoForMetrics = new long[5];
      // infoForMetrics[0]: CreateMemtableBlockTimeCost
      // infoForMetrics[1]: ScheduleMemoryBlockTimeCost
      // infoForMetrics[2]: ScheduleWalTimeCost
      // infoForMetrics[3]: ScheduleMemTableTimeCost
      // infoForMetrics[4]: InsertedPointsNumber
      List<InsertRowNode> executedInsertRowNodeList =
          insertToTsFileProcessors(insertRowsNode, areSequence, timePartitionIds, infoForMetrics);
      updateTsFileProcessorMetric(insertRowsNode, infoForMetrics);

      if (CommonDescriptor.getInstance().getConfig().isLastCacheEnable()
          && !insertRowsNode.isGeneratedByRemoteConsensusLeader()) {
        // disable updating last cache on follower
        startTime = System.nanoTime();
        tryToUpdateInsertRowsLastCache(executedInsertRowNodeList);
        PERFORMANCE_OVERVIEW_METRICS.recordScheduleUpdateLastCacheCost(
            System.nanoTime() - startTime);
      }

      if (!insertRowsNode.getResults().isEmpty()) {
        throw new BatchProcessException("Partial failed inserting rows");
      }
    } finally {
      writeUnlock();
    }
  }

  /**
   * Insert batch of tablets belongs to multiple devices
   *
   * @param insertMultiTabletsNode batch of tablets belongs to multiple devices
   */
  public void insertTablets(InsertMultiTabletsNode insertMultiTabletsNode)
      throws BatchProcessException, WriteProcessRejectException {

    StorageEngine.blockInsertionIfReject();
    long startTime = System.nanoTime();
    writeLock("insertTablets");
    PERFORMANCE_OVERVIEW_METRICS.recordScheduleLockCost(System.nanoTime() - startTime);
    try {
      if (deleted) {
        logger.info(
            "Won't insert tablets {}, because region is deleted",
            insertMultiTabletsNode.getSearchIndex());
        return;
      }
      long[] infoForMetrics = new long[5];
      // infoForMetrics[0]: CreateMemtableBlockTimeCost
      // infoForMetrics[1]: ScheduleMemoryBlockTimeCost
      // infoForMetrics[2]: ScheduleWalTimeCost
      // infoForMetrics[3]: ScheduleMemTableTimeCost
      // infoForMetrics[4]: InsertedPointsNumber
      for (int i = 0; i < insertMultiTabletsNode.getInsertTabletNodeList().size(); i++) {
        InsertTabletNode insertTabletNode = insertMultiTabletsNode.getInsertTabletNodeList().get(i);
        TSStatus[] results = new TSStatus[insertTabletNode.getRowCount()];
        Arrays.fill(results, RpcUtils.SUCCESS_STATUS);
        boolean noFailure = false;
        try {
          noFailure = executeInsertTablet(insertTabletNode, results, infoForMetrics);
        } catch (WriteProcessException e) {
          insertMultiTabletsNode
              .getResults()
              .put(i, RpcUtils.getStatus(e.getErrorCode(), e.getMessage()));
        }
        if (!noFailure) {
          // for each error
          TSStatus firstStatus = null;
          for (TSStatus status : results) {
            if (status.getCode() != TSStatusCode.SUCCESS_STATUS.getStatusCode()) {
              firstStatus = status;
            }
            // return WRITE_PROCESS_REJECT directly for the consensus retry logic
            if (status.getCode() == TSStatusCode.WRITE_PROCESS_REJECT.getStatusCode()) {
              insertMultiTabletsNode.getResults().put(i, status);
              throw new BatchProcessException("Rejected inserting multi tablets");
            }
          }
          insertMultiTabletsNode.getResults().put(i, firstStatus);
        }
      }
      updateTsFileProcessorMetric(insertMultiTabletsNode, infoForMetrics);

    } finally {
      writeUnlock();
    }

    if (!insertMultiTabletsNode.getResults().isEmpty()) {
      throw new BatchProcessException("Partial failed inserting multi tablets");
    }
  }

  private void updateTsFileProcessorMetric(InsertNode insertNode, long[] infoForMetrics) {
    PERFORMANCE_OVERVIEW_METRICS.recordCreateMemtableBlockCost(infoForMetrics[0]);
    PERFORMANCE_OVERVIEW_METRICS.recordScheduleMemoryBlockCost(infoForMetrics[1]);
    PERFORMANCE_OVERVIEW_METRICS.recordScheduleWalCost(infoForMetrics[2]);
    PERFORMANCE_OVERVIEW_METRICS.recordScheduleMemTableCost(infoForMetrics[3]);
    MetricService.getInstance()
        .count(
            infoForMetrics[4],
            Metric.QUANTITY.toString(),
            MetricLevel.CORE,
            Tag.NAME.toString(),
            Metric.POINTS_IN.toString(),
            Tag.DATABASE.toString(),
            databaseName,
            Tag.REGION.toString(),
            dataRegionId,
            Tag.TYPE.toString(),
            Metric.MEMTABLE_POINT_COUNT.toString());
    if (!insertNode.isGeneratedByRemoteConsensusLeader()) {
      MetricService.getInstance()
          .count(
              infoForMetrics[4],
              Metric.LEADER_QUANTITY.toString(),
              MetricLevel.CORE,
              Tag.NAME.toString(),
              Metric.POINTS_IN.toString(),
              Tag.DATABASE.toString(),
              databaseName,
              Tag.REGION.toString(),
              dataRegionId,
              Tag.TYPE.toString(),
              Metric.MEMTABLE_POINT_COUNT.toString());
    }
  }

  /**
   * @return the disk space occupied by this data region, unit is MB
   */
  public long countRegionDiskSize() {
    AtomicLong diskSize = new AtomicLong(0);
    TierManager.getInstance()
        .getAllLocalFilesFolders()
        .forEach(
            folder -> {
              folder = folder + File.separator + databaseName + File.separator + dataRegionId;
              countFolderDiskSize(folder, diskSize);
            });
    return diskSize.get() / 1024 / 1024;
  }

  /**
   * @param folder the folder's path
   * @param diskSize the disk space occupied by this folder, unit is MB
   */
  private void countFolderDiskSize(String folder, AtomicLong diskSize) {
    File file = FSFactoryProducer.getFSFactory().getFile(folder);
    File[] allFile = file.listFiles();
    if (allFile == null) {
      return;
    }
    for (File f : allFile) {
      if (f.isFile()) {
        diskSize.addAndGet(f.length());
      } else if (f.isDirectory()) {
        countFolderDiskSize(f.getAbsolutePath(), diskSize);
      }
    }
  }

  public void addSettleFilesToList(
      List<TsFileResource> seqResourcesToBeSettled,
      List<TsFileResource> unseqResourcesToBeSettled,
      List<String> tsFilePaths) {
    if (tsFilePaths.isEmpty()) {
      for (TsFileResource resource : tsFileManager.getTsFileList(true)) {
        if (!resource.isClosed()) {
          continue;
        }
        resource.setSettleTsFileCallBack(this::settleTsFileCallBack);
        seqResourcesToBeSettled.add(resource);
      }
      for (TsFileResource resource : tsFileManager.getTsFileList(false)) {
        if (!resource.isClosed()) {
          continue;
        }
        resource.setSettleTsFileCallBack(this::settleTsFileCallBack);
        unseqResourcesToBeSettled.add(resource);
      }
    } else {
      for (String tsFilePath : tsFilePaths) {
        File fileToBeSettled = new File(tsFilePath);
        if ("sequence"
            .equals(
                fileToBeSettled
                    .getParentFile()
                    .getParentFile()
                    .getParentFile()
                    .getParentFile()
                    .getName())) {
          for (TsFileResource resource : tsFileManager.getTsFileList(true)) {
            if (resource.getTsFile().getAbsolutePath().equals(tsFilePath)) {
              resource.setSettleTsFileCallBack(this::settleTsFileCallBack);
              seqResourcesToBeSettled.add(resource);
              break;
            }
          }
        } else {
          for (TsFileResource resource : tsFileManager.getTsFileList(false)) {
            if (resource.getTsFile().getAbsolutePath().equals(tsFilePath)) {
              unseqResourcesToBeSettled.add(resource);
              break;
            }
          }
        }
      }
    }
  }

  public void setCustomCloseFileListeners(List<CloseFileListener> customCloseFileListeners) {
    this.customCloseFileListeners = customCloseFileListeners;
  }

  public void setCustomFlushListeners(List<FlushListener> customFlushListeners) {
    this.customFlushListeners = customFlushListeners;
  }

  public void setAllowCompaction(boolean allowCompaction) {
    this.tsFileManager.setAllowCompaction(allowCompaction);
  }

  @FunctionalInterface
  public interface UpdateEndTimeCallBack {

    void call(TsFileProcessor caller, Map<IDeviceID, Long> updateMap, long systemFlushTime);
  }

  @FunctionalInterface
  public interface SettleTsFileCallBack {

    void call(TsFileResource oldTsFileResource, List<TsFileResource> newTsFileResources)
        throws WriteProcessException;
  }

  public List<Long> getTimePartitions() {
    return new ArrayList<>(partitionMaxFileVersions.keySet());
  }

  public Long getLatestTimePartition() {
    return getTimePartitions().stream().max(Long::compareTo).orElse(0L);
  }

  public String getInsertWriteLockHolder() {
    return insertWriteLockHolder;
  }

  public boolean isDeleted() {
    return deleted;
  }

  /** This method could only be used in iot consensus */
  public Optional<IWALNode> getWALNode() {
    if (!config.getDataRegionConsensusProtocolClass().equals(ConsensusFactory.IOT_CONSENSUS)) {
      return Optional.empty();
    }
    // identifier should be same with getTsFileProcessor method
    return Optional.of(
        WALManager.getInstance()
            .applyForWALNode(databaseName + FILE_NAME_SEPARATOR + dataRegionId));
  }

  /** Wait for this data region successfully deleted */
  public void waitForDeleted() {
    writeLock("waitForDeleted");
    try {
      if (!deleted) {
        deletedCondition.await();
      }
    } catch (InterruptedException e) {
      logger.error("Interrupted When waiting for data region deleted.");
      Thread.currentThread().interrupt();
    } finally {
      writeUnlock();
    }
  }

  /** Release all threads waiting for this data region successfully deleted */
  public void markDeleted() {
    writeLock("markDeleted");
    try {
      deleted = true;
      releaseDirectBufferMemory();
      MetricService.getInstance().removeMetricSet(metrics);
      deletedCondition.signalAll();
    } finally {
      writeUnlock();
    }
  }

  private void acquireDirectBufferMemory() throws DataRegionException {
    long acquireDirectBufferMemCost = getAcquireDirectBufferMemCost();
    if (!SystemInfo.getInstance().addDirectBufferMemoryCost(acquireDirectBufferMemCost)) {
      throw new DataRegionException(
          "Total allocated memory for direct buffer will be "
              + (SystemInfo.getInstance().getDirectBufferMemoryCost() + acquireDirectBufferMemCost)
              + ", which is greater than limit mem cost: "
              + SystemInfo.getInstance().getTotalDirectBufferMemorySizeLimit());
    }
    this.directBufferMemoryCost = acquireDirectBufferMemCost;
  }

  private static long getAcquireDirectBufferMemCost() {
    long acquireDirectBufferMemCost = 0;
    if (config.getDataRegionConsensusProtocolClass().equals(ConsensusFactory.IOT_CONSENSUS)
        || config.getDataRegionConsensusProtocolClass().equals(ConsensusFactory.IOT_CONSENSUS_V2)) {
      acquireDirectBufferMemCost =
          config.getWalMode().equals(WALMode.DISABLE) ? 0 : config.getWalBufferSize();
    } else if (config
        .getDataRegionConsensusProtocolClass()
        .equals(ConsensusFactory.RATIS_CONSENSUS)) {
      acquireDirectBufferMemCost = config.getDataRatisConsensusLogAppenderBufferSizeMax();
    }
    if (config.getDataRegionConsensusProtocolClass().equals(ConsensusFactory.IOT_CONSENSUS_V2)) {
      acquireDirectBufferMemCost += PageCacheDeletionBuffer.DAL_BUFFER_SIZE;
    }
    return acquireDirectBufferMemCost;
  }

  private void releaseDirectBufferMemory() {
    SystemInfo.getInstance().decreaseDirectBufferMemoryCost(directBufferMemoryCost);
    // avoid repeated deletion
    this.directBufferMemoryCost = 0;
  }

  /* Be careful, the thread that calls this method may not hold the write lock!!*/
  public void degradeFlushTimeMap(long timePartitionId) {
    lastFlushTimeMap.degradeLastFlushTime(timePartitionId);
  }

  public long getMemCost() {
    return dataRegionInfo.getMemCost();
  }

  private void renameAndHandleError(String originFileName, String newFileName) {
    try {
      File originFile = new File(originFileName);
      if (originFile.exists()) {
        Files.move(originFile.toPath(), Paths.get(newFileName));
      }
    } catch (IOException e) {
      logger.error("Failed to rename {} to {},", originFileName, newFileName, e);
    }
  }

  public void compactFileTimeIndexCache() {
    tsFileManager.compactFileTimeIndexCache();
  }

  @TestOnly
  public ILastFlushTimeMap getLastFlushTimeMap() {
    return lastFlushTimeMap;
  }

  public TsFileManager getTsFileManager() {
    return tsFileManager;
  }

  private long getTTL(InsertNode insertNode) {
    if (insertNode.getTableName() == null) {
      return DataNodeTTLCache.getInstance().getTTLForTree(insertNode.getTargetPath().getNodes());
    } else {
      return DataNodeTTLCache.getInstance().getTTLForTable(databaseName, insertNode.getTableName());
    }
  }
}<|MERGE_RESOLUTION|>--- conflicted
+++ resolved
@@ -708,8 +708,6 @@
     }
 
     if (StorageEngine.getInstance().isReadyForReadAndWrite()) {
-<<<<<<< HEAD
-=======
       if (config.getDataRegionConsensusProtocolClass().equals(ConsensusFactory.IOT_CONSENSUS_V2)) {
         IWALNode walNode =
             WALManager.getInstance()
@@ -718,7 +716,6 @@
           walNode.setSafelyDeletedSearchIndex(Long.MAX_VALUE);
         }
       }
->>>>>>> d68180b2
       logger.info("The data region {}[{}] is created successfully", databaseName, dataRegionId);
     } else {
       logger.info("The data region {}[{}] is recovered successfully", databaseName, dataRegionId);
@@ -736,7 +733,8 @@
     long timePartitionId = resource.getTimePartition();
     Map<IDeviceID, Long> endTimeMap = new HashMap<>();
     for (IDeviceID deviceId : resource.getDevices()) {
-      long endTime = resource.getEndTime(deviceId);
+      @SuppressWarnings("OptionalGetWithoutIsPresent") // checked above
+      long endTime = resource.getEndTime(deviceId).get();
       endTimeMap.put(deviceId, endTime);
     }
     if (config.isEnableSeparateData()) {
@@ -752,7 +750,9 @@
     Map<IDeviceID, Long> endTimeMap = new HashMap<>();
     for (TsFileResource resource : resources) {
       for (IDeviceID deviceId : resource.getDevices()) {
-        long endTime = resource.getEndTime(deviceId);
+        // checked above
+        //noinspection OptionalGetWithoutIsPresent
+        long endTime = resource.getEndTime(deviceId).get();
         endTimeMap.put(deviceId, endTime);
       }
     }
@@ -2474,13 +2474,9 @@
         if (tsFileResource.isClosed()) {
           tsfileResourcesForQuery.add(tsFileResource);
         } else {
-<<<<<<< HEAD
-          tsFileResource.getProcessor().query(pathList, context, tsfileResourcesForQuery);
-=======
           tsFileResource
               .getProcessor()
               .queryWithoutLock(pathList, context, tsfileResourcesForQuery, globalTimeFilter);
->>>>>>> d68180b2
         }
       } catch (IOException e) {
         throw new MetadataException(e);
@@ -2783,6 +2779,7 @@
     }
   }
 
+  @SuppressWarnings("OptionalGetWithoutIsPresent")
   private boolean canSkipDelete(TsFileResource tsFileResource, ModEntry deletion) {
     long fileStartTime = tsFileResource.getTimeIndex().getMinStartTime();
     long fileEndTime =
@@ -2806,10 +2803,11 @@
     }
 
     for (IDeviceID device : tsFileResource.getDevices()) {
-      long startTime = tsFileResource.getTimeIndex().getStartTime(device);
+      // we are iterating the time index so the times are definitely present
+      long startTime = tsFileResource.getTimeIndex().getStartTime(device).get();
       long endTime =
           tsFileResource.isClosed()
-              ? tsFileResource.getTimeIndex().getEndTime(device)
+              ? tsFileResource.getTimeIndex().getEndTime(device).get()
               : Long.MAX_VALUE;
       if (deletion.affects(device, startTime, endTime)) {
         return false;
