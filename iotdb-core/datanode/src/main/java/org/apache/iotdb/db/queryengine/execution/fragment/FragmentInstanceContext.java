/*
 * Licensed to the Apache Software Foundation (ASF) under one
 * or more contributor license agreements.  See the NOTICE file
 * distributed with this work for additional information
 * regarding copyright ownership.  The ASF licenses this file
 * to you under the Apache License, Version 2.0 (the
 * "License"); you may not use this file except in compliance
 * with the License.  You may obtain a copy of the License at
 *
 *      http://www.apache.org/licenses/LICENSE-2.0
 *
 * Unless required by applicable law or agreed to in writing,
 * software distributed under the License is distributed on an
 * "AS IS" BASIS, WITHOUT WARRANTIES OR CONDITIONS OF ANY
 * KIND, either express or implied.  See the License for the
 * specific language governing permissions and limitations
 * under the License.
 */

package org.apache.iotdb.db.queryengine.execution.fragment;

import org.apache.iotdb.common.rpc.thrift.TSStatus;
import org.apache.iotdb.commons.exception.IoTDBException;
import org.apache.iotdb.commons.exception.IoTDBRuntimeException;
import org.apache.iotdb.commons.path.AlignedFullPath;
import org.apache.iotdb.commons.path.IFullPath;
import org.apache.iotdb.commons.path.PatternTreeMap;
import org.apache.iotdb.commons.utils.TestOnly;
import org.apache.iotdb.db.conf.IoTDBConfig;
import org.apache.iotdb.db.conf.IoTDBDescriptor;
import org.apache.iotdb.db.exception.query.QueryProcessException;
import org.apache.iotdb.db.queryengine.common.DeviceContext;
import org.apache.iotdb.db.queryengine.common.FragmentInstanceId;
import org.apache.iotdb.db.queryengine.common.QueryId;
import org.apache.iotdb.db.queryengine.common.SessionInfo;
import org.apache.iotdb.db.queryengine.metric.DriverSchedulerMetricSet;
import org.apache.iotdb.db.queryengine.metric.QueryRelatedResourceMetricSet;
import org.apache.iotdb.db.queryengine.metric.QueryResourceMetricSet;
import org.apache.iotdb.db.queryengine.metric.SeriesScanCostMetricSet;
import org.apache.iotdb.db.queryengine.plan.planner.memory.MemoryReservationManager;
import org.apache.iotdb.db.queryengine.plan.planner.memory.ThreadSafeMemoryReservationManager;
import org.apache.iotdb.db.queryengine.plan.planner.plan.TimePredicate;
import org.apache.iotdb.db.storageengine.StorageEngine;
import org.apache.iotdb.db.storageengine.dataregion.DataRegion;
import org.apache.iotdb.db.storageengine.dataregion.IDataRegionForQuery;
import org.apache.iotdb.db.storageengine.dataregion.modification.ModEntry;
import org.apache.iotdb.db.storageengine.dataregion.read.IQueryDataSource;
import org.apache.iotdb.db.storageengine.dataregion.read.QueryDataSource;
import org.apache.iotdb.db.storageengine.dataregion.read.QueryDataSourceForRegionScan;
import org.apache.iotdb.db.storageengine.dataregion.read.QueryDataSourceType;
import org.apache.iotdb.db.storageengine.dataregion.read.control.FileReaderManager;
import org.apache.iotdb.db.storageengine.dataregion.tsfile.TsFileResource;
<<<<<<< HEAD
=======
import org.apache.iotdb.db.utils.TimestampPrecisionUtils;
import org.apache.iotdb.db.utils.datastructure.PatternTreeMapFactory;
import org.apache.iotdb.db.utils.datastructure.TVList;
>>>>>>> d68180b2
import org.apache.iotdb.mpp.rpc.thrift.TFetchFragmentInstanceStatisticsResp;

import org.apache.tsfile.file.metadata.IDeviceID;
import org.apache.tsfile.read.filter.basic.Filter;
import org.apache.tsfile.read.filter.factory.FilterFactory;
import org.apache.tsfile.utils.RamUsageEstimator;
import org.slf4j.Logger;
import org.slf4j.LoggerFactory;

import java.time.ZoneId;
import java.time.format.DateTimeParseException;
import java.util.ArrayList;
import java.util.HashSet;
import java.util.List;
import java.util.Map;
import java.util.Optional;
import java.util.Set;
import java.util.concurrent.CountDownLatch;
import java.util.concurrent.LinkedBlockingQueue;
import java.util.concurrent.atomic.AtomicLong;
import java.util.concurrent.atomic.AtomicReference;
import java.util.stream.Collectors;

import static org.apache.iotdb.db.queryengine.metric.DriverSchedulerMetricSet.BLOCK_QUEUED_TIME;
import static org.apache.iotdb.db.queryengine.metric.DriverSchedulerMetricSet.READY_QUEUED_TIME;
import static org.apache.iotdb.db.storageengine.dataregion.VirtualDataRegion.EMPTY_QUERY_DATA_SOURCE;
import static org.apache.iotdb.db.storageengine.dataregion.VirtualDataRegion.UNFINISHED_QUERY_DATA_SOURCE;
import static org.apache.iotdb.db.utils.ErrorHandlingUtils.getRootCause;
import static org.apache.iotdb.rpc.TSStatusCode.DATE_OUT_OF_RANGE;

public class FragmentInstanceContext extends QueryContext {

  private static final Logger LOGGER = LoggerFactory.getLogger(FragmentInstanceContext.class);
  private static final IoTDBConfig CONFIG = IoTDBDescriptor.getInstance().getConfig();
  private static final long END_TIME_INITIAL_VALUE = -1L;
  // wait over 5s for driver to close is abnormal
  private static final long LONG_WAIT_DURATION = 5_000_000_000L;
  private final FragmentInstanceId id;

  private final FragmentInstanceStateMachine stateMachine;

  private final MemoryReservationManager memoryReservationManager;

  protected IDataRegionForQuery dataRegion;
  private Filter globalTimeFilter;

  // it will only be used once, after sharedQueryDataSource being inited, it will be set to null
  private List<IFullPath> sourcePaths;

  private boolean singleSourcePath = false;

  // Used for region scan, relating methods are to be added.
  private Map<IDeviceID, DeviceContext> devicePathsToContext;

  // Shared by all scan operators in this fragment instance to avoid memory problem
  protected IQueryDataSource sharedQueryDataSource;

  /** closed tsfile used in this fragment instance. */
  private Set<TsFileResource> closedFilePaths;

  /** unClosed tsfile used in this fragment instance. */
  private Set<TsFileResource> unClosedFilePaths;

  /** check if there is tmp file to be deleted. */
  private boolean mayHaveTmpFile = false;

  // null for all time partitions
  // empty for zero time partitions
  private List<Long> timePartitions;

  // An optimization during restart changes the time index from FILE TIME INDEX
  // to DEVICE TIME INDEX, which may cause a related validation false positive.
  private boolean ignoreNotExistsDevice = false;

  private QueryDataSourceType queryDataSourceType = QueryDataSourceType.SERIES_SCAN;

  private final AtomicLong startNanos = new AtomicLong();
  private final AtomicLong endNanos = new AtomicLong();

  private final AtomicReference<Long> executionStartTime = new AtomicReference<>();
  private final AtomicReference<Long> lastExecutionStartTime = new AtomicReference<>();
  private final AtomicReference<Long> executionEndTime = new AtomicReference<>();

  private CountDownLatch allDriversClosed;

  // session info
  private SessionInfo sessionInfo;

  private final Map<QueryId, DataNodeQueryContext> dataNodeQueryContextMap;
  private DataNodeQueryContext dataNodeQueryContext;

  // Used for EXPLAIN ANALYZE to cache statistics result when the FI is finished,
  // it will not be released until it's fetched.
  private TFetchFragmentInstanceStatisticsResp fragmentInstanceStatistics = null;

  private long initQueryDataSourceCost = 0;
  private int initQueryDataSourceRetryCount = 0;
  private final AtomicLong readyQueueTime = new AtomicLong(0);
  private final AtomicLong blockQueueTime = new AtomicLong(0);
  private long unclosedSeqFileNum = 0;
  private long unclosedUnseqFileNum = 0;
  private long closedSeqFileNum = 0;
  private long closedUnseqFileNum = 0;

  public static FragmentInstanceContext createFragmentInstanceContext(
      FragmentInstanceId id, FragmentInstanceStateMachine stateMachine, SessionInfo sessionInfo) {
    FragmentInstanceContext instanceContext =
        new FragmentInstanceContext(id, stateMachine, sessionInfo);
    instanceContext.initialize();
    instanceContext.start();
    return instanceContext;
  }

  // This method is only used in groupby
  public static FragmentInstanceContext createFragmentInstanceContext(
      FragmentInstanceId id,
      FragmentInstanceStateMachine stateMachine,
      SessionInfo sessionInfo,
      IDataRegionForQuery dataRegion,
      Filter timeFilter) {
    FragmentInstanceContext instanceContext =
        new FragmentInstanceContext(id, stateMachine, sessionInfo, dataRegion, timeFilter);
    instanceContext.initialize();
    instanceContext.start();
    return instanceContext;
  }

  public static FragmentInstanceContext createFragmentInstanceContext(
      FragmentInstanceId id,
      FragmentInstanceStateMachine stateMachine,
      SessionInfo sessionInfo,
      IDataRegionForQuery dataRegion,
      TimePredicate globalTimePredicate,
      Map<QueryId, DataNodeQueryContext> dataNodeQueryContextMap) {
    FragmentInstanceContext instanceContext =
        new FragmentInstanceContext(
            id,
            stateMachine,
            sessionInfo,
            dataRegion,
            globalTimePredicate,
            dataNodeQueryContextMap);
    instanceContext.initialize();
    instanceContext.start();
    return instanceContext;
  }

  public static FragmentInstanceContext createFragmentInstanceContextForCompaction(long queryId) {
    return new FragmentInstanceContext(queryId, null, null, null);
  }

  public void setQueryDataSourceType(QueryDataSourceType queryDataSourceType) {
    this.queryDataSourceType = queryDataSourceType;
  }

  @TestOnly
  public static FragmentInstanceContext createFragmentInstanceContext(
      FragmentInstanceId id, FragmentInstanceStateMachine stateMachine) {
    FragmentInstanceContext instanceContext =
        new FragmentInstanceContext(
            id, stateMachine, new SessionInfo(1, "test", ZoneId.systemDefault()));
    instanceContext.initialize();
    instanceContext.start();
    return instanceContext;
  }

  @TestOnly
  public static FragmentInstanceContext createFragmentInstanceContext(
      FragmentInstanceId id,
      FragmentInstanceStateMachine stateMachine,
      MemoryReservationManager memoryReservationManager) {
    FragmentInstanceContext instanceContext =
        new FragmentInstanceContext(
            id,
            stateMachine,
            new SessionInfo(1, "test", ZoneId.systemDefault()),
            memoryReservationManager);
    instanceContext.initialize();
    instanceContext.start();
    return instanceContext;
  }

  private FragmentInstanceContext(
      FragmentInstanceId id,
      FragmentInstanceStateMachine stateMachine,
      SessionInfo sessionInfo,
      IDataRegionForQuery dataRegion,
      TimePredicate globalTimePredicate,
      Map<QueryId, DataNodeQueryContext> dataNodeQueryContextMap) {
    this.id = id;
    this.stateMachine = stateMachine;
    this.executionEndTime.set(END_TIME_INITIAL_VALUE);
    this.sessionInfo = sessionInfo;
    this.dataRegion = dataRegion;
    this.globalTimeFilter =
        globalTimePredicate == null
            ? null
            : globalTimePredicate.convertPredicateToTimeFilter(
                sessionInfo.getZoneId(), TimestampPrecisionUtils.currPrecision);
    this.dataNodeQueryContextMap = dataNodeQueryContextMap;
    this.dataNodeQueryContext = dataNodeQueryContextMap.get(id.getQueryId());
    this.memoryReservationManager =
        new ThreadSafeMemoryReservationManager(id.getQueryId(), this.getClass().getName());
  }

  private FragmentInstanceContext(
      FragmentInstanceId id, FragmentInstanceStateMachine stateMachine, SessionInfo sessionInfo) {
    this.id = id;
    this.stateMachine = stateMachine;
    this.executionEndTime.set(END_TIME_INITIAL_VALUE);
    this.sessionInfo = sessionInfo;
    this.dataNodeQueryContextMap = null;
    this.dataNodeQueryContext = null;
    this.memoryReservationManager =
        new ThreadSafeMemoryReservationManager(id.getQueryId(), this.getClass().getName());
  }

  private FragmentInstanceContext(
      FragmentInstanceId id,
      FragmentInstanceStateMachine stateMachine,
      SessionInfo sessionInfo,
      MemoryReservationManager memoryReservationManager) {
    this.id = id;
    this.stateMachine = stateMachine;
    this.executionEndTime.set(END_TIME_INITIAL_VALUE);
    this.sessionInfo = sessionInfo;
    this.dataNodeQueryContextMap = null;
    this.dataNodeQueryContext = null;
    this.memoryReservationManager = memoryReservationManager;
  }

  private FragmentInstanceContext(
      FragmentInstanceId id,
      FragmentInstanceStateMachine stateMachine,
      SessionInfo sessionInfo,
      IDataRegionForQuery dataRegion,
      Filter globalTimeFilter) {
    this.id = id;
    this.stateMachine = stateMachine;
    this.executionEndTime.set(END_TIME_INITIAL_VALUE);
    this.sessionInfo = sessionInfo;
    this.dataRegion = dataRegion;
    this.globalTimeFilter = globalTimeFilter;
    this.dataNodeQueryContextMap = null;
    this.memoryReservationManager =
        new ThreadSafeMemoryReservationManager(id.getQueryId(), this.getClass().getName());
  }

  @TestOnly
  public void setDataRegion(IDataRegionForQuery dataRegion) {
    this.dataRegion = dataRegion;
  }

  // used for compaction
  protected FragmentInstanceContext(
      long queryId,
      MemoryReservationManager memoryReservationManager,
      Filter timeFilter,
      DataRegion dataRegion) {
    this.queryId = queryId;
    this.id = null;
    this.stateMachine = null;
    this.dataNodeQueryContextMap = null;
    this.dataNodeQueryContext = null;
    this.dataRegion = dataRegion;
    this.globalTimeFilter = timeFilter;
    this.memoryReservationManager = memoryReservationManager;
  }

  public void start() {
    long now = System.currentTimeMillis();
    ignoreNotExistsDevice = !StorageEngine.getInstance().isReadyForNonReadWriteFunctions();
    executionStartTime.compareAndSet(null, now);
    startNanos.compareAndSet(0, System.nanoTime());

    // always update last execution start time
    lastExecutionStartTime.set(now);
  }

  @Override
  protected PatternTreeMap<ModEntry, PatternTreeMapFactory.ModsSerializer> getAllModifications(
      TsFileResource resource) {
    if (isSingleSourcePath() || memoryReservationManager == null) {
      return loadAllModificationsFromDisk(resource);
    }

    AtomicReference<PatternTreeMap<ModEntry, PatternTreeMapFactory.ModsSerializer>>
        atomicReference = new AtomicReference<>();
    PatternTreeMap<ModEntry, PatternTreeMapFactory.ModsSerializer> cachedResult =
        fileModCache.computeIfAbsent(
            resource.getTsFileID(),
            k -> {
              PatternTreeMap<ModEntry, PatternTreeMapFactory.ModsSerializer> allMods =
                  loadAllModificationsFromDisk(resource);
              atomicReference.set(allMods);
              if (cachedModEntriesSize.get() >= CONFIG.getModsCacheSizeLimitPerFI()) {
                return null;
              }
              long memCost =
                  RamUsageEstimator.sizeOfObject(allMods)
                      + RamUsageEstimator.SHALLOW_SIZE_OF_CONCURRENT_HASHMAP_ENTRY;
              long alreadyUsedMemoryForCachedModEntries = cachedModEntriesSize.get();
              while (alreadyUsedMemoryForCachedModEntries + memCost
                  < CONFIG.getModsCacheSizeLimitPerFI()) {
                if (cachedModEntriesSize.compareAndSet(
                    alreadyUsedMemoryForCachedModEntries,
                    alreadyUsedMemoryForCachedModEntries + memCost)) {
                  memoryReservationManager.reserveMemoryCumulatively(memCost);
                  return allMods;
                }
                alreadyUsedMemoryForCachedModEntries = cachedModEntriesSize.get();
              }
              return null;
            });
    return cachedResult == null ? atomicReference.get() : cachedResult;
  }

  // the state change listener is added here in a separate initialize() method
  // instead of the constructor to prevent leaking the "this" reference to
  // another thread, which will cause unsafe publication of this instance.
  private void initialize() {
    stateMachine.addStateChangeListener(this::updateStatsIfDone);
  }

  private void updateStatsIfDone(FragmentInstanceState newState) {
    if (newState.isDone()) {
      long now = System.currentTimeMillis();

      // before setting the end times, make sure a start has been recorded
      executionStartTime.compareAndSet(null, now);
      startNanos.compareAndSet(0, System.nanoTime());

      // Only update last start time, if the nothing was started
      lastExecutionStartTime.compareAndSet(null, now);

      // use compare and set from initial value to avoid overwriting if there
      // were a duplicate notification, which shouldn't happen
      executionEndTime.compareAndSet(END_TIME_INITIAL_VALUE, now);
      endNanos.compareAndSet(0, System.nanoTime());

      // release some query resource in FragmentInstanceContext
      // why not release them in releaseResourceWhenAllDriversAreClosed() together?
      // because we may have no chane to run the releaseResourceWhenAllDriversAreClosed which is
      // called in callback of FragmentInstanceExecution
      // FragmentInstanceExecution won't be created if we meet some errors like MemoryNotEnough
      releaseDataNodeQueryContext();
      sourcePaths = null;
    }
  }

  public FragmentInstanceId getId() {
    return id;
  }

  public void failed(Throwable cause) {
    stateMachine.failed(cause);
  }

  /** return Message string of all failures */
  public String getFailedCause() {
    return stateMachine.getFailureCauses().stream()
        .findFirst()
        .map(Throwable::getMessage)
        .orElse("");
  }

  /** return List of specific throwable and stack trace */
  public List<FragmentInstanceFailureInfo> getFailureInfoList() {
    return stateMachine.getFailureCauses().stream()
        .map(FragmentInstanceFailureInfo::toFragmentInstanceFailureInfo)
        .collect(Collectors.toList());
  }

  public void finished() {
    stateMachine.finished();
  }

  public void transitionToFlushing() {
    stateMachine.transitionToFlushing();
  }

  public void cancel() {
    stateMachine.cancel();
  }

  public void abort() {
    stateMachine.abort();
  }

  public long getEndTime() {
    return executionEndTime.get();
  }

  public boolean isEndTimeUpdate() {
    return executionEndTime.get() != END_TIME_INITIAL_VALUE;
  }

  @Override
  public long getStartTime() {
    return executionStartTime.get();
  }

  public DataNodeQueryContext getDataNodeQueryContext() {
    return dataNodeQueryContext;
  }

  public FragmentInstanceInfo getInstanceInfo() {
    FragmentInstanceState state = stateMachine.getState();
    long endTime = getEndTime();
    LinkedBlockingQueue<Throwable> failures = stateMachine.getFailureCauses();
    String failureCause = "";
    List<FragmentInstanceFailureInfo> failureInfoList = new ArrayList<>();
    TSStatus status = null;

    for (Throwable t : failures) {
      Throwable failure = getRootCause(t);
      if (failureCause.isEmpty() && failure.getMessage() != null) {
        failureCause = failure.getMessage();
      }
      failureInfoList.add(FragmentInstanceFailureInfo.toFragmentInstanceFailureInfo(failure));
      if (failure instanceof IoTDBException) {
        status = new TSStatus(((IoTDBException) failure).getErrorCode());
        status.setMessage(failure.getMessage());
      } else if (failure instanceof IoTDBRuntimeException) {
        status = new TSStatus(((IoTDBRuntimeException) failure).getErrorCode());
        status.setMessage(failure.getMessage());
      } else if (failure instanceof DateTimeParseException) {
        status = new TSStatus(DATE_OUT_OF_RANGE.getStatusCode());
        status.setMessage(failure.getMessage());
      } else {
        LOGGER.warn("[Unknown exception]: ", failure);
      }
    }

    if (status == null) {
      return new FragmentInstanceInfo(state, endTime, failureCause, failureInfoList);
    } else {
      return new FragmentInstanceInfo(state, endTime, failureCause, failureInfoList, status);
    }
  }

  public FragmentInstanceStateMachine getStateMachine() {
    return stateMachine;
  }

  public SessionInfo getSessionInfo() {
    return sessionInfo;
  }

  public Optional<Throwable> getFailureCause() {
    return Optional.ofNullable(
        stateMachine.getFailureCauses().stream()
            .filter(e -> e instanceof IoTDBException || e instanceof IoTDBRuntimeException)
            .findFirst()
            .orElse(stateMachine.getFailureCauses().peek()));
  }

  public Filter getGlobalTimeFilter() {
    return globalTimeFilter;
  }

  public void setTimeFilterForTableModel(Filter timeFilter) {
    if (globalTimeFilter == null) {
      globalTimeFilter = timeFilter;
    } else {
      // In join case, there may exist more than one table and time filter
      globalTimeFilter = FilterFactory.or(globalTimeFilter, timeFilter);
      // throw new IllegalStateException(
      //    "globalTimeFilter in FragmentInstanceContext should only be set once in Table Model!");
    }
  }

  @Override
  public boolean collectTable(String table) {
    boolean added = super.collectTable(table);
    if (added && memoryReservationManager != null) {
      memoryReservationManager.reserveMemoryCumulatively(
          RamUsageEstimator.sizeOf(table) + RamUsageEstimator.SHALLOW_SIZE_OF_HASHMAP_ENTRY);
    }
    return added;
  }

  public IDataRegionForQuery getDataRegion() {
    return dataRegion;
  }

  public void setSourcePaths(List<IFullPath> sourcePaths) {
    this.sourcePaths = sourcePaths;
    if (sourcePaths != null && sourcePaths.size() == 1) {
      singleSourcePath = true;
    }
  }

  public void setDevicePathsToContext(Map<IDeviceID, DeviceContext> devicePathsToContext) {
    this.devicePathsToContext = devicePathsToContext;
  }

  public MemoryReservationManager getMemoryReservationContext() {
    return memoryReservationManager;
  }

  public void releaseMemoryReservationManager() {
    memoryReservationManager.releaseAllReservedMemory();
  }

  public boolean initQueryDataSource(List<IFullPath> sourcePaths) throws QueryProcessException {
    long startTime = System.nanoTime();
    if (sourcePaths == null || sourcePaths.isEmpty()) {
      this.sharedQueryDataSource = EMPTY_QUERY_DATA_SOURCE;
      return true;
    }

    IDeviceID singleDeviceId = null;
    if (sourcePaths.size() == 1) {
      singleDeviceId = sourcePaths.get(0).getDeviceId();
    } else {
      Set<IDeviceID> selectedDeviceIdSet = new HashSet<>();
      for (IFullPath sourcePath : sourcePaths) {
        if (sourcePath instanceof AlignedFullPath) {
          singleDeviceId = null;
          break;
        } else {
          singleDeviceId = sourcePath.getDeviceId();
          selectedDeviceIdSet.add(singleDeviceId);
          if (selectedDeviceIdSet.size() > 1) {
            singleDeviceId = null;
            break;
          }
        }
      }
    }

    long waitForLockTime = CONFIG.getDriverTaskExecutionTimeSliceInMs();
    long startAcquireLockTime = System.nanoTime();
    if (dataRegion.tryReadLock(waitForLockTime)) {
      try {
        // minus already consumed time
        waitForLockTime -= (System.nanoTime() - startAcquireLockTime) / 1_000_000;

        // no remaining time slice
        if (waitForLockTime <= 0) {
          return false;
        }

        this.sharedQueryDataSource =
            dataRegion.query(
                sourcePaths,
                // when all the selected series are under the same device, the QueryDataSource will
                // be
                // filtered according to timeIndex
                singleDeviceId,
                this,
                // time filter may be stateful, so we need to copy it
                globalTimeFilter != null ? globalTimeFilter.copy() : null,
                timePartitions,
                waitForLockTime);

        // used files should be added before mergeLock is unlocked, or they may be deleted by
        // running merge
        if (sharedQueryDataSource != null) {
          closedFilePaths = new HashSet<>();
          unClosedFilePaths = new HashSet<>();
          addUsedFilesForQuery((QueryDataSource) sharedQueryDataSource);
          ((QueryDataSource) sharedQueryDataSource).setSingleDevice(singleDeviceId != null);
          return true;
        } else {
          // failed to acquire lock within the specific time
          return false;
        }
      } finally {
        addInitQueryDataSourceCost(System.nanoTime() - startTime);
        dataRegion.readUnlock();
      }
    } else {
      addInitQueryDataSourceCost(System.nanoTime() - startTime);
      return false;
    }
  }

  public boolean initRegionScanQueryDataSource(Map<IDeviceID, DeviceContext> devicePathsToContext) {
    long startTime = System.nanoTime();
    if (devicePathsToContext == null) {
      return true;
    }

    long waitForLockTime = CONFIG.getDriverTaskExecutionTimeSliceInMs();
    if (dataRegion.tryReadLock(waitForLockTime)) {
      try {
        // minus already consumed time
        waitForLockTime -= (System.nanoTime() - startTime) / 1_000_000;

        // no remaining time slice
        if (waitForLockTime <= 0) {
          return false;
        }
        this.sharedQueryDataSource =
            dataRegion.queryForDeviceRegionScan(
                devicePathsToContext,
                this,
                globalTimeFilter != null ? globalTimeFilter.copy() : null,
                timePartitions,
                waitForLockTime);

        if (sharedQueryDataSource != null) {
          closedFilePaths = new HashSet<>();
          unClosedFilePaths = new HashSet<>();
          addUsedFilesForRegionQuery((QueryDataSourceForRegionScan) sharedQueryDataSource);
          return true;
        } else {
          // failed to acquire lock within the specific time
          return false;
        }
      } finally {
        addInitQueryDataSourceCost(System.nanoTime() - startTime);
        dataRegion.readUnlock();
      }
    } else {
      addInitQueryDataSourceCost(System.nanoTime() - startTime);
      return false;
    }
  }

  public boolean initRegionScanQueryDataSource(List<IFullPath> pathList) {
    long startTime = System.nanoTime();
    if (pathList == null) {
      return true;
    }
    long waitForLockTime = CONFIG.getDriverTaskExecutionTimeSliceInMs();
    if (dataRegion.tryReadLock(waitForLockTime)) {
      // minus already consumed time
      waitForLockTime -= (System.nanoTime() - startTime) / 1_000_000;

      // no remaining time slice
      if (waitForLockTime <= 0) {
        return false;
      }
      try {
        this.sharedQueryDataSource =
            dataRegion.queryForSeriesRegionScan(
                pathList,
                this,
                globalTimeFilter != null ? globalTimeFilter.copy() : null,
                timePartitions,
                waitForLockTime);

        if (sharedQueryDataSource != null) {
          closedFilePaths = new HashSet<>();
          unClosedFilePaths = new HashSet<>();
          addUsedFilesForRegionQuery((QueryDataSourceForRegionScan) sharedQueryDataSource);
          return true;
        } else {
          // failed to acquire lock within the specific time
          return false;
        }
      } finally {
        addInitQueryDataSourceCost(System.nanoTime() - startTime);
        dataRegion.readUnlock();
      }
    } else {
      addInitQueryDataSourceCost(System.nanoTime() - startTime);
      return false;
    }
  }

  public synchronized IQueryDataSource getSharedQueryDataSource() throws QueryProcessException {
    if (sharedQueryDataSource == null) {
      switch (queryDataSourceType) {
        case SERIES_SCAN:
          if (initQueryDataSource(sourcePaths)) {
            // Friendly for gc
            sourcePaths = null;
          } else {
            return getUnfinishedQueryDataSource();
          }
          break;
        case DEVICE_REGION_SCAN:
          if (initRegionScanQueryDataSource(devicePathsToContext)) {
            devicePathsToContext = null;
          } else {
            return getUnfinishedQueryDataSource();
          }
          break;
        case TIME_SERIES_REGION_SCAN:
          if (initRegionScanQueryDataSource(sourcePaths)) {
            sourcePaths = null;
          } else {
            return getUnfinishedQueryDataSource();
          }
          break;
        default:
          throw new QueryProcessException(
              "Unsupported query data source type: " + queryDataSourceType);
      }
    }
    return sharedQueryDataSource;
  }

  private IQueryDataSource getUnfinishedQueryDataSource() {
    increaseInitQueryDataSourceRetryCount();
    // record warn log every 10 times retry
    if (initQueryDataSourceRetryCount % 10 == 0) {
      LOGGER.warn(
          "Failed to acquire the read lock of DataRegion-{} for {} times",
          dataRegion == null ? "UNKNOWN" : dataRegion.getDataRegionId(),
          initQueryDataSourceRetryCount);
    }
    return UNFINISHED_QUERY_DATA_SOURCE;
  }

  /** Lock and check if tsFileResource is deleted */
  private boolean processTsFileResource(TsFileResource tsFileResource, boolean isClosed) {
    addFilePathToMap(tsFileResource, isClosed);
    // this file may be deleted just before we lock it
    if (tsFileResource.isDeleted()) {
      Set<TsFileResource> pathSet = isClosed ? closedFilePaths : unClosedFilePaths;
      // This resource may be removed by other threads of this query.
      if (pathSet.remove(tsFileResource)) {
        FileReaderManager.getInstance().decreaseFileReaderReference(tsFileResource, isClosed);
      }
      return true;
    } else {
      return false;
    }
  }

  /** Add the unique file paths to closeddFilePathsMap and unClosedFilePathsMap. */
  private void addUsedFilesForQuery(QueryDataSource dataSource) {

    // sequence data
    dataSource
        .getSeqResources()
        .removeIf(
            tsFileResource -> processTsFileResource(tsFileResource, tsFileResource.isClosed()));

    // Record statistics of seqFiles
    unclosedSeqFileNum = unClosedFilePaths.size();
    closedSeqFileNum = closedFilePaths.size();

    // unsequence data
    dataSource
        .getUnseqResources()
        .removeIf(
            tsFileResource -> processTsFileResource(tsFileResource, tsFileResource.isClosed()));

    // Record statistics of files of unseqFiles
    unclosedUnseqFileNum = unClosedFilePaths.size() - unclosedSeqFileNum;
    closedUnseqFileNum = closedFilePaths.size() - closedSeqFileNum;
  }

  private void addUsedFilesForRegionQuery(QueryDataSourceForRegionScan dataSource) {
    dataSource
        .getSeqFileScanHandles()
        .removeIf(
            fileScanHandle ->
                processTsFileResource(fileScanHandle.getTsResource(), fileScanHandle.isClosed()));

    unclosedSeqFileNum = unClosedFilePaths.size();
    closedSeqFileNum = closedFilePaths.size();

    dataSource
        .getUnseqFileScanHandles()
        .removeIf(
            fileScanHandle ->
                processTsFileResource(fileScanHandle.getTsResource(), fileScanHandle.isClosed()));

    unclosedUnseqFileNum = unClosedFilePaths.size() - unclosedSeqFileNum;
    closedUnseqFileNum = closedFilePaths.size() - closedSeqFileNum;
  }

  /**
   * Increase the usage reference of filePath of job id. Before the invoking of this method, <code>
   * this.setqueryIdForCurrentRequestThread</code> has been invoked, so <code>
   * sealedFilePathsMap.get(queryId)</code> or <code>unsealedFilePathsMap.get(queryId)</code> must
   * not return null.
   */
  private void addFilePathToMap(TsFileResource tsFile, boolean isClosed) {
    Set<TsFileResource> pathSet = isClosed ? closedFilePaths : unClosedFilePaths;
    if (!pathSet.contains(tsFile)) {
      pathSet.add(tsFile);
      FileReaderManager.getInstance().increaseFileReaderReference(tsFile, isClosed);
    }
  }

  public void initializeNumOfDrivers(int numOfDrivers) {
    // initialize with the num of Drivers
    allDriversClosed = new CountDownLatch(numOfDrivers);
  }

  public void decrementNumOfUnClosedDriver() {
    allDriversClosed.countDown();
  }

  @SuppressWarnings("squid:S2142")
  public void releaseResourceWhenAllDriversAreClosed() {
    long startTime = System.nanoTime();
    while (true) {
      try {
        allDriversClosed.await();
        break;
      } catch (InterruptedException e) {
        Thread.currentThread().interrupt();
        LOGGER.warn(
            "Interrupted when await on allDriversClosed, FragmentInstance Id is {}", this.getId());
      }
    }
    long duration = System.nanoTime() - startTime;
    if (duration >= LONG_WAIT_DURATION) {
      LOGGER.warn("Wait {}ms for all Drivers closed", duration / 1_000_000);
    }
    releaseResource();
  }

  /**
<<<<<<< HEAD
=======
   * It checks all referenced TVList by the query: 1. If current is not the owner, just remove
   * itself from query context list 2. If current query is the owner and no other query use it now,
   * release the TVList 3. If current query is the owner and other queries still use it, set the
   * next query as owner
   */
  private void releaseTVListOwnedByQuery() {
    for (TVList tvList : tvListSet) {
      tvList.lockQueryList();
      Set<QueryContext> queryContextSet = tvList.getQueryContextSet();
      try {
        queryContextSet.remove(this);
        if (tvList.getOwnerQuery() == this) {
          if (queryContextSet.isEmpty()) {
            LOGGER.debug(
                "TVList {} is released by the query, FragmentInstance Id is {}",
                tvList,
                this.getId());
            memoryReservationManager.releaseMemoryCumulatively(tvList.calculateRamSize());
            tvList.clear();
          } else {
            FragmentInstanceContext queryContext =
                (FragmentInstanceContext) queryContextSet.iterator().next();
            LOGGER.debug(
                "TVList {} is now owned by another query, FragmentInstance Id is {}",
                tvList,
                queryContext.getId());
            tvList.setOwnerQuery(queryContext);
          }
        }
      } finally {
        tvList.unlockQueryList();
      }
    }
  }

  /**
>>>>>>> d68180b2
   * All file paths used by this fragment instance must be cleared and thus the usage reference must
   * be decreased.
   */
  public synchronized void releaseResource() {
    // For schema related query FI, closedFilePaths and unClosedFilePaths will be null
    if (closedFilePaths != null) {
      for (TsFileResource tsFile : closedFilePaths) {
        FileReaderManager.getInstance().decreaseFileReaderReference(tsFile, true);
      }
      closedFilePaths = null;
    }

    if (unClosedFilePaths != null) {
      for (TsFileResource tsFile : unClosedFilePaths) {
        FileReaderManager.getInstance().decreaseFileReaderReference(tsFile, false);
      }
      unClosedFilePaths = null;
    }

<<<<<<< HEAD
=======
    // release TVList/AlignedTVList owned by current query
    releaseTVListOwnedByQuery();

    fileModCache = null;
    tables = null;
>>>>>>> d68180b2
    dataRegion = null;
    globalTimeFilter = null;
    sharedQueryDataSource = null;

    // record fragment instance execution time and metadata get time to metrics
    long durationTime = System.currentTimeMillis() - executionStartTime.get();
    DriverSchedulerMetricSet.getInstance()
        .recordTaskQueueTime(BLOCK_QUEUED_TIME, blockQueueTime.get());
    DriverSchedulerMetricSet.getInstance()
        .recordTaskQueueTime(READY_QUEUED_TIME, readyQueueTime.get());

    QueryRelatedResourceMetricSet.getInstance().updateFragmentInstanceTime(durationTime);

    QueryResourceMetricSet.getInstance()
        .recordInitQueryResourceRetryCount(getInitQueryDataSourceRetryCount());

    SeriesScanCostMetricSet.getInstance()
        .recordBloomFilterMetrics(
            getQueryStatistics().getLoadBloomFilterFromCacheCount().get(),
            getQueryStatistics().getLoadBloomFilterFromDiskCount().get(),
            getQueryStatistics().getLoadBloomFilterActualIOSize().get(),
            getQueryStatistics().getLoadBloomFilterTime().get());

    SeriesScanCostMetricSet.getInstance()
        .recordNonAlignedTimeSeriesMetadataCount(
            getQueryStatistics().getLoadTimeSeriesMetadataDiskSeqCount().get(),
            getQueryStatistics().getLoadTimeSeriesMetadataDiskUnSeqCount().get(),
            getQueryStatistics().getLoadTimeSeriesMetadataMemSeqCount().get(),
            getQueryStatistics().getLoadTimeSeriesMetadataMemUnSeqCount().get());
    SeriesScanCostMetricSet.getInstance()
        .recordNonAlignedTimeSeriesMetadataTime(
            getQueryStatistics().getLoadTimeSeriesMetadataDiskSeqTime().get(),
            getQueryStatistics().getLoadTimeSeriesMetadataDiskUnSeqTime().get(),
            getQueryStatistics().getLoadTimeSeriesMetadataMemSeqTime().get(),
            getQueryStatistics().getLoadTimeSeriesMetadataMemUnSeqTime().get());
    SeriesScanCostMetricSet.getInstance()
        .recordAlignedTimeSeriesMetadataCount(
            getQueryStatistics().getLoadTimeSeriesMetadataAlignedDiskSeqCount().get(),
            getQueryStatistics().getLoadTimeSeriesMetadataAlignedDiskUnSeqCount().get(),
            getQueryStatistics().getLoadTimeSeriesMetadataAlignedMemSeqCount().get(),
            getQueryStatistics().getLoadTimeSeriesMetadataAlignedMemUnSeqCount().get());
    SeriesScanCostMetricSet.getInstance()
        .recordAlignedTimeSeriesMetadataTime(
            getQueryStatistics().getLoadTimeSeriesMetadataAlignedDiskSeqTime().get(),
            getQueryStatistics().getLoadTimeSeriesMetadataAlignedDiskUnSeqTime().get(),
            getQueryStatistics().getLoadTimeSeriesMetadataAlignedMemSeqTime().get(),
            getQueryStatistics().getLoadTimeSeriesMetadataAlignedMemUnSeqTime().get());

    SeriesScanCostMetricSet.getInstance()
        .recordTimeSeriesMetadataMetrics(
            getQueryStatistics().getLoadTimeSeriesMetadataFromCacheCount().get(),
            getQueryStatistics().getLoadTimeSeriesMetadataFromDiskCount().get(),
            getQueryStatistics().getLoadTimeSeriesMetadataActualIOSize().get(),
            getQueryStatistics().getLoadTimeSeriesMetadataFromCacheTime().get(),
            getQueryStatistics().getLoadTimeSeriesMetadataFromDiskTime().get());

    SeriesScanCostMetricSet.getInstance()
        .recordConstructChunkReadersCount(
            getQueryStatistics().getConstructAlignedChunkReadersMemCount().get(),
            getQueryStatistics().getConstructAlignedChunkReadersDiskCount().get(),
            getQueryStatistics().getConstructNonAlignedChunkReadersMemCount().get(),
            getQueryStatistics().getConstructNonAlignedChunkReadersDiskCount().get());
    SeriesScanCostMetricSet.getInstance()
        .recordConstructChunkReadersTime(
            getQueryStatistics().getConstructAlignedChunkReadersMemTime().get(),
            getQueryStatistics().getConstructAlignedChunkReadersDiskTime().get(),
            getQueryStatistics().getConstructNonAlignedChunkReadersMemTime().get(),
            getQueryStatistics().getConstructNonAlignedChunkReadersDiskTime().get());

    SeriesScanCostMetricSet.getInstance()
        .recordChunkMetrics(
            getQueryStatistics().getLoadChunkFromCacheCount().get(),
            getQueryStatistics().getLoadChunkFromDiskCount().get(),
            getQueryStatistics().getLoadChunkActualIOSize().get());

    SeriesScanCostMetricSet.getInstance()
        .recordPageReadersDecompressCount(
            getQueryStatistics().getPageReadersDecodeAlignedMemCount().get(),
            getQueryStatistics().getPageReadersDecodeAlignedDiskCount().get(),
            getQueryStatistics().getPageReadersDecodeNonAlignedMemCount().get(),
            getQueryStatistics().getPageReadersDecodeNonAlignedDiskCount().get());
    SeriesScanCostMetricSet.getInstance()
        .recordPageReadersDecompressTime(
            getQueryStatistics().getPageReadersDecodeAlignedMemTime().get(),
            getQueryStatistics().getPageReadersDecodeAlignedDiskTime().get(),
            getQueryStatistics().getPageReadersDecodeNonAlignedMemTime().get(),
            getQueryStatistics().getPageReadersDecodeNonAlignedDiskTime().get());

    SeriesScanCostMetricSet.getInstance()
        .recordTimeSeriesMetadataModification(
            getQueryStatistics().getAlignedTimeSeriesMetadataModificationCount().get(),
            getQueryStatistics().getNonAlignedTimeSeriesMetadataModificationCount().get(),
            getQueryStatistics().getAlignedTimeSeriesMetadataModificationTime().get(),
            getQueryStatistics().getNonAlignedTimeSeriesMetadataModificationTime().get());

    SeriesScanCostMetricSet.getInstance()
        .updatePageReaderMemoryUsage(getQueryStatistics().getPageReaderMaxUsedMemorySize().get());
  }

  private void releaseDataNodeQueryContext() {
    if (dataNodeQueryContextMap == null) {
      // this process is in fetch schema, nothing need to release
      return;
    }

    if (dataNodeQueryContext.decreaseDataNodeFINum() == 0) {
      dataNodeQueryContext = null;
      dataNodeQueryContextMap.remove(id.getQueryId());
    }
  }

  public void setMayHaveTmpFile(boolean mayHaveTmpFile) {
    this.mayHaveTmpFile = mayHaveTmpFile;
  }

  public boolean mayHaveTmpFile() {
    return mayHaveTmpFile;
  }

  public Optional<List<Long>> getTimePartitions() {
    return Optional.ofNullable(timePartitions);
  }

  public void setTimePartitions(List<Long> timePartitions) {
    this.timePartitions = timePartitions;
  }

  // Only used in EXPLAIN ANALYZE
  public void setFragmentInstanceStatistics(TFetchFragmentInstanceStatisticsResp statistics) {
    this.fragmentInstanceStatistics = statistics;
  }

  public TFetchFragmentInstanceStatisticsResp getFragmentInstanceStatistics() {
    return fragmentInstanceStatistics;
  }

  public void addInitQueryDataSourceCost(long initQueryDataSourceCost) {
    this.initQueryDataSourceCost += initQueryDataSourceCost;
  }

  public long getInitQueryDataSourceCost() {
    return initQueryDataSourceCost;
  }

  public void increaseInitQueryDataSourceRetryCount() {
    this.initQueryDataSourceRetryCount++;
  }

  public int getInitQueryDataSourceRetryCount() {
    return initQueryDataSourceRetryCount;
  }

  public void addReadyQueuedTime(long time) {
    readyQueueTime.addAndGet(time);
  }

  public void addBlockQueuedTime(long time) {
    blockQueueTime.addAndGet(time);
  }

  public long getReadyQueueTime() {
    return readyQueueTime.get();
  }

  public long getBlockQueueTime() {
    return blockQueueTime.get();
  }

  public long getClosedSeqFileNum() {
    return closedSeqFileNum;
  }

  public long getUnclosedUnseqFileNum() {
    return unclosedUnseqFileNum;
  }

  public long getClosedUnseqFileNum() {
    return closedUnseqFileNum;
  }

  public long getUnclosedSeqFileNum() {
    return unclosedSeqFileNum;
  }

  public boolean ignoreNotExistsDevice() {
    return ignoreNotExistsDevice;
  }

  public boolean isSingleSourcePath() {
    return singleSourcePath;
  }
}<|MERGE_RESOLUTION|>--- conflicted
+++ resolved
@@ -50,12 +50,9 @@
 import org.apache.iotdb.db.storageengine.dataregion.read.QueryDataSourceType;
 import org.apache.iotdb.db.storageengine.dataregion.read.control.FileReaderManager;
 import org.apache.iotdb.db.storageengine.dataregion.tsfile.TsFileResource;
-<<<<<<< HEAD
-=======
 import org.apache.iotdb.db.utils.TimestampPrecisionUtils;
 import org.apache.iotdb.db.utils.datastructure.PatternTreeMapFactory;
 import org.apache.iotdb.db.utils.datastructure.TVList;
->>>>>>> d68180b2
 import org.apache.iotdb.mpp.rpc.thrift.TFetchFragmentInstanceStatisticsResp;
 
 import org.apache.tsfile.file.metadata.IDeviceID;
@@ -869,8 +866,6 @@
   }
 
   /**
-<<<<<<< HEAD
-=======
    * It checks all referenced TVList by the query: 1. If current is not the owner, just remove
    * itself from query context list 2. If current query is the owner and no other query use it now,
    * release the TVList 3. If current query is the owner and other queries still use it, set the
@@ -907,7 +902,6 @@
   }
 
   /**
->>>>>>> d68180b2
    * All file paths used by this fragment instance must be cleared and thus the usage reference must
    * be decreased.
    */
@@ -927,14 +921,11 @@
       unClosedFilePaths = null;
     }
 
-<<<<<<< HEAD
-=======
     // release TVList/AlignedTVList owned by current query
     releaseTVListOwnedByQuery();
 
     fileModCache = null;
     tables = null;
->>>>>>> d68180b2
     dataRegion = null;
     globalTimeFilter = null;
     sharedQueryDataSource = null;
