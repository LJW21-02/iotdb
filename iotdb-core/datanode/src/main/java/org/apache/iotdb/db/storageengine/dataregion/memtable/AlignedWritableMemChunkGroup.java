/*
 * Licensed to the Apache Software Foundation (ASF) under one
 * or more contributor license agreements.  See the NOTICE file
 * distributed with this work for additional information
 * regarding copyright ownership.  The ASF licenses this file
 * to you under the Apache License, Version 2.0 (the
 * "License"); you may not use this file except in compliance
 * with the License.  You may obtain a copy of the License at
 *
 *     http://www.apache.org/licenses/LICENSE-2.0
 *
 * Unless required by applicable law or agreed to in writing,
 * software distributed under the License is distributed on an
 * "AS IS" BASIS, WITHOUT WARRANTIES OR CONDITIONS OF ANY
 * KIND, either express or implied.  See the License for the
 * specific language governing permissions and limitations
 * under the License.
 */

package org.apache.iotdb.db.storageengine.dataregion.memtable;

import org.apache.iotdb.common.rpc.thrift.TSStatus;
import org.apache.iotdb.commons.path.AlignedPath;
import org.apache.iotdb.db.storageengine.dataregion.modification.ModEntry;
import org.apache.iotdb.db.storageengine.dataregion.wal.buffer.IWALByteBufferView;

import org.apache.tsfile.utils.BitMap;
import org.apache.tsfile.utils.Pair;
import org.apache.tsfile.write.schema.IMeasurementSchema;

import java.io.DataInputStream;
import java.io.IOException;
import java.util.ArrayList;
import java.util.Collections;
import java.util.List;
import java.util.Map;
import java.util.Set;

public class AlignedWritableMemChunkGroup implements IWritableMemChunkGroup {

  private AlignedWritableMemChunk memChunk;

  public AlignedWritableMemChunkGroup(List<IMeasurementSchema> schemaList, boolean isTableModel) {
    memChunk = new AlignedWritableMemChunk(schemaList, isTableModel);
  }

  private AlignedWritableMemChunkGroup() {
    // Empty constructor
  }

  @Override
  public boolean writeValuesWithFlushCheck(
      long[] times,
      Object[] columns,
      BitMap[] bitMaps,
      List<IMeasurementSchema> schemaList,
      int start,
      int end,
      TSStatus[] results) {
    return memChunk.writeAlignedValuesWithFlushCheck(
        times, columns, bitMaps, schemaList, start, end, results);
  }

  @Override
  public void release() {
    memChunk.release();
  }

  @Override
  public long count() {
    return memChunk.count();
  }

  /**
   * Check whether this MemChunkGroup contains a measurement. If a VECTOR_PLACEHOLDER passed from
   * outer, always return true because AlignedMemChunkGroup existing.
   */
  @Override
  public boolean contains(String measurement) {
    // used for calculate memtable size
    if (AlignedPath.VECTOR_PLACEHOLDER.equals(measurement)) {
      return true;
    }
    return memChunk.containsMeasurement(measurement);
  }

  @Override
  public boolean writeWithFlushCheck(
      long insertTime, Object[] objectValue, List<IMeasurementSchema> schemaList) {
    return memChunk.writeAlignedValueWithFlushCheck(insertTime, objectValue, schemaList);
  }

  @Override
  public Map<String, IWritableMemChunk> getMemChunkMap() {
    if (memChunk.count() == 0) {
      return Collections.emptyMap();
    }
    return Collections.singletonMap("", memChunk);
  }

  @Override
  public boolean isEmpty() {
    return memChunk.isEmpty() || memChunk.isAllDeleted();
  }

  @Override
  public long delete(ModEntry modEntry) {
    int deletedPointsNumber = 0;
    Set<String> measurements = memChunk.getAllMeasurements();
    List<String> columnsToBeRemoved = new ArrayList<>();
    for (String measurement : measurements) {
      if (!modEntry.affects(measurement)) {
        continue;
      }

      Pair<Integer, Boolean> deletedNumAndIsFullyDeleted =
          memChunk.deleteDataFromAColumn(
              modEntry.getStartTime(), modEntry.getEndTime(), measurement);
      deletedPointsNumber += deletedNumAndIsFullyDeleted.left;
      if (Boolean.TRUE.equals(deletedNumAndIsFullyDeleted.right)) {
        columnsToBeRemoved.add(measurement);
      }
    }

    for (String columnToBeRemoved : columnsToBeRemoved) {
      memChunk.removeColumn(columnToBeRemoved);
    }
    return deletedPointsNumber;
  }

  public long deleteTime(ModEntry modEntry) {
    return memChunk.deleteTime(modEntry.getStartTime(), modEntry.getEndTime());
  }

  @Override
<<<<<<< HEAD
  public long getCurrentTVListSize(String measurement) {
    return memChunk.getTVList().rowCount();
=======
  public IWritableMemChunk getWritableMemChunk(String measurement) {
    return memChunk;
>>>>>>> d68180b2
  }

  @Override
  public long getMaxTime() {
    return memChunk.getMaxTime();
  }

  public AlignedWritableMemChunk getAlignedMemChunk() {
    return memChunk;
  }

  @Override
  public int serializedSize() {
    return memChunk.serializedSize();
  }

  @Override
  public void serializeToWAL(IWALByteBufferView buffer) {
    memChunk.serializeToWAL(buffer);
  }

  public static AlignedWritableMemChunkGroup deserialize(
      DataInputStream stream, boolean isTableModel) throws IOException {
    AlignedWritableMemChunkGroup memChunkGroup = new AlignedWritableMemChunkGroup();
    memChunkGroup.memChunk = AlignedWritableMemChunk.deserialize(stream, isTableModel);
    return memChunkGroup;
  }
}<|MERGE_RESOLUTION|>--- conflicted
+++ resolved
@@ -21,6 +21,7 @@
 
 import org.apache.iotdb.common.rpc.thrift.TSStatus;
 import org.apache.iotdb.commons.path.AlignedPath;
+import org.apache.iotdb.commons.utils.TestOnly;
 import org.apache.iotdb.db.storageengine.dataregion.modification.ModEntry;
 import org.apache.iotdb.db.storageengine.dataregion.wal.buffer.IWALByteBufferView;
 
@@ -44,12 +45,18 @@
     memChunk = new AlignedWritableMemChunk(schemaList, isTableModel);
   }
 
+  @TestOnly
+  public AlignedWritableMemChunkGroup(
+      AlignedWritableMemChunk memChunk, List<IMeasurementSchema> schemaList, boolean isTableModel) {
+    this.memChunk = memChunk;
+  }
+
   private AlignedWritableMemChunkGroup() {
     // Empty constructor
   }
 
   @Override
-  public boolean writeValuesWithFlushCheck(
+  public void writeTablet(
       long[] times,
       Object[] columns,
       BitMap[] bitMaps,
@@ -57,8 +64,7 @@
       int start,
       int end,
       TSStatus[] results) {
-    return memChunk.writeAlignedValuesWithFlushCheck(
-        times, columns, bitMaps, schemaList, start, end, results);
+    memChunk.writeAlignedTablet(times, columns, bitMaps, schemaList, start, end, results);
   }
 
   @Override
@@ -85,9 +91,8 @@
   }
 
   @Override
-  public boolean writeWithFlushCheck(
-      long insertTime, Object[] objectValue, List<IMeasurementSchema> schemaList) {
-    return memChunk.writeAlignedValueWithFlushCheck(insertTime, objectValue, schemaList);
+  public void writeRow(long insertTime, Object[] objectValue, List<IMeasurementSchema> schemaList) {
+    memChunk.writeAlignedPoints(insertTime, objectValue, schemaList);
   }
 
   @Override
@@ -133,13 +138,8 @@
   }
 
   @Override
-<<<<<<< HEAD
-  public long getCurrentTVListSize(String measurement) {
-    return memChunk.getTVList().rowCount();
-=======
   public IWritableMemChunk getWritableMemChunk(String measurement) {
     return memChunk;
->>>>>>> d68180b2
   }
 
   @Override
@@ -161,10 +161,18 @@
     memChunk.serializeToWAL(buffer);
   }
 
-  public static AlignedWritableMemChunkGroup deserialize(
+  protected static AlignedWritableMemChunkGroup deserialize(
       DataInputStream stream, boolean isTableModel) throws IOException {
     AlignedWritableMemChunkGroup memChunkGroup = new AlignedWritableMemChunkGroup();
     memChunkGroup.memChunk = AlignedWritableMemChunk.deserialize(stream, isTableModel);
     return memChunkGroup;
   }
+
+  protected static AlignedWritableMemChunkGroup deserializeSingleTVListMemChunks(
+      DataInputStream stream, boolean isTableModel) throws IOException {
+    AlignedWritableMemChunkGroup memChunkGroup = new AlignedWritableMemChunkGroup();
+    memChunkGroup.memChunk =
+        AlignedWritableMemChunk.deserializeSingleTVListMemChunks(stream, isTableModel);
+    return memChunkGroup;
+  }
 }