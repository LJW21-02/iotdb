--- conflicted
+++ resolved
@@ -100,41 +100,8 @@
                       .constructStatement(),
                   loadTsFileStatement.isConvertOnTypeMismatch());
 
-<<<<<<< HEAD
-          TSStatus result;
-          try {
-            result =
-                statement.accept(
-                    LoadTsFileDataTypeConverter.STATEMENT_STATUS_VISITOR,
-                    statementExecutor.execute(statement, databaseName));
-
-            // Retry max 5 times if the write process is rejected
-            for (int i = 0;
-                i < 5
-                    && result.getCode()
-                        == TSStatusCode.LOAD_TEMPORARY_UNAVAILABLE_EXCEPTION.getStatusCode();
-                i++) {
-              Thread.sleep(100L * (i + 1));
-              result =
-                  statement.accept(
-                      LoadTsFileDataTypeConverter.STATEMENT_STATUS_VISITOR,
-                      statementExecutor.execute(statement, databaseName));
-            }
-          } catch (final Exception e) {
-            if (e instanceof InterruptedException) {
-              Thread.currentThread().interrupt();
-            }
-            result = statement.accept(LoadTsFileDataTypeConverter.STATEMENT_EXCEPTION_VISITOR, e);
-          }
-
-          if (!(result.getCode() == TSStatusCode.SUCCESS_STATUS.getStatusCode()
-              || result.getCode() == TSStatusCode.REDIRECTION_RECOMMEND.getStatusCode()
-              || result.getCode()
-                  == TSStatusCode.LOAD_IDEMPOTENT_CONFLICT_EXCEPTION.getStatusCode())) {
-=======
           if (!handleTSStatus(
               executeInsertTabletWithRetry(statement, databaseName), loadTsFileStatement)) {
->>>>>>> d68180b2
             return Optional.empty();
           }
         }
