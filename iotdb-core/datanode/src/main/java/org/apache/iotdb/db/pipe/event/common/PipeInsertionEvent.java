/*
 * Licensed to the Apache Software Foundation (ASF) under one
 * or more contributor license agreements.  See the NOTICE file
 * distributed with this work for additional information
 * regarding copyright ownership.  The ASF licenses this file
 * to you under the Apache License, Version 2.0 (the
 * "License"); you may not use this file except in compliance
 * with the License.  You may obtain a copy of the License at
 *
 *     http://www.apache.org/licenses/LICENSE-2.0
 *
 * Unless required by applicable law or agreed to in writing,
 * software distributed under the License is distributed on an
 * "AS IS" BASIS, WITHOUT WARRANTIES OR CONDITIONS OF ANY
 * KIND, either express or implied.  See the License for the
 * specific language governing permissions and limitations
 * under the License.
 */

package org.apache.iotdb.db.pipe.event.common;

import org.apache.iotdb.commons.pipe.agent.task.meta.PipeTaskMeta;
import org.apache.iotdb.commons.pipe.datastructure.pattern.TablePattern;
import org.apache.iotdb.commons.pipe.datastructure.pattern.TreePattern;
import org.apache.iotdb.commons.pipe.event.EnrichedEvent;
import org.apache.iotdb.commons.utils.PathUtils;

import javax.validation.constraints.NotNull;

public abstract class PipeInsertionEvent extends EnrichedEvent {

  private Boolean isTableModelEvent; // lazy initialization

  private String treeModelDatabaseName;
  private String tableModelDatabaseName; // lazy initialization

  protected PipeInsertionEvent(
      final String pipeName,
      final long creationTime,
      final PipeTaskMeta pipeTaskMeta,
      final TreePattern treePattern,
      final TablePattern tablePattern,
      final String userName,
      final boolean skipIfNoPrivileges,
      final long startTime,
      final long endTime,
      final Boolean isTableModelEvent,
<<<<<<< HEAD
      final String treeModelDatabaseName,
      final String tableModelDatabaseName) {
    super(pipeName, creationTime, pipeTaskMeta, treePattern, tablePattern, startTime, endTime);
=======
      final String databaseNameFromDataRegion,
      final String tableModelDatabaseName,
      final String treeModelDatabaseName) {
    super(
        pipeName,
        creationTime,
        pipeTaskMeta,
        treePattern,
        tablePattern,
        userName,
        skipIfNoPrivileges,
        startTime,
        endTime);
>>>>>>> d68180b2
    this.isTableModelEvent = isTableModelEvent;
    this.treeModelDatabaseName = treeModelDatabaseName;
    if (tableModelDatabaseName != null) {
      this.tableModelDatabaseName = tableModelDatabaseName.toLowerCase();
    }
  }

  protected PipeInsertionEvent(
      final String pipeName,
      final long creationTime,
      final PipeTaskMeta pipeTaskMeta,
      final TreePattern treePattern,
      final TablePattern tablePattern,
      final String userName,
      final boolean skipIfNoPrivileges,
      final long startTime,
      final long endTime,
      final Boolean isTableModelEvent,
      final String databaseNameFromDataRegion) {
    this(
        pipeName,
        creationTime,
        pipeTaskMeta,
        treePattern,
        tablePattern,
        userName,
        skipIfNoPrivileges,
        startTime,
        endTime,
        isTableModelEvent,
        databaseNameFromDataRegion,
        null);
  }

  public void markAsTableModelEvent() {
    isTableModelEvent = Boolean.TRUE;
  }

  public void markAsTreeModelEvent() {
    isTableModelEvent = Boolean.FALSE;
  }

  public boolean isTableModelEvent() {
    if (isTableModelEvent == null) {
      throw new IllegalStateException("isTableModelEvent is not initialized");
    }
    return isTableModelEvent;
  }

  /** Only for internal use. */
  protected Boolean getRawIsTableModelEvent() {
    return isTableModelEvent;
  }

  public String getTreeModelDatabaseName() {
    return treeModelDatabaseName;
  }

  public String getTableModelDatabaseName() {
    return tableModelDatabaseName == null
        ? tableModelDatabaseName = PathUtils.unQualifyDatabaseName(treeModelDatabaseName)
        : tableModelDatabaseName;
  }

  public void renameTableModelDatabase(@NotNull final String tableModelDatabaseName) {
    // Please note that if you parse TsFile, you need to use TreeModelDatabaseName, so you need to
    // rename TreeModelDatabaseName as well.
    this.tableModelDatabaseName = tableModelDatabaseName.toLowerCase();
    this.treeModelDatabaseName = "root." + tableModelDatabaseName;
  }
}<|MERGE_RESOLUTION|>--- conflicted
+++ resolved
@@ -24,15 +24,38 @@
 import org.apache.iotdb.commons.pipe.datastructure.pattern.TreePattern;
 import org.apache.iotdb.commons.pipe.event.EnrichedEvent;
 import org.apache.iotdb.commons.utils.PathUtils;
+import org.apache.iotdb.db.pipe.event.common.tsfile.PipeTsFileInsertionEvent;
 
 import javax.validation.constraints.NotNull;
 
+/**
+ * The data model used to record the Event and the data model of the DataRegion corresponding to the
+ * source data, so this type requires some specifications .
+ *
+ * <p>1. {@code sourceDatabaseNameFromDataRegion} is immutable, coming from the source data or the
+ * DataBaseName corresponding to the Processor that generates this Event.
+ *
+ * <p>2. {@code isTableModelEvent} is mutable, because it may be necessary to support the conversion
+ * of the table model to the tree model or the tree model to the table model, leaving it to the user
+ * to decide what model the data is. If it is not defined, the default is the data model
+ * corresponding to {@code sourceDatabaseNameFromDataRegion}.
+ *
+ * <p>3. {@code treeModelDatabaseName} and {@code tableModelDatabaseName} are mutable, and the user
+ * can change the name of the world, but it must correspond to the {@code isTableModelEvent} field.
+ * The default is determined by {@code sourceDatabaseNameFromDataRegion}.
+ *
+ * <p>4. The corresponding {@link PipeTsFileInsertionEvent} cannot convert the data model at will,
+ * and TSFile does not support this.
+ */
 public abstract class PipeInsertionEvent extends EnrichedEvent {
 
-  private Boolean isTableModelEvent; // lazy initialization
+  // Record the database name of the DataRegion corresponding to the SourceEvent
+  private final String sourceDatabaseNameFromDataRegion;
 
-  private String treeModelDatabaseName;
-  private String tableModelDatabaseName; // lazy initialization
+  protected Boolean isTableModelEvent; // lazy initialization
+
+  protected String treeModelDatabaseName; // lazy initialization
+  protected String tableModelDatabaseName; // lazy initialization
 
   protected PipeInsertionEvent(
       final String pipeName,
@@ -45,11 +68,6 @@
       final long startTime,
       final long endTime,
       final Boolean isTableModelEvent,
-<<<<<<< HEAD
-      final String treeModelDatabaseName,
-      final String tableModelDatabaseName) {
-    super(pipeName, creationTime, pipeTaskMeta, treePattern, tablePattern, startTime, endTime);
-=======
       final String databaseNameFromDataRegion,
       final String tableModelDatabaseName,
       final String treeModelDatabaseName) {
@@ -63,8 +81,8 @@
         skipIfNoPrivileges,
         startTime,
         endTime);
->>>>>>> d68180b2
     this.isTableModelEvent = isTableModelEvent;
+    this.sourceDatabaseNameFromDataRegion = databaseNameFromDataRegion;
     this.treeModelDatabaseName = treeModelDatabaseName;
     if (tableModelDatabaseName != null) {
       this.tableModelDatabaseName = tableModelDatabaseName.toLowerCase();
@@ -95,6 +113,7 @@
         endTime,
         isTableModelEvent,
         databaseNameFromDataRegion,
+        null,
         null);
   }
 
@@ -108,23 +127,39 @@
 
   public boolean isTableModelEvent() {
     if (isTableModelEvent == null) {
-      throw new IllegalStateException("isTableModelEvent is not initialized");
+      if (sourceDatabaseNameFromDataRegion == null) {
+        throw new IllegalStateException("databaseNameFromDataRegion is null");
+      }
+      return isTableModelEvent = PathUtils.isTableModelDatabase(sourceDatabaseNameFromDataRegion);
     }
     return isTableModelEvent;
   }
 
-  /** Only for internal use. */
-  protected Boolean getRawIsTableModelEvent() {
+  public Boolean getRawIsTableModelEvent() {
     return isTableModelEvent;
   }
 
+  public String getSourceDatabaseNameFromDataRegion() {
+    return sourceDatabaseNameFromDataRegion;
+  }
+
+  public String getRawTableModelDataBase() {
+    return tableModelDatabaseName;
+  }
+
+  public String getRawTreeModelDataBase() {
+    return treeModelDatabaseName;
+  }
+
   public String getTreeModelDatabaseName() {
-    return treeModelDatabaseName;
+    return treeModelDatabaseName == null
+        ? treeModelDatabaseName = PathUtils.qualifyDatabaseName(sourceDatabaseNameFromDataRegion)
+        : treeModelDatabaseName;
   }
 
   public String getTableModelDatabaseName() {
     return tableModelDatabaseName == null
-        ? tableModelDatabaseName = PathUtils.unQualifyDatabaseName(treeModelDatabaseName)
+        ? tableModelDatabaseName = PathUtils.unQualifyDatabaseName(sourceDatabaseNameFromDataRegion)
         : tableModelDatabaseName;
   }
 
@@ -132,6 +167,6 @@
     // Please note that if you parse TsFile, you need to use TreeModelDatabaseName, so you need to
     // rename TreeModelDatabaseName as well.
     this.tableModelDatabaseName = tableModelDatabaseName.toLowerCase();
-    this.treeModelDatabaseName = "root." + tableModelDatabaseName;
+    this.treeModelDatabaseName = PathUtils.qualifyDatabaseName(tableModelDatabaseName);
   }
 }