/*
 * Licensed to the Apache Software Foundation (ASF) under one
 * or more contributor license agreements.  See the NOTICE file
 * distributed with this work for additional information
 * regarding copyright ownership.  The ASF licenses this file
 * to you under the Apache License, Version 2.0 (the
 * "License"); you may not use this file except in compliance
 * with the License.  You may obtain a copy of the License at
 *
 *     http://www.apache.org/licenses/LICENSE-2.0
 *
 * Unless required by applicable law or agreed to in writing,
 * software distributed under the License is distributed on an
 * "AS IS" BASIS, WITHOUT WARRANTIES OR CONDITIONS OF ANY
 * KIND, either express or implied.  See the License for the
 * specific language governing permissions and limitations
 * under the License.
 */

package org.apache.iotdb.db.storageengine.dataregion.read.reader.chunk;

import org.apache.iotdb.db.storageengine.dataregion.memtable.AlignedReadOnlyMemChunk;
<<<<<<< HEAD

import org.apache.tsfile.file.metadata.AbstractAlignedChunkMetadata;
import org.apache.tsfile.read.common.BatchData;
=======
import org.apache.iotdb.db.utils.datastructure.MemPointIterator;

import org.apache.tsfile.enums.TSDataType;
import org.apache.tsfile.file.metadata.statistics.Statistics;
import org.apache.tsfile.read.common.BatchData;
import org.apache.tsfile.read.common.block.TsBlock;
>>>>>>> d68180b2
import org.apache.tsfile.read.filter.basic.Filter;
import org.apache.tsfile.read.reader.IChunkReader;
import org.apache.tsfile.read.reader.IPageReader;

import java.io.IOException;
import java.util.Collections;
import java.util.List;
<<<<<<< HEAD

/** To read aligned chunk data in memory. */
public class MemAlignedChunkReader implements IChunkReader {

  private final List<IPageReader> pageReaderList;

  public MemAlignedChunkReader(AlignedReadOnlyMemChunk readableChunk, Filter globalTimeFilter) {
    // we treat one ReadOnlyMemChunk as one Page
    this.pageReaderList =
        Collections.singletonList(
            new MemAlignedPageReader(
                readableChunk.getTsBlock(),
                (AbstractAlignedChunkMetadata) readableChunk.getChunkMetaData(),
                globalTimeFilter));
=======
import java.util.function.Supplier;

/** To read aligned chunk data in memory. */
public class MemAlignedChunkReader implements IChunkReader {
  private final MemPointIterator timeValuePairIterator;
  private final Filter globalTimeFilter;
  private final List<IPageReader> pageReaderList;

  public MemAlignedChunkReader(AlignedReadOnlyMemChunk readableChunk, Filter globalTimeFilter) {
    timeValuePairIterator = readableChunk.getMemPointIterator();
    this.globalTimeFilter = globalTimeFilter;
    this.pageReaderList = new ArrayList<>();
    initAllPageReaders(
        readableChunk.getDataTypes(),
        readableChunk.getTimeStatisticsList(),
        readableChunk.getValuesStatisticsList());
  }

  private void initAllPageReaders(
      List<TSDataType> tsDataTypes,
      List<Statistics<? extends Serializable>> timeStatistics,
      List<Statistics<? extends Serializable>[]> valuesStatistics) {
    Supplier<TsBlock> tsBlockSupplier = new MemAlignedChunkReader.TsBlockSupplier();
    for (int pageIndex = 0; pageIndex < timeStatistics.size(); pageIndex++) {
      MemAlignedPageReader pageReader =
          new MemAlignedPageReader(
              tsBlockSupplier,
              pageIndex,
              tsDataTypes,
              timeStatistics.get(pageIndex),
              valuesStatistics.get(pageIndex),
              globalTimeFilter);
      this.pageReaderList.add(pageReader);
    }
>>>>>>> d68180b2
  }

  @Override
  public boolean hasNextSatisfiedPage() throws IOException {
    throw new IOException("mem chunk reader does not support this method");
  }

  @Override
  public BatchData nextPageData() throws IOException {
    throw new IOException("mem chunk reader does not support this method");
  }

  @Override
  public void close() {
    // Do nothing because mem chunk reader will not open files
  }

  @Override
  public List<IPageReader> loadPageReaderList() {
    return this.pageReaderList;
  }
<<<<<<< HEAD
=======

  class TsBlockSupplier implements Supplier<TsBlock> {
    private int tsBlockIndex;

    public TsBlockSupplier() {}

    public void setTsBlockIndex(int tsBlockIndex) {
      this.tsBlockIndex = tsBlockIndex;
    }

    @Override
    public TsBlock get() {
      return timeValuePairIterator.getBatch(tsBlockIndex);
    }
  }
>>>>>>> d68180b2
}<|MERGE_RESOLUTION|>--- conflicted
+++ resolved
@@ -20,41 +20,20 @@
 package org.apache.iotdb.db.storageengine.dataregion.read.reader.chunk;
 
 import org.apache.iotdb.db.storageengine.dataregion.memtable.AlignedReadOnlyMemChunk;
-<<<<<<< HEAD
-
-import org.apache.tsfile.file.metadata.AbstractAlignedChunkMetadata;
-import org.apache.tsfile.read.common.BatchData;
-=======
 import org.apache.iotdb.db.utils.datastructure.MemPointIterator;
 
 import org.apache.tsfile.enums.TSDataType;
 import org.apache.tsfile.file.metadata.statistics.Statistics;
 import org.apache.tsfile.read.common.BatchData;
 import org.apache.tsfile.read.common.block.TsBlock;
->>>>>>> d68180b2
 import org.apache.tsfile.read.filter.basic.Filter;
 import org.apache.tsfile.read.reader.IChunkReader;
 import org.apache.tsfile.read.reader.IPageReader;
 
 import java.io.IOException;
-import java.util.Collections;
+import java.io.Serializable;
+import java.util.ArrayList;
 import java.util.List;
-<<<<<<< HEAD
-
-/** To read aligned chunk data in memory. */
-public class MemAlignedChunkReader implements IChunkReader {
-
-  private final List<IPageReader> pageReaderList;
-
-  public MemAlignedChunkReader(AlignedReadOnlyMemChunk readableChunk, Filter globalTimeFilter) {
-    // we treat one ReadOnlyMemChunk as one Page
-    this.pageReaderList =
-        Collections.singletonList(
-            new MemAlignedPageReader(
-                readableChunk.getTsBlock(),
-                (AbstractAlignedChunkMetadata) readableChunk.getChunkMetaData(),
-                globalTimeFilter));
-=======
 import java.util.function.Supplier;
 
 /** To read aligned chunk data in memory. */
@@ -89,7 +68,6 @@
               globalTimeFilter);
       this.pageReaderList.add(pageReader);
     }
->>>>>>> d68180b2
   }
 
   @Override
@@ -111,8 +89,6 @@
   public List<IPageReader> loadPageReaderList() {
     return this.pageReaderList;
   }
-<<<<<<< HEAD
-=======
 
   class TsBlockSupplier implements Supplier<TsBlock> {
     private int tsBlockIndex;
@@ -128,5 +104,4 @@
       return timeValuePairIterator.getBatch(tsBlockIndex);
     }
   }
->>>>>>> d68180b2
 }