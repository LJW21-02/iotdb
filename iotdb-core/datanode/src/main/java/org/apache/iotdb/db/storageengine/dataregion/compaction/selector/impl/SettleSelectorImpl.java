--- conflicted
+++ resolved
@@ -216,13 +216,9 @@
    *
    * @return dirty status means the status of current resource.
    */
-<<<<<<< HEAD
-  private FileDirtyInfo selectFileBaseOnDirtyData(TsFileResource resource) throws IOException {
-=======
   @SuppressWarnings("OptionalGetWithoutIsPresent") // iterating the index, must present
   private FileDirtyInfo selectFileBaseOnDirtyData(TsFileResource resource)
       throws IOException, IllegalPathException {
->>>>>>> d68180b2
 
     PatternTreeMap<ModEntry, PatternTreeMapFactory.ModsSerializer> modifications =
         CompactionUtils.buildModEntryPatternTreeMap(resource);
@@ -246,23 +242,30 @@
         ttl = DataNodeTTLCache.getInstance().getTTLForTable(storageGroupName, tableName);
       }
       boolean hasSetTTL = ttl != Long.MAX_VALUE;
+
+      long endTime = timeIndex.getEndTime(device).get();
       boolean isDeleted =
           !timeIndex.isDeviceAlive(device, ttl)
               || isDeviceDeletedByMods(
-                  modifications,
-                  device,
-                  timeIndex.getStartTime(device),
-                  timeIndex.getEndTime(device));
-
+                  modifications, device, timeIndex.getStartTime(device).get(), endTime);
       if (hasSetTTL) {
         if (!isDeleted) {
           // For devices with TTL set, all data must expire in order to meet the conditions for
           // being selected.
           return new FileDirtyInfo(DirtyStatus.NOT_SATISFIED);
         }
-        long outdatedTimeDiff = currentTime - timeIndex.getEndTime(device);
-        hasExpiredTooLong =
-            hasExpiredTooLong || outdatedTimeDiff > Math.min(config.getMaxExpiredTime(), 3 * ttl);
+
+        if (currentTime > endTime) {
+          long outdatedTimeDiff = currentTime - endTime;
+          if (endTime < 0 && outdatedTimeDiff < currentTime) {
+            // overflow, like 100 - Long.MIN
+            outdatedTimeDiff = Long.MAX_VALUE;
+          }
+          long ttlThreshold = 3 * ttl > ttl ? ttl : Long.MAX_VALUE;
+          hasExpiredTooLong =
+              hasExpiredTooLong
+                  || outdatedTimeDiff > Math.min(config.getMaxExpiredTime(), ttlThreshold);
+        } // else hasExpiredTooLong unchanged
       }
 
       if (isDeleted) {
