--- conflicted
+++ resolved
@@ -417,6 +417,10 @@
     return visitStatement(node, context);
   }
 
+  protected R visitRemoveConfigNode(RemoveConfigNode node, C context) {
+    return visitStatement(node, context);
+  }
+
   protected R visitDescribeTable(DescribeTable node, C context) {
     return visitStatement(node, context);
   }
@@ -716,8 +720,6 @@
   protected R visitRemoveRegion(RemoveRegion node, C context) {
     return visitStatement(node, context);
   }
-<<<<<<< HEAD
-=======
 
   protected R visitColumns(Columns node, C context) {
     return visitExpression(node, context);
@@ -831,5 +833,4 @@
   protected R visitRangeQuantifier(RangeQuantifier node, C context) {
     return visitPatternQuantifier(node, context);
   }
->>>>>>> d68180b2
 }