--- conflicted
+++ resolved
@@ -54,13 +54,10 @@
 
   private final boolean forceTabletFormat;
 
-<<<<<<< HEAD
-=======
   private final boolean skipParsing;
 
   private final boolean isUsedForConsensusPipe;
 
->>>>>>> d68180b2
   private final AtomicInteger collectInvocationCount = new AtomicInteger(0);
   private boolean hasNoGeneratedEvent = true;
   private boolean isFailedToIncreaseReferenceCount = false;
@@ -69,22 +66,15 @@
       final UnboundedBlockingPendingQueue<Event> pendingQueue,
       final long creationTime,
       final int regionId,
-<<<<<<< HEAD
-      final boolean forceTabletFormat) {
-=======
       final boolean forceTabletFormat,
       final boolean skipParsing,
       final boolean isUsedInConsensusPipe) {
->>>>>>> d68180b2
     this.pendingQueue = pendingQueue;
     this.creationTime = creationTime;
     this.regionId = regionId;
     this.forceTabletFormat = forceTabletFormat;
-<<<<<<< HEAD
-=======
     this.skipParsing = skipParsing;
     this.isUsedForConsensusPipe = isUsedInConsensusPipe;
->>>>>>> d68180b2
   }
 
   @Override
@@ -140,21 +130,12 @@
       return;
     }
 
-<<<<<<< HEAD
-    if (!forceTabletFormat
-        && (!sourceEvent.shouldParseTimeOrPattern()
-            || (sourceEvent.isTableModelEvent()
-                && (sourceEvent.getTablePattern() == null
-                    || !sourceEvent.getTablePattern().hasTablePattern())
-                && !sourceEvent.shouldParseTime()))) {
-=======
     if (skipParsing) {
       collectEvent(sourceEvent);
       return;
     }
 
     if (!forceTabletFormat && canSkipParsing4TsFileEvent(sourceEvent)) {
->>>>>>> d68180b2
       collectEvent(sourceEvent);
       return;
     }
