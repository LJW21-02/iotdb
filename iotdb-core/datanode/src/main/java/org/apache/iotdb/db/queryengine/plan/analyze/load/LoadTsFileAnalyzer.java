--- conflicted
+++ resolved
@@ -22,38 +22,20 @@
 import org.apache.iotdb.common.rpc.thrift.TSStatus;
 import org.apache.iotdb.commons.auth.AuthException;
 import org.apache.iotdb.commons.conf.CommonDescriptor;
-<<<<<<< HEAD
-import org.apache.iotdb.db.exception.load.LoadAnalyzeException;
-import org.apache.iotdb.db.exception.load.LoadAnalyzeTypeMismatchException;
-import org.apache.iotdb.db.exception.load.LoadReadOnlyException;
-=======
 import org.apache.iotdb.db.conf.IoTDBDescriptor;
 import org.apache.iotdb.db.exception.load.LoadAnalyzeException;
 import org.apache.iotdb.db.exception.load.LoadAnalyzeTypeMismatchException;
 import org.apache.iotdb.db.exception.load.LoadEmptyFileException;
->>>>>>> d68180b2
 import org.apache.iotdb.db.exception.sql.SemanticException;
 import org.apache.iotdb.db.protocol.session.IClientSession;
 import org.apache.iotdb.db.queryengine.common.MPPQueryContext;
-<<<<<<< HEAD
-=======
 import org.apache.iotdb.db.queryengine.common.SessionInfo;
 import org.apache.iotdb.db.queryengine.plan.Coordinator;
->>>>>>> d68180b2
 import org.apache.iotdb.db.queryengine.plan.analyze.ClusterPartitionFetcher;
 import org.apache.iotdb.db.queryengine.plan.analyze.IAnalysis;
 import org.apache.iotdb.db.queryengine.plan.analyze.IPartitionFetcher;
 import org.apache.iotdb.db.queryengine.plan.analyze.schema.ClusterSchemaFetcher;
 import org.apache.iotdb.db.queryengine.plan.analyze.schema.ISchemaFetcher;
-<<<<<<< HEAD
-import org.apache.iotdb.db.queryengine.plan.relational.sql.ast.LoadTsFile;
-import org.apache.iotdb.db.queryengine.plan.statement.crud.LoadTsFileStatement;
-import org.apache.iotdb.db.storageengine.dataregion.tsfile.TsFileResource;
-import org.apache.iotdb.db.storageengine.load.converter.LoadTsFileDataTypeConverter;
-import org.apache.iotdb.rpc.RpcUtils;
-import org.apache.iotdb.rpc.TSStatusCode;
-
-=======
 import org.apache.iotdb.db.queryengine.plan.planner.LocalExecutionPlanner;
 import org.apache.iotdb.db.queryengine.plan.relational.metadata.Metadata;
 import org.apache.iotdb.db.queryengine.plan.relational.security.AccessControl;
@@ -70,11 +52,14 @@
 import org.apache.iotdb.rpc.TSStatusCode;
 
 import org.apache.commons.io.FileUtils;
->>>>>>> d68180b2
 import org.apache.tsfile.common.conf.TSFileDescriptor;
+import org.apache.tsfile.encrypt.EncryptParameter;
+import org.apache.tsfile.encrypt.EncryptUtils;
 import org.apache.tsfile.file.metadata.IDeviceID;
+import org.apache.tsfile.file.metadata.TableSchema;
 import org.apache.tsfile.file.metadata.TimeseriesMetadata;
 import org.apache.tsfile.read.TsFileSequenceReader;
+import org.apache.tsfile.read.TsFileSequenceReaderTimeseriesMetadataIterator;
 import org.slf4j.Logger;
 import org.slf4j.LoggerFactory;
 
@@ -82,19 +67,14 @@
 import java.io.FileNotFoundException;
 import java.io.IOException;
 import java.nio.BufferUnderflowException;
+import java.util.ArrayList;
+import java.util.Arrays;
+import java.util.Collections;
 import java.util.List;
 import java.util.Map;
-
-<<<<<<< HEAD
-public abstract class LoadTsFileAnalyzer implements AutoCloseable {
-
-  private static final Logger LOGGER = LoggerFactory.getLogger(LoadTsFileAnalyzer.class);
-
-  // These are only used when constructed from tree model SQL
-  private final LoadTsFileStatement loadTsFileTreeStatement;
-  // These are only used when constructed from table model SQL
-  private final LoadTsFile loadTsFileTableStatement;
-=======
+import java.util.Objects;
+import java.util.Optional;
+
 import static org.apache.iotdb.db.queryengine.plan.execution.config.TableConfigTaskVisitor.DATABASE_NOT_SPECIFIED;
 import static org.apache.iotdb.db.storageengine.load.metrics.LoadTsFileCostMetricsSet.ANALYSIS;
 import static org.apache.iotdb.db.storageengine.load.metrics.LoadTsFileCostMetricsSet.ANALYSIS_ASYNC_MOVE;
@@ -110,19 +90,19 @@
   final ISchemaFetcher schemaFetcher = ClusterSchemaFetcher.getInstance();
   private final Metadata metadata = LocalExecutionPlanner.getInstance().metadata;
   private final AccessControl accessControl = Coordinator.getInstance().getAccessControl();
->>>>>>> d68180b2
-
-  private final boolean isTableModelStatement;
-
+
+  final MPPQueryContext context;
+
+  // Statement related
+  private final LoadTsFileStatement
+      loadTsFileTreeStatement; // only used when constructed from tree model SQL
+  private final LoadTsFile
+      loadTsFileTableStatement; // only used when constructed from table model SQL
+  private final boolean
+      isTableModelStatement; // Whether the statement itself is table model or not (not the TsFiles)
+  private final String statementString;
   private final boolean isGeneratedByPipe;
 
-<<<<<<< HEAD
-  protected final List<File> tsFiles;
-  protected final String statementString;
-  protected final boolean isVerifySchema;
-
-  protected final boolean isDeleteAfterLoad;
-=======
   private final List<File> tsFiles;
   private final List<Boolean> isMiniTsFile;
   private boolean isMiniTsFileConverted = false;
@@ -138,28 +118,21 @@
   private final boolean isDeleteAfterLoad;
   private final boolean isConvertOnTypeMismatch;
   private final long tabletConversionThresholdBytes;
->>>>>>> d68180b2
-
-  protected final boolean isConvertOnTypeMismatch;
-
-  protected final boolean isAutoCreateDatabase;
-
-  protected final int databaseLevel;
-
-<<<<<<< HEAD
-  protected final String database;
-
-  final MPPQueryContext context;
-
-  final IPartitionFetcher partitionFetcher = ClusterPartitionFetcher.getInstance();
-  final ISchemaFetcher schemaFetcher = ClusterSchemaFetcher.getInstance();
-
-  LoadTsFileAnalyzer(
+
+  // Schema creators for tree and table
+  private TreeSchemaAutoCreatorAndVerifier treeSchemaAutoCreatorAndVerifier;
+  private LoadTsFileTableSchemaCache tableSchemaCache;
+
+  public LoadTsFileAnalyzer(
       LoadTsFileStatement loadTsFileStatement, boolean isGeneratedByPipe, MPPQueryContext context) {
+    this.context = context;
+
     this.loadTsFileTreeStatement = loadTsFileStatement;
-    this.tsFiles = loadTsFileStatement.getTsFiles();
+    this.loadTsFileTableStatement = null;
+    this.isTableModelStatement = false;
     this.statementString = loadTsFileStatement.toString();
-=======
+    this.isGeneratedByPipe = isGeneratedByPipe;
+
     this.tsFiles = loadTsFileStatement.getTsFiles();
     this.isMiniTsFile = new ArrayList<>(Collections.nCopies(this.tsFiles.size(), false));
     this.isTableModelTsFile = new ArrayList<>(Collections.nCopies(this.tsFiles.size(), false));
@@ -167,57 +140,34 @@
     this.databaseLevel = loadTsFileStatement.getDatabaseLevel();
     this.databaseForTableData = loadTsFileStatement.getDatabase();
     this.isAsyncLoad = loadTsFileStatement.isAsyncLoad();
->>>>>>> d68180b2
     this.isVerifySchema = loadTsFileStatement.isVerifySchema();
     this.isAutoCreateDatabase = loadTsFileStatement.isAutoCreateDatabase();
     this.isDeleteAfterLoad = loadTsFileStatement.isDeleteAfterLoad();
     this.isConvertOnTypeMismatch = loadTsFileStatement.isConvertOnTypeMismatch();
-<<<<<<< HEAD
-    this.isAutoCreateDatabase = loadTsFileStatement.isAutoCreateDatabase();
-    this.databaseLevel = loadTsFileStatement.getDatabaseLevel();
-    this.database = loadTsFileStatement.getDatabase();
-=======
     this.tabletConversionThresholdBytes = loadTsFileStatement.getTabletConversionThresholdBytes();
   }
->>>>>>> d68180b2
-
-    this.loadTsFileTableStatement = null;
-    this.isTableModelStatement = false;
+
+  public LoadTsFileAnalyzer(
+      LoadTsFile loadTsFileTableStatement, boolean isGeneratedByPipe, MPPQueryContext context) {
+    this.context = context;
+
+    this.loadTsFileTreeStatement = null;
+    this.loadTsFileTableStatement = loadTsFileTableStatement;
+    this.isTableModelStatement = true;
+    this.statementString = loadTsFileTableStatement.toString();
     this.isGeneratedByPipe = isGeneratedByPipe;
-    this.context = context;
-  }
-
-  LoadTsFileAnalyzer(
-      LoadTsFile loadTsFileTableStatement, boolean isGeneratedByPipe, MPPQueryContext context) {
-    this.loadTsFileTableStatement = loadTsFileTableStatement;
+
     this.tsFiles = loadTsFileTableStatement.getTsFiles();
-<<<<<<< HEAD
-    this.statementString = loadTsFileTableStatement.toString();
-=======
     this.isMiniTsFile = new ArrayList<>(Collections.nCopies(this.tsFiles.size(), false));
     this.isTableModelTsFile = new ArrayList<>(Collections.nCopies(this.tsFiles.size(), false));
 
     this.databaseLevel = loadTsFileTableStatement.getDatabaseLevel();
     this.databaseForTableData = loadTsFileTableStatement.getDatabase();
     this.isAsyncLoad = loadTsFileTableStatement.isAsyncLoad();
->>>>>>> d68180b2
     this.isVerifySchema = loadTsFileTableStatement.isVerifySchema();
     this.isAutoCreateDatabase = loadTsFileTableStatement.isAutoCreateDatabase();
     this.isDeleteAfterLoad = loadTsFileTableStatement.isDeleteAfterLoad();
     this.isConvertOnTypeMismatch = loadTsFileTableStatement.isConvertOnTypeMismatch();
-<<<<<<< HEAD
-    this.isAutoCreateDatabase = loadTsFileTableStatement.isAutoCreateDatabase();
-    this.databaseLevel = loadTsFileTableStatement.getDatabaseLevel();
-    this.database = loadTsFileTableStatement.getDatabase();
-
-    this.loadTsFileTreeStatement = null;
-    this.isTableModelStatement = true;
-    this.isGeneratedByPipe = isGeneratedByPipe;
-    this.context = context;
-  }
-
-  public abstract IAnalysis analyzeFileByFile(IAnalysis analysis);
-=======
     this.tabletConversionThresholdBytes =
         loadTsFileTableStatement.getTabletConversionThresholdBytes();
   }
@@ -346,9 +296,8 @@
           .recordPhaseTimeCost(ANALYSIS_ASYNC_MOVE, System.nanoTime() - startTime);
     }
   }
->>>>>>> d68180b2
-
-  protected boolean doAnalyzeFileByFile(IAnalysis analysis) {
+
+  private boolean doAnalyzeFileByFile(IAnalysis analysis) {
     // analyze tsfile metadata file by file
     for (int i = 0, tsfileNum = tsFiles.size(); i < tsfileNum; i++) {
       final File tsFile = tsFiles.get(i);
@@ -367,7 +316,7 @@
 
       final long startTime = System.nanoTime();
       try {
-        analyzeSingleTsFile(tsFile);
+        analyzeSingleTsFile(tsFile, i);
         if (LOGGER.isInfoEnabled()) {
           LOGGER.info(
               "Load - Analysis Stage: {}/{} tsfiles have been analyzed, progress: {}%",
@@ -406,10 +355,6 @@
     return true;
   }
 
-<<<<<<< HEAD
-  protected abstract void analyzeSingleTsFile(final File tsFile)
-      throws IOException, AuthException, LoadAnalyzeException;
-=======
   private void analyzeSingleTsFile(final File tsFile, int i) throws Exception {
     final SessionInfo sessionInfo = context.getSession();
     try (final TsFileSequenceReader reader = new TsFileSequenceReader(tsFile.getAbsolutePath())) {
@@ -439,30 +384,10 @@
           || !Arrays.equals(param.getKey(), EncryptUtils.getEncryptParameter().getKey())) {
         throw new SemanticException("The encryption way of the TsFile is not supported.");
       }
->>>>>>> d68180b2
-
-  protected void executeTabletConversion(final IAnalysis analysis, final LoadAnalyzeException e) {
-    final LoadTsFileDataTypeConverter loadTsFileDataTypeConverter =
-        new LoadTsFileDataTypeConverter(isGeneratedByPipe);
-
-<<<<<<< HEAD
-    final TSStatus status =
-        (!(e instanceof LoadAnalyzeTypeMismatchException) || isConvertOnTypeMismatch)
-            ? (isTableModelStatement
-                ? loadTsFileDataTypeConverter
-                    .convertForTableModel(loadTsFileTableStatement)
-                    .orElse(null)
-                : loadTsFileDataTypeConverter
-                    .convertForTreeModel(loadTsFileTreeStatement)
-                    .orElse(null))
-            : null;
-
-    if (status == null) {
-      analysis.setFailStatus(
-          new TSStatus(TSStatusCode.LOAD_FILE_ERROR.getStatusCode()).setMessage(e.getMessage()));
-    } else if (!loadTsFileDataTypeConverter.isSuccessful(status)) {
-      analysis.setFailStatus(status);
-=======
+
+      this.isTableModelTsFile.set(i, isTableModelFile);
+      this.isTableModelTsFileReliableIndex = i;
+
       if (0 <= tabletConversionThresholdBytes
           && tsFile.length() <= tabletConversionThresholdBytes
           && handleSingleMiniFile(i)) {
@@ -542,19 +467,9 @@
     } finally {
       LOAD_TSFILE_COST_METRICS_SET.recordPhaseTimeCost(
           LoadTsFileCostMetricsSet.ANALYSIS_CAST_TABLETS, System.nanoTime() - startTime);
->>>>>>> d68180b2
-    }
-    analysis.setFinishQueryAfterAnalyze(true);
-    setRealStatement(analysis);
-  }
-
-<<<<<<< HEAD
-  protected void setRealStatement(IAnalysis analysis) {
-    if (isTableModelStatement) {
-      // Do nothing by now.
-    } else {
-      analysis.setRealStatement(loadTsFileTreeStatement);
-=======
+    }
+  }
+
   private void doAnalyzeSingleTreeFile(
       final File tsFile,
       final TsFileSequenceReader reader,
@@ -591,14 +506,15 @@
     }
     if (isAutoCreateSchemaOrVerifySchemaEnabled) {
       getOrCreateTreeSchemaVerifier().flushAndClearDeviceIsAlignedCacheIfNecessary();
->>>>>>> d68180b2
-    }
-  }
-
-<<<<<<< HEAD
-  protected String getStatementString() {
-    return statementString;
-=======
+    }
+
+    TimestampPrecisionUtils.checkTimestampPrecision(tsFileResource.getFileEndTime());
+    tsFileResource.setStatus(TsFileResourceStatus.NORMAL);
+
+    addTsFileResource(tsFileResource);
+    addWritePointCount(writePointCount);
+  }
+
   private void doAnalyzeSingleTableFile(
       final File tsFile,
       final TsFileSequenceReader reader,
@@ -657,10 +573,9 @@
 
     addTsFileResource(tsFileResource);
     addWritePointCount(writePointCount);
->>>>>>> d68180b2
-  }
-
-  protected TsFileResource constructTsFileResource(
+  }
+
+  private TsFileResource constructTsFileResource(
       final TsFileSequenceReader reader, final File tsFile) throws IOException {
     final TsFileResource tsFileResource = new TsFileResource(tsFile);
     if (!tsFileResource.resourceFileExists()) {
@@ -677,9 +592,6 @@
     return tsFileResource;
   }
 
-<<<<<<< HEAD
-  protected void addTsFileResource(TsFileResource tsFileResource) {
-=======
   private TreeSchemaAutoCreatorAndVerifier getOrCreateTreeSchemaVerifier() {
     if (treeSchemaAutoCreatorAndVerifier == null) {
       treeSchemaAutoCreatorAndVerifier = new TreeSchemaAutoCreatorAndVerifier(this);
@@ -695,7 +607,6 @@
   }
 
   private void addTsFileResource(TsFileResource tsFileResource) {
->>>>>>> d68180b2
     if (isTableModelStatement) {
       loadTsFileTableStatement.addTsFileResource(tsFileResource);
     } else {
@@ -703,7 +614,15 @@
     }
   }
 
-  protected void addWritePointCount(long writePointCount) {
+  private static long getWritePointCount(
+      Map<IDeviceID, List<TimeseriesMetadata>> device2TimeseriesMetadata) {
+    return device2TimeseriesMetadata.values().stream()
+        .flatMap(List::stream)
+        .mapToLong(t -> t.getStatistics().getCount())
+        .sum();
+  }
+
+  private void addWritePointCount(long writePointCount) {
     if (isTableModelStatement) {
       loadTsFileTableStatement.addWritePointCount(writePointCount);
     } else {
@@ -711,19 +630,6 @@
     }
   }
 
-<<<<<<< HEAD
-  protected boolean isVerifySchema() {
-    return isVerifySchema;
-  }
-
-  protected boolean isConvertOnTypeMismatch() {
-    return isConvertOnTypeMismatch;
-  }
-
-  protected boolean isAutoCreateDatabase() {
-    return isAutoCreateDatabase;
-  }
-=======
   private void setTsFileModelInfoToStatement() {
     if (isTableModelStatement) {
       this.loadTsFileTableStatement.setIsTableModel(this.isTableModelTsFile);
@@ -832,35 +738,11 @@
             LoadTsFileCostMetricsSet.ANALYSIS_CAST_TABLETS, System.nanoTime() - startTime);
       }
     }
->>>>>>> d68180b2
-
-  protected int getDatabaseLevel() {
-    return databaseLevel;
-  }
-
-<<<<<<< HEAD
-  protected long getWritePointCount(
-      Map<IDeviceID, List<TimeseriesMetadata>> device2TimeseriesMetadata) {
-    return device2TimeseriesMetadata.values().stream()
-        .flatMap(List::stream)
-        .mapToLong(t -> t.getStatistics().getCount())
-        .sum();
-  }
-
-  protected void setFailAnalysisForAuthException(IAnalysis analysis, AuthException e) {
+
     analysis.setFinishQueryAfterAnalyze(true);
-    analysis.setFailStatus(RpcUtils.getStatus(e.getCode(), e.getMessage()));
-  }
-
-  protected void checkBeforeAnalyzeFileByFile(IAnalysis analysis) {
-    if (TSFileDescriptor.getInstance().getConfig().getEncryptFlag()) {
-      analysis.setFinishQueryAfterAnalyze(true);
-      analysis.setFailStatus(
-          RpcUtils.getStatus(
-              TSStatusCode.LOAD_FILE_ERROR,
-              "TSFile encryption is enabled, and the Load TSFile function is disabled"));
-      return;
-=======
+    setRealStatement(analysis);
+  }
+
   private boolean shouldSkipConversion(LoadAnalyzeException e) {
     return (e instanceof LoadAnalyzeTypeMismatchException) && !isConvertOnTypeMismatch;
   }
@@ -880,15 +762,9 @@
   public void close() throws Exception {
     if (treeSchemaAutoCreatorAndVerifier != null) {
       treeSchemaAutoCreatorAndVerifier.close();
->>>>>>> d68180b2
-    }
-
-    // check if the system is read only
-    if (CommonDescriptor.getInstance().getConfig().isReadOnly()) {
-      analysis.setFinishQueryAfterAnalyze(true);
-      analysis.setFailStatus(
-          RpcUtils.getStatus(TSStatusCode.SYSTEM_READ_ONLY, LoadReadOnlyException.MESSAGE));
-      return;
+    }
+    if (tableSchemaCache != null) {
+      tableSchemaCache.close();
     }
   }
 }