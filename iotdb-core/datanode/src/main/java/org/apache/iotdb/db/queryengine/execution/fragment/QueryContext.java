--- conflicted
+++ resolved
@@ -29,6 +29,7 @@
 import org.apache.iotdb.db.utils.ModificationUtils;
 import org.apache.iotdb.db.utils.datastructure.PatternTreeMapFactory;
 import org.apache.iotdb.db.utils.datastructure.PatternTreeMapFactory.ModsSerializer;
+import org.apache.iotdb.db.utils.datastructure.TVList;
 
 import org.apache.tsfile.file.metadata.IDeviceID;
 import org.slf4j.Logger;
@@ -36,6 +37,7 @@
 
 import java.util.ArrayList;
 import java.util.Collections;
+import java.util.HashSet;
 import java.util.List;
 import java.util.Map;
 import java.util.Set;
@@ -72,14 +74,10 @@
   // for tree model, it will be true
   private boolean ignoreAllNullRows = true;
 
-<<<<<<< HEAD
-  private final Set<TsFileID> nonExistentModFiles = new CopyOnWriteArraySet<>();
-=======
   // referenced TVLists for the query
   protected final Set<TVList> tvListSet = new HashSet<>();
 
   protected Set<String> tables;
->>>>>>> d68180b2
 
   public QueryContext() {}
 
@@ -260,4 +258,8 @@
   public void setIgnoreAllNullRows(boolean ignoreAllNullRows) {
     this.ignoreAllNullRows = ignoreAllNullRows;
   }
+
+  public void addTVListToSet(Map<TVList, Integer> tvListMap) {
+    tvListSet.addAll(tvListMap.keySet());
+  }
 }