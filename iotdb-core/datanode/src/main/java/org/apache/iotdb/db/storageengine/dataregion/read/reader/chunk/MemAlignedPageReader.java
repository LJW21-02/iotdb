/*
 * Licensed to the Apache Software Foundation (ASF) under one
 * or more contributor license agreements.  See the NOTICE file
 * distributed with this work for additional information
 * regarding copyright ownership.  The ASF licenses this file
 * to you under the Apache License, Version 2.0 (the
 * "License"); you may not use this file except in compliance
 * with the License.  You may obtain a copy of the License at
 *
 *     http://www.apache.org/licenses/LICENSE-2.0
 *
 * Unless required by applicable law or agreed to in writing,
 * software distributed under the License is distributed on an
 * "AS IS" BASIS, WITHOUT WARRANTIES OR CONDITIONS OF ANY
 * KIND, either express or implied.  See the License for the
 * specific language governing permissions and limitations
 * under the License.
 */

package org.apache.iotdb.db.storageengine.dataregion.read.reader.chunk;

<<<<<<< HEAD
=======
import org.apache.iotdb.db.storageengine.dataregion.read.reader.chunk.metadata.AlignedPageMetadata;

>>>>>>> d68180b2
import org.apache.tsfile.block.column.Column;
import org.apache.tsfile.block.column.ColumnBuilder;
import org.apache.tsfile.enums.TSDataType;
import org.apache.tsfile.file.metadata.AbstractAlignedChunkMetadata;
import org.apache.tsfile.file.metadata.statistics.Statistics;
import org.apache.tsfile.read.common.BatchData;
import org.apache.tsfile.read.common.BatchDataFactory;
import org.apache.tsfile.read.common.block.TsBlock;
import org.apache.tsfile.read.common.block.TsBlockBuilder;
import org.apache.tsfile.read.filter.basic.Filter;
import org.apache.tsfile.read.filter.factory.FilterFactory;
import org.apache.tsfile.read.reader.IPageReader;
import org.apache.tsfile.read.reader.series.PaginationController;
import org.apache.tsfile.utils.TsPrimitiveType;

import java.io.IOException;
import java.io.Serializable;
import java.util.Arrays;
import java.util.List;
import java.util.Optional;

import static org.apache.tsfile.read.reader.series.PaginationController.UNLIMITED_PAGINATION_CONTROLLER;

public class MemAlignedPageReader implements IPageReader {

<<<<<<< HEAD
  private final TsBlock tsBlock;
  private final AbstractAlignedChunkMetadata chunkMetadata;
=======
  private TsBlock tsBlock;
  private final AlignedPageMetadata pageMetadata;

  private final int pageIndex;
  private final Supplier<TsBlock> tsBlockSupplier;
  private final List<TSDataType> tsDataTypes;
>>>>>>> d68180b2

  private Filter recordFilter;
  private PaginationController paginationController = UNLIMITED_PAGINATION_CONTROLLER;

  private TsBlockBuilder builder;

  public MemAlignedPageReader(
<<<<<<< HEAD
      TsBlock tsBlock, AbstractAlignedChunkMetadata chunkMetadata, Filter recordFilter) {
    this.tsBlock = tsBlock;
    this.chunkMetadata = chunkMetadata;
=======
      Supplier<TsBlock> tsBlockSupplier,
      int pageIndex,
      List<TSDataType> tsDataTypes,
      Statistics<? extends Serializable> timeStatistics,
      Statistics<? extends Serializable>[] valueStatistics,
      Filter recordFilter) {
    this.tsBlockSupplier = tsBlockSupplier;
    this.pageIndex = pageIndex;
>>>>>>> d68180b2
    this.recordFilter = recordFilter;
  }

  @Override
  public BatchData getAllSatisfiedPageData() throws IOException {
    return IPageReader.super.getAllSatisfiedPageData();
  }

  @Override
  public BatchData getAllSatisfiedPageData(boolean ascending) throws IOException {
    BatchData batchData = BatchDataFactory.createBatchData(TSDataType.VECTOR, ascending, false);

    boolean[] satisfyInfo = buildSatisfyInfoArray();

    for (int rowIndex = 0; rowIndex < tsBlock.getPositionCount(); rowIndex++) {
      if (satisfyInfo[rowIndex]) {
        long time = tsBlock.getTimeByIndex(rowIndex);
        TsPrimitiveType[] values = new TsPrimitiveType[tsBlock.getValueColumnCount()];
        for (int column = 0; column < tsBlock.getValueColumnCount(); column++) {
          if (tsBlock.getColumn(column) != null && !tsBlock.getColumn(column).isNull(rowIndex)) {
            values[column] = tsBlock.getColumn(column).getTsPrimitiveType(rowIndex);
          }
        }
        batchData.putVector(time, values);
      }
    }
    return batchData.flip();
  }

  @Override
  public TsBlock getAllSatisfiedData() {
    builder.reset();

    boolean[] satisfyInfo = buildSatisfyInfoArray();

    // build time column
    int readEndIndex = buildTimeColumn(satisfyInfo);

    // build value column
    buildValueColumns(satisfyInfo, readEndIndex);

    return builder.build();
  }

  private boolean[] buildSatisfyInfoArray() {
    if (recordFilter == null || recordFilter.allSatisfy(this)) {
      boolean[] satisfyInfo = new boolean[tsBlock.getPositionCount()];
      Arrays.fill(satisfyInfo, true);
      return satisfyInfo;
    }
    return recordFilter.satisfyTsBlock(tsBlock);
  }

  private int buildTimeColumn(boolean[] satisfyInfo) {
    int readEndIndex = tsBlock.getPositionCount();
    for (int row = 0; row < readEndIndex; row++) {

      if (needSkipCurrentRow(satisfyInfo, row)) {
        continue;
      }

      if (paginationController.hasCurLimit()) {
        builder.getTimeColumnBuilder().writeLong(tsBlock.getTimeByIndex(row));
        builder.declarePosition();
        paginationController.consumeLimit();
      } else {
        readEndIndex = row;
      }
    }
    return readEndIndex;
  }

  private boolean needSkipCurrentRow(boolean[] satisfyInfo, int rowIndex) {
    if (!satisfyInfo[rowIndex]) {
      return true;
    }
    if (paginationController.hasCurOffset()) {
      paginationController.consumeOffset();
      satisfyInfo[rowIndex] = false;
      return true;
    }
    return false;
  }

  private void buildValueColumns(boolean[] satisfyInfo, int readEndIndex) {
    for (int column = 0; column < tsBlock.getValueColumnCount(); column++) {
      Column valueColumn = tsBlock.getColumn(column);
      ColumnBuilder valueBuilder = builder.getColumnBuilder(column);
      for (int row = 0; row < readEndIndex; row++) {
        if (satisfyInfo[row]) {
          if (!valueColumn.isNull(row)) {
            valueBuilder.write(valueColumn, row);
          } else {
            valueBuilder.appendNull();
          }
        }
      }
    }
  }

  @Override
  public Statistics<? extends Serializable> getStatistics() {
    return chunkMetadata.getStatistics();
  }

  @Override
  public Statistics<? extends Serializable> getTimeStatistics() {
    return chunkMetadata.getTimeStatistics();
  }

  @Override
  public Optional<Statistics<? extends Serializable>> getMeasurementStatistics(
      int measurementIndex) {
    return chunkMetadata.getMeasurementStatistics(measurementIndex);
  }

  @Override
  public boolean hasNullValue(int measurementIndex) {
    return chunkMetadata.hasNullValue(measurementIndex);
  }

  @Override
  public void addRecordFilter(Filter filter) {
    this.recordFilter = FilterFactory.and(recordFilter, filter);
  }

  @Override
  public void setLimitOffset(PaginationController paginationController) {
    this.paginationController = paginationController;
  }

  @Override
  public boolean isModified() {
    return false;
  }

  @Override
  public void initTsBlockBuilder(List<TSDataType> dataTypes) {
    builder = new TsBlockBuilder(dataTypes);
  }
<<<<<<< HEAD
=======

  private void getTsBlock() {
    if (tsBlock == null) {
      initializeTsBlockIndex();
      tsBlock = tsBlockSupplier.get();
      if (pageMetadata.getStatistics() == null) {
        initPageStatistics();
      }
    }
  }

  private void initializeTsBlockIndex() {
    if (tsBlockSupplier instanceof MemAlignedChunkReader.TsBlockSupplier) {
      ((MemAlignedChunkReader.TsBlockSupplier) tsBlockSupplier).setTsBlockIndex(pageIndex);
    }
  }

  private void initPageStatistics() {
    Statistics<? extends Serializable> pageTimeStatistics =
        Statistics.getStatsByType(TSDataType.VECTOR);
    Statistics<? extends Serializable>[] pageValueStatistics = new Statistics[tsDataTypes.size()];
    for (int column = 0; column < tsDataTypes.size(); column++) {
      Statistics<? extends Serializable> valueStatistics =
          Statistics.getStatsByType(tsDataTypes.get(column));
      pageValueStatistics[column] = valueStatistics;
    }
    updatePageStatisticsFromTsBlock(pageTimeStatistics, pageValueStatistics);
    pageMetadata.setStatistics(pageTimeStatistics, pageValueStatistics);
  }

  private void updatePageStatisticsFromTsBlock(
      Statistics<? extends Serializable> timeStatistics,
      Statistics<? extends Serializable>[] valueStatistics) {
    if (!tsBlock.isEmpty()) {
      // update time statistics
      for (int i = 0; i < tsBlock.getPositionCount(); i++) {
        timeStatistics.update(tsBlock.getTimeByIndex(i));
      }
      //      timeStatistics.setEmpty(false);

      for (int column = 0; column < tsDataTypes.size(); column++) {
        switch (tsDataTypes.get(column)) {
          case BOOLEAN:
            for (int i = 0; i < tsBlock.getPositionCount(); i++) {
              valueStatistics[column].update(
                  tsBlock.getTimeByIndex(i), tsBlock.getColumn(column).getBoolean(i));
            }
            break;
          case INT32:
          case DATE:
            for (int i = 0; i < tsBlock.getPositionCount(); i++) {
              valueStatistics[column].update(
                  tsBlock.getTimeByIndex(i), tsBlock.getColumn(column).getInt(i));
            }
            break;
          case INT64:
          case TIMESTAMP:
            for (int i = 0; i < tsBlock.getPositionCount(); i++) {
              valueStatistics[column].update(
                  tsBlock.getTimeByIndex(i), tsBlock.getColumn(column).getLong(i));
            }
            break;
          case FLOAT:
            for (int i = 0; i < tsBlock.getPositionCount(); i++) {
              valueStatistics[column].update(
                  tsBlock.getTimeByIndex(i), tsBlock.getColumn(column).getFloat(i));
            }
            break;
          case DOUBLE:
            for (int i = 0; i < tsBlock.getPositionCount(); i++) {
              valueStatistics[column].update(
                  tsBlock.getTimeByIndex(i), tsBlock.getColumn(column).getDouble(i));
            }
            break;
          case TEXT:
          case BLOB:
          case STRING:
            for (int i = 0; i < tsBlock.getPositionCount(); i++) {
              valueStatistics[column].update(
                  tsBlock.getTimeByIndex(i), tsBlock.getColumn(column).getBinary(i));
            }
            break;
          default:
            throw new UnSupportedDataTypeException(
                String.format("Data type %s is not supported.", tsDataTypes.get(column)));
        }
      }
    }
  }
>>>>>>> d68180b2
}<|MERGE_RESOLUTION|>--- conflicted
+++ resolved
@@ -19,15 +19,11 @@
 
 package org.apache.iotdb.db.storageengine.dataregion.read.reader.chunk;
 
-<<<<<<< HEAD
-=======
 import org.apache.iotdb.db.storageengine.dataregion.read.reader.chunk.metadata.AlignedPageMetadata;
 
->>>>>>> d68180b2
 import org.apache.tsfile.block.column.Column;
 import org.apache.tsfile.block.column.ColumnBuilder;
 import org.apache.tsfile.enums.TSDataType;
-import org.apache.tsfile.file.metadata.AbstractAlignedChunkMetadata;
 import org.apache.tsfile.file.metadata.statistics.Statistics;
 import org.apache.tsfile.read.common.BatchData;
 import org.apache.tsfile.read.common.BatchDataFactory;
@@ -38,28 +34,25 @@
 import org.apache.tsfile.read.reader.IPageReader;
 import org.apache.tsfile.read.reader.series.PaginationController;
 import org.apache.tsfile.utils.TsPrimitiveType;
+import org.apache.tsfile.write.UnSupportedDataTypeException;
 
 import java.io.IOException;
 import java.io.Serializable;
 import java.util.Arrays;
 import java.util.List;
 import java.util.Optional;
+import java.util.function.Supplier;
 
 import static org.apache.tsfile.read.reader.series.PaginationController.UNLIMITED_PAGINATION_CONTROLLER;
 
 public class MemAlignedPageReader implements IPageReader {
 
-<<<<<<< HEAD
-  private final TsBlock tsBlock;
-  private final AbstractAlignedChunkMetadata chunkMetadata;
-=======
   private TsBlock tsBlock;
   private final AlignedPageMetadata pageMetadata;
 
   private final int pageIndex;
   private final Supplier<TsBlock> tsBlockSupplier;
   private final List<TSDataType> tsDataTypes;
->>>>>>> d68180b2
 
   private Filter recordFilter;
   private PaginationController paginationController = UNLIMITED_PAGINATION_CONTROLLER;
@@ -67,11 +60,6 @@
   private TsBlockBuilder builder;
 
   public MemAlignedPageReader(
-<<<<<<< HEAD
-      TsBlock tsBlock, AbstractAlignedChunkMetadata chunkMetadata, Filter recordFilter) {
-    this.tsBlock = tsBlock;
-    this.chunkMetadata = chunkMetadata;
-=======
       Supplier<TsBlock> tsBlockSupplier,
       int pageIndex,
       List<TSDataType> tsDataTypes,
@@ -80,8 +68,9 @@
       Filter recordFilter) {
     this.tsBlockSupplier = tsBlockSupplier;
     this.pageIndex = pageIndex;
->>>>>>> d68180b2
     this.recordFilter = recordFilter;
+    this.tsDataTypes = tsDataTypes;
+    this.pageMetadata = new AlignedPageMetadata(timeStatistics, valueStatistics);
   }
 
   @Override
@@ -91,6 +80,8 @@
 
   @Override
   public BatchData getAllSatisfiedPageData(boolean ascending) throws IOException {
+    getTsBlock();
+
     BatchData batchData = BatchDataFactory.createBatchData(TSDataType.VECTOR, ascending, false);
 
     boolean[] satisfyInfo = buildSatisfyInfoArray();
@@ -112,6 +103,8 @@
 
   @Override
   public TsBlock getAllSatisfiedData() {
+    getTsBlock();
+
     builder.reset();
 
     boolean[] satisfyInfo = buildSatisfyInfoArray();
@@ -183,23 +176,23 @@
 
   @Override
   public Statistics<? extends Serializable> getStatistics() {
-    return chunkMetadata.getStatistics();
+    return pageMetadata.getStatistics();
   }
 
   @Override
   public Statistics<? extends Serializable> getTimeStatistics() {
-    return chunkMetadata.getTimeStatistics();
+    return pageMetadata.getTimeStatistics();
   }
 
   @Override
   public Optional<Statistics<? extends Serializable>> getMeasurementStatistics(
       int measurementIndex) {
-    return chunkMetadata.getMeasurementStatistics(measurementIndex);
+    return pageMetadata.getMeasurementStatistics(measurementIndex);
   }
 
   @Override
   public boolean hasNullValue(int measurementIndex) {
-    return chunkMetadata.hasNullValue(measurementIndex);
+    return pageMetadata.hasNullValue(measurementIndex);
   }
 
   @Override
@@ -221,8 +214,6 @@
   public void initTsBlockBuilder(List<TSDataType> dataTypes) {
     builder = new TsBlockBuilder(dataTypes);
   }
-<<<<<<< HEAD
-=======
 
   private void getTsBlock() {
     if (tsBlock == null) {
@@ -312,5 +303,4 @@
       }
     }
   }
->>>>>>> d68180b2
 }