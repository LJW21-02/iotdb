--- conflicted
+++ resolved
@@ -49,20 +49,13 @@
   private boolean isAsyncLoad = false;
 
   private boolean isGeneratedByPipe = false;
-  private String model = LoadTsFileConfigurator.MODEL_TABLE_VALUE;
 
   private final Map<String, String> loadAttributes;
 
-<<<<<<< HEAD
-  private final List<File> tsFiles;
-  private final List<TsFileResource> resources;
-  private final List<Long> writePointCountList;
-=======
   private List<File> tsFiles;
   private List<TsFileResource> resources;
   private List<Long> writePointCountList;
   private List<Boolean> isTableModel;
->>>>>>> d68180b2
 
   public LoadTsFile(NodeLocation location, String filePath, Map<String, String> loadAttributes) {
     super(location);
@@ -82,14 +75,10 @@
     try {
       this.tsFiles =
           org.apache.iotdb.db.queryengine.plan.statement.crud.LoadTsFileStatement.processTsFile(
-<<<<<<< HEAD
-              file);
-=======
               new File(filePath));
       this.resources = new ArrayList<>();
       this.writePointCountList = new ArrayList<>();
       this.isTableModel = new ArrayList<>(Collections.nCopies(this.tsFiles.size(), true));
->>>>>>> d68180b2
     } catch (FileNotFoundException e) {
       throw new SemanticException(e);
     }
@@ -162,8 +151,12 @@
     return isGeneratedByPipe;
   }
 
-  public String getModel() {
-    return model;
+  public List<Boolean> getIsTableModel() {
+    return isTableModel;
+  }
+
+  public void setIsTableModel(List<Boolean> isTableModel) {
+    this.isTableModel = isTableModel;
   }
 
   public List<File> getTsFiles() {
@@ -195,11 +188,6 @@
     this.tabletConversionThresholdBytes =
         LoadTsFileConfigurator.parseOrGetDefaultTabletConversionThresholdBytes(loadAttributes);
     this.verify = LoadTsFileConfigurator.parseOrGetDefaultVerify(loadAttributes);
-<<<<<<< HEAD
-    this.model =
-        LoadTsFileConfigurator.parseOrGetDefaultModel(
-            loadAttributes, LoadTsFileConfigurator.MODEL_TABLE_VALUE);
-=======
     this.isAsyncLoad = LoadTsFileConfigurator.parseOrGetDefaultAsyncLoad(loadAttributes);
   }
 
@@ -242,7 +230,6 @@
             : Collections.emptyList();
 
     return tsFiles == null || tsFiles.isEmpty();
->>>>>>> d68180b2
   }
 
   @Override
