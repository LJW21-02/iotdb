/*
 * Licensed to the Apache Software Foundation (ASF) under one
 * or more contributor license agreements.  See the NOTICE file
 * distributed with this work for additional information
 * regarding copyright ownership.  The ASF licenses this file
 * to you under the Apache License, Version 2.0 (the
 * "License"); you may not use this file except in compliance
 * with the License.  You may obtain a copy of the License at
 *
 * http://www.apache.org/licenses/LICENSE-2.0
 *
 * Unless required by applicable law or agreed to in writing, software
 * distributed under the License is distributed on an "AS IS" BASIS,
 * WITHOUT WARRANTIES OR CONDITIONS OF ANY KIND, either express or implied.
 * See the License for the specific language governing permissions and
 * limitations under the License.
 */

package org.apache.iotdb.db.protocol.mqtt;

import com.google.common.collect.Lists;
import com.google.gson.Gson;
import com.google.gson.GsonBuilder;
import com.google.gson.JsonArray;
import com.google.gson.JsonElement;
import com.google.gson.JsonObject;
import com.google.gson.JsonParseException;
import com.google.gson.reflect.TypeToken;
import io.netty.buffer.ByteBuf;

import java.nio.charset.StandardCharsets;
import java.util.ArrayList;
import java.util.List;

/**
 * The JSON payload formatter. two json format supported: { "device":"root.sg.d1",
 * "timestamp":1586076045524, "measurements":["s1","s2"], "values":[0.530635,0.530635] }
 *
 * <p>{ "device":"root.sg.d1", "timestamps":[1586076045524,1586076065526],
 * "measurements":["s1","s2"], "values":[[0.530635,0.530635], [0.530655,0.530695]] }
 */
public class JSONPayloadFormatter implements PayloadFormatter {
  private static final String JSON_KEY_DEVICE = "device";
  private static final String JSON_KEY_TIMESTAMP = "timestamp";
  private static final String JSON_KEY_TIMESTAMPS = "timestamps";
  private static final String JSON_KEY_MEASUREMENTS = "measurements";
  private static final String JSON_KEY_VALUES = "values";
  private static final Gson GSON = new GsonBuilder().create();

  @Override
  public List<Message> format(ByteBuf payload) {
    if (payload == null) {
      return new ArrayList<>();
    }
    String txt = payload.toString(StandardCharsets.UTF_8);
    JsonElement jsonElement = GSON.fromJson(txt, JsonElement.class);
    if (jsonElement.isJsonObject()) {
      JsonObject jsonObject = jsonElement.getAsJsonObject();
      if (jsonObject.get(JSON_KEY_TIMESTAMP) != null) {
        return formatJson(jsonObject);
      }
      if (jsonObject.get(JSON_KEY_TIMESTAMPS) != null) {
        return formatBatchJson(jsonObject);
      }
    } else if (jsonElement.isJsonArray()) {
      JsonArray jsonArray = jsonElement.getAsJsonArray();
      List<Message> messages = new ArrayList<>();
      for (JsonElement element : jsonArray) {
        JsonObject jsonObject = element.getAsJsonObject();
        if (jsonObject.get(JSON_KEY_TIMESTAMP) != null) {
          messages.addAll(formatJson(jsonObject));
        }
        if (jsonObject.get(JSON_KEY_TIMESTAMPS) != null) {
          messages.addAll(formatBatchJson(jsonObject));
        }
      }
      return messages;
    }
    throw new JsonParseException("payload is invalidate");
  }

  private List<Message> formatJson(JsonObject jsonObject) {
    Message message = new Message();
    message.setDevice(jsonObject.get(JSON_KEY_DEVICE).getAsString());
    message.setTimestamp(jsonObject.get(JSON_KEY_TIMESTAMP).getAsLong());
    message.setMeasurements(
        GSON.fromJson(
            jsonObject.get(JSON_KEY_MEASUREMENTS), new TypeToken<List<String>>() {}.getType()));
    message.setValues(
        GSON.fromJson(jsonObject.get(JSON_KEY_VALUES), new TypeToken<List<String>>() {}.getType()));
    return Lists.newArrayList(message);
  }

  private List<Message> formatBatchJson(JsonObject jsonObject) {
    String device = jsonObject.get(JSON_KEY_DEVICE).getAsString();
    List<String> measurements =
        GSON.fromJson(
            jsonObject.getAsJsonArray(JSON_KEY_MEASUREMENTS),
            new TypeToken<List<String>>() {}.getType());
    List<Long> timestamps =
        GSON.fromJson(
            jsonObject.get(JSON_KEY_TIMESTAMPS), new TypeToken<List<Long>>() {}.getType());
    List<List<String>> values =
        GSON.fromJson(
            jsonObject.get(JSON_KEY_VALUES), new TypeToken<List<List<String>>>() {}.getType());

    List<Message> ret = new ArrayList<>(timestamps.size());
    for (int i = 0; i < timestamps.size(); i++) {
      Message message = new Message();
      message.setDevice(device);
      message.setTimestamp(timestamps.get(i));
      message.setMeasurements(measurements);
      message.setValues(values.get(i));
      ret.add(message);
    }
    return ret;
  }

  @Override
  public String getName() {
    return "json";
<<<<<<< HEAD
=======
  }

  @Override
  public String getType() {
    return PayloadFormatter.TREE_TYPE;
>>>>>>> 5e1bd035
  }
}<|MERGE_RESOLUTION|>--- conflicted
+++ resolved
@@ -80,7 +80,7 @@
   }
 
   private List<Message> formatJson(JsonObject jsonObject) {
-    Message message = new Message();
+    TreeMessage message = new TreeMessage();
     message.setDevice(jsonObject.get(JSON_KEY_DEVICE).getAsString());
     message.setTimestamp(jsonObject.get(JSON_KEY_TIMESTAMP).getAsLong());
     message.setMeasurements(
@@ -106,7 +106,7 @@
 
     List<Message> ret = new ArrayList<>(timestamps.size());
     for (int i = 0; i < timestamps.size(); i++) {
-      Message message = new Message();
+      TreeMessage message = new TreeMessage();
       message.setDevice(device);
       message.setTimestamp(timestamps.get(i));
       message.setMeasurements(measurements);
@@ -119,13 +119,10 @@
   @Override
   public String getName() {
     return "json";
-<<<<<<< HEAD
-=======
   }
 
   @Override
   public String getType() {
     return PayloadFormatter.TREE_TYPE;
->>>>>>> 5e1bd035
   }
 }