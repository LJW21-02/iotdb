--- conflicted
+++ resolved
@@ -20,9 +20,12 @@
 
 import org.apache.iotdb.common.rpc.thrift.TSStatus;
 import org.apache.iotdb.commons.conf.IoTDBConstant.ClientVersion;
+import org.apache.iotdb.commons.exception.IllegalPathException;
+import org.apache.iotdb.commons.schema.table.column.TsTableColumnCategory;
 import org.apache.iotdb.db.auth.AuthorityChecker;
 import org.apache.iotdb.db.conf.IoTDBConfig;
 import org.apache.iotdb.db.conf.IoTDBDescriptor;
+import org.apache.iotdb.db.protocol.session.IClientSession;
 import org.apache.iotdb.db.protocol.session.MqttClientSession;
 import org.apache.iotdb.db.protocol.session.SessionManager;
 import org.apache.iotdb.db.queryengine.plan.Coordinator;
@@ -32,7 +35,11 @@
 import org.apache.iotdb.db.queryengine.plan.analyze.schema.ClusterSchemaFetcher;
 import org.apache.iotdb.db.queryengine.plan.analyze.schema.ISchemaFetcher;
 import org.apache.iotdb.db.queryengine.plan.execution.ExecutionResult;
+import org.apache.iotdb.db.queryengine.plan.planner.LocalExecutionPlanner;
+import org.apache.iotdb.db.queryengine.plan.relational.metadata.Metadata;
+import org.apache.iotdb.db.queryengine.plan.relational.sql.parser.SqlParser;
 import org.apache.iotdb.db.queryengine.plan.statement.crud.InsertRowStatement;
+import org.apache.iotdb.db.queryengine.plan.statement.crud.InsertTabletStatement;
 import org.apache.iotdb.db.utils.CommonUtils;
 import org.apache.iotdb.db.utils.TimestampPrecisionUtils;
 import org.apache.iotdb.rpc.TSStatusCode;
@@ -45,12 +52,15 @@
 import io.netty.buffer.ByteBuf;
 import io.netty.handler.codec.mqtt.MqttQoS;
 import org.apache.tsfile.enums.TSDataType;
+import org.apache.tsfile.utils.BitMap;
 import org.slf4j.Logger;
 import org.slf4j.LoggerFactory;
 
 import java.time.ZoneId;
 import java.util.List;
 import java.util.concurrent.ConcurrentHashMap;
+import java.util.stream.Collectors;
+import java.util.stream.Stream;
 
 /** PublishHandler handle the messages from MQTT clients. */
 public class MPPPublishHandler extends AbstractInterceptHandler {
@@ -65,15 +75,13 @@
   private final PayloadFormatter payloadFormat;
   private final IPartitionFetcher partitionFetcher;
   private final ISchemaFetcher schemaFetcher;
+  private final boolean useTableInsert;
 
   public MPPPublishHandler(IoTDBConfig config) {
     this.payloadFormat = PayloadFormatManager.getPayloadFormat(config.getMqttPayloadFormatter());
     partitionFetcher = ClusterPartitionFetcher.getInstance();
     schemaFetcher = ClusterSchemaFetcher.getInstance();
-<<<<<<< HEAD
-=======
     useTableInsert = PayloadFormatter.TABLE_TYPE.equals(this.payloadFormat.getType());
->>>>>>> 5e1bd035
   }
 
   @Override
@@ -91,7 +99,9 @@
           new String(msg.getPassword()),
           ZoneId.systemDefault().toString(),
           TSProtocolVersion.IOTDB_SERVICE_PROTOCOL_V3,
-          ClientVersion.V_1_0);
+          ClientVersion.V_1_0,
+          useTableInsert ? IClientSession.SqlDialect.TABLE : IClientSession.SqlDialect.TREE);
+      sessionManager.registerSession(session);
       clientIdToSessionMap.put(msg.getClientID(), session);
     }
   }
@@ -100,6 +110,7 @@
   public void onDisconnect(InterceptDisconnectMessage msg) {
     MqttClientSession session = clientIdToSessionMap.remove(msg.getClientID());
     if (null != session) {
+      sessionManager.removeCurrSession();
       sessionManager.closeSession(session, Coordinator.getInstance()::cleanupQueryExecution);
     }
   }
@@ -125,67 +136,15 @@
           topic,
           payload);
 
-      List<Message> events = payloadFormat.format(payload);
-      if (events == null) {
+      List<Message> messages = payloadFormat.format(payload);
+      if (messages == null) {
         return;
       }
 
-      for (Message event : events) {
-        if (event == null) {
+      for (Message message : messages) {
+        if (message == null) {
           continue;
         }
-<<<<<<< HEAD
-
-        TSStatus tsStatus = null;
-        try {
-          InsertRowStatement statement = new InsertRowStatement();
-          statement.setDevicePath(
-              DataNodeDevicePathCache.getInstance().getPartialPath(event.getDevice()));
-          TimestampPrecisionUtils.checkTimestampPrecision(event.getTimestamp());
-          statement.setTime(event.getTimestamp());
-          statement.setMeasurements(event.getMeasurements().toArray(new String[0]));
-          if (event.getDataTypes() == null) {
-            statement.setDataTypes(new TSDataType[event.getMeasurements().size()]);
-            statement.setValues(event.getValues().toArray(new Object[0]));
-            statement.setNeedInferType(true);
-          } else {
-            List<TSDataType> dataTypes = event.getDataTypes();
-            List<String> values = event.getValues();
-            Object[] inferredValues = new Object[values.size()];
-            for (int i = 0; i < values.size(); ++i) {
-              inferredValues[i] = CommonUtils.parseValue(dataTypes.get(i), values.get(i));
-            }
-            statement.setDataTypes(dataTypes.toArray(new TSDataType[0]));
-            statement.setValues(inferredValues);
-          }
-          statement.setAligned(false);
-
-          tsStatus = AuthorityChecker.checkAuthority(statement, session);
-          if (tsStatus.getCode() != TSStatusCode.SUCCESS_STATUS.getStatusCode()) {
-            LOG.warn(tsStatus.message);
-          } else {
-            long queryId = sessionManager.requestQueryId();
-            ExecutionResult result =
-                Coordinator.getInstance()
-                    .executeForTreeModel(
-                        statement,
-                        queryId,
-                        sessionManager.getSessionInfo(session),
-                        "",
-                        partitionFetcher,
-                        schemaFetcher,
-                        config.getQueryTimeoutThreshold(),
-                        false);
-            tsStatus = result.status;
-          }
-        } catch (Exception e) {
-          LOG.warn(
-              "meet error when inserting device {}, measurements {}, at time {}, because ",
-              event.getDevice(),
-              event.getMeasurements(),
-              event.getTimestamp(),
-              e);
-=======
         if (useTableInsert) {
           TableMessage tableMessage = (TableMessage) message;
           // '/' previously defined as a database name
@@ -197,9 +156,7 @@
           insertTable(tableMessage, session);
         } else {
           insertTree((TreeMessage) message, session);
->>>>>>> 5e1bd035
-        }
-        LOG.debug("event process result: {}", tsStatus);
+        }
       }
     } catch (Throwable t) {
       LOG.warn("onPublish execution exception, msg is [{}], error is ", msg, t);
@@ -209,6 +166,161 @@
     }
   }
 
+  /** Inserting table using tablet */
+  private void insertTable(TableMessage message, MqttClientSession session) {
+    TSStatus tsStatus = null;
+    try {
+      TimestampPrecisionUtils.checkTimestampPrecision(message.getTimestamp());
+      InsertTabletStatement insertTabletStatement = constructInsertTabletStatement(message);
+      tsStatus = AuthorityChecker.checkAuthority(insertTabletStatement, session);
+      if (tsStatus.getCode() != TSStatusCode.SUCCESS_STATUS.getStatusCode()) {
+        LOG.warn(tsStatus.message);
+      } else {
+        session.setDatabaseName(message.getDatabase().toLowerCase());
+        session.setSqlDialect(IClientSession.SqlDialect.TABLE);
+        long queryId = sessionManager.requestQueryId();
+        SqlParser relationSqlParser = new SqlParser();
+        Metadata metadata = LocalExecutionPlanner.getInstance().metadata;
+        ExecutionResult result =
+            Coordinator.getInstance()
+                .executeForTableModel(
+                    insertTabletStatement,
+                    relationSqlParser,
+                    session,
+                    queryId,
+                    sessionManager.getSessionInfo(session),
+                    "",
+                    metadata,
+                    config.getQueryTimeoutThreshold());
+
+        tsStatus = result.status;
+        LOG.debug("process result: {}", tsStatus);
+        if (tsStatus.getCode() != TSStatusCode.SUCCESS_STATUS.getStatusCode()) {
+          LOG.warn("mqtt line insert error , message = {}", tsStatus.message);
+        }
+      }
+    } catch (Exception e) {
+      LOG.warn(
+          "meet error when inserting database {}, table {}, tags {}, attributes {}, fields {}, at time {}, because ",
+          message.getDatabase(),
+          message.getTable(),
+          message.getTagKeys(),
+          message.getAttributeKeys(),
+          message.getFields(),
+          message.getTimestamp(),
+          e);
+    }
+  }
+
+  private InsertTabletStatement constructInsertTabletStatement(TableMessage message)
+      throws IllegalPathException {
+    InsertTabletStatement insertStatement = new InsertTabletStatement();
+    insertStatement.setDevicePath(
+        DataNodeDevicePathCache.getInstance().getPartialPath(message.getTable()));
+    List<String> measurements =
+        Stream.of(message.getFields(), message.getTagKeys(), message.getAttributeKeys())
+            .flatMap(List::stream)
+            .collect(Collectors.toList());
+    insertStatement.setMeasurements(measurements.toArray(new String[0]));
+    long[] timestamps = new long[] {message.getTimestamp()};
+    insertStatement.setTimes(timestamps);
+    int columnSize = measurements.size();
+    int rowSize = 1;
+
+    BitMap[] bitMaps = new BitMap[columnSize];
+    Object[] columns =
+        Stream.of(message.getValues(), message.getTagValues(), message.getAttributeValues())
+            .flatMap(List::stream)
+            .toArray(Object[]::new);
+    insertStatement.setColumns(columns);
+    insertStatement.setBitMaps(bitMaps);
+    insertStatement.setRowCount(rowSize);
+    insertStatement.setAligned(false);
+    insertStatement.setWriteToTable(true);
+    TSDataType[] dataTypes = new TSDataType[measurements.size()];
+    TsTableColumnCategory[] columnCategories = new TsTableColumnCategory[measurements.size()];
+    for (int i = 0; i < message.getFields().size(); i++) {
+      dataTypes[i] = message.getDataTypes().get(i);
+      columnCategories[i] = TsTableColumnCategory.FIELD;
+    }
+    for (int i = message.getFields().size();
+        i < message.getFields().size() + message.getTagKeys().size();
+        i++) {
+      dataTypes[i] = TSDataType.STRING;
+      columnCategories[i] = TsTableColumnCategory.TAG;
+    }
+    for (int i = message.getFields().size() + message.getTagKeys().size();
+        i
+            < message.getFields().size()
+                + message.getTagKeys().size()
+                + message.getAttributeKeys().size();
+        i++) {
+      dataTypes[i] = TSDataType.STRING;
+      columnCategories[i] = TsTableColumnCategory.ATTRIBUTE;
+    }
+    insertStatement.setDataTypes(dataTypes);
+    insertStatement.setColumnCategories(columnCategories);
+
+    return insertStatement;
+  }
+
+  private void insertTree(TreeMessage message, MqttClientSession session) {
+    TSStatus tsStatus = null;
+    try {
+      InsertRowStatement statement = new InsertRowStatement();
+      statement.setDevicePath(
+          DataNodeDevicePathCache.getInstance().getPartialPath(message.getDevice()));
+      TimestampPrecisionUtils.checkTimestampPrecision(message.getTimestamp());
+      statement.setTime(message.getTimestamp());
+      statement.setMeasurements(message.getMeasurements().toArray(new String[0]));
+      if (message.getDataTypes() == null) {
+        statement.setDataTypes(new TSDataType[message.getMeasurements().size()]);
+        statement.setValues(message.getValues().toArray(new Object[0]));
+        statement.setNeedInferType(true);
+      } else {
+        List<TSDataType> dataTypes = message.getDataTypes();
+        List<String> values = message.getValues();
+        Object[] inferredValues = new Object[values.size()];
+        for (int i = 0; i < values.size(); ++i) {
+          inferredValues[i] = CommonUtils.parseValue(dataTypes.get(i), values.get(i));
+        }
+        statement.setDataTypes(dataTypes.toArray(new TSDataType[0]));
+        statement.setValues(inferredValues);
+      }
+      statement.setAligned(false);
+
+      tsStatus = AuthorityChecker.checkAuthority(statement, session);
+      if (tsStatus.getCode() != TSStatusCode.SUCCESS_STATUS.getStatusCode()) {
+        LOG.warn(tsStatus.message);
+      } else {
+        long queryId = sessionManager.requestQueryId();
+        ExecutionResult result =
+            Coordinator.getInstance()
+                .executeForTreeModel(
+                    statement,
+                    queryId,
+                    sessionManager.getSessionInfo(session),
+                    "",
+                    partitionFetcher,
+                    schemaFetcher,
+                    config.getQueryTimeoutThreshold(),
+                    false);
+        tsStatus = result.status;
+        LOG.debug("process result: {}", tsStatus);
+        if (tsStatus.getCode() != TSStatusCode.SUCCESS_STATUS.getStatusCode()) {
+          LOG.warn("mqtt json insert error , message = {}", tsStatus.message);
+        }
+      }
+    } catch (Exception e) {
+      LOG.warn(
+          "meet error when inserting device {}, measurements {}, at time {}, because ",
+          message.getDevice(),
+          message.getMeasurements(),
+          message.getTimestamp(),
+          e);
+    }
+  }
+
   @Override
   public void onSessionLoopError(Throwable throwable) {
     // TODO: Implement something sensible here ...
