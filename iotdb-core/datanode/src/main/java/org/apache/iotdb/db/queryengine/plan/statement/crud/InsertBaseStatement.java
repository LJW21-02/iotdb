--- conflicted
+++ resolved
@@ -57,11 +57,8 @@
 import java.util.HashSet;
 import java.util.List;
 import java.util.Map;
-<<<<<<< HEAD
-=======
 import java.util.Map.Entry;
 import java.util.Objects;
->>>>>>> d68180b2
 import java.util.Optional;
 import java.util.Set;
 import java.util.stream.Collectors;
@@ -392,8 +389,6 @@
             .collect(Collectors.toList());
   }
 
-<<<<<<< HEAD
-=======
   @TableModel
   public void removeAttributeColumns() {
     if (columnCategories == null) {
@@ -443,7 +438,6 @@
 
   protected abstract void subRemoveAttributeColumns(List<Integer> columnsToKeep);
 
->>>>>>> d68180b2
   public static class FailedMeasurementInfo {
     protected String measurement;
     protected TSDataType dataType;
