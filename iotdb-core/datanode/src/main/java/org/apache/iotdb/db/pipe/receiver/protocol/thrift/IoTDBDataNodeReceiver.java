/*
 * Licensed to the Apache Software Foundation (ASF) under one
 * or more contributor license agreements.  See the NOTICE file
 * distributed with this work for additional information
 * regarding copyright ownership.  The ASF licenses this file
 * to you under the Apache License, Version 2.0 (the
 * "License"); you may not use this file except in compliance
 * with the License.  You may obtain a copy of the License at
 *
 *     http://www.apache.org/licenses/LICENSE-2.0
 *
 * Unless required by applicable law or agreed to in writing,
 * software distributed under the License is distributed on an
 * "AS IS" BASIS, WITHOUT WARRANTIES OR CONDITIONS OF ANY
 * KIND, either express or implied.  See the License for the
 * specific language governing permissions and limitations
 * under the License.
 */

package org.apache.iotdb.db.pipe.receiver.protocol.thrift;

import org.apache.iotdb.common.rpc.thrift.TSStatus;
import org.apache.iotdb.commons.conf.IoTDBConstant;
import org.apache.iotdb.commons.exception.IllegalPathException;
import org.apache.iotdb.commons.exception.pipe.PipeRuntimeOutOfMemoryCriticalException;
import org.apache.iotdb.commons.path.PartialPath;
import org.apache.iotdb.commons.pipe.config.PipeConfig;
import org.apache.iotdb.commons.pipe.datastructure.pattern.IoTDBTreePattern;
import org.apache.iotdb.commons.pipe.datastructure.pattern.TablePattern;
import org.apache.iotdb.commons.pipe.receiver.IoTDBFileReceiver;
import org.apache.iotdb.commons.pipe.receiver.PipeReceiverStatusHandler;
import org.apache.iotdb.commons.pipe.sink.payload.airgap.AirGapPseudoTPipeTransferRequest;
import org.apache.iotdb.commons.pipe.sink.payload.thrift.common.PipeTransferSliceReqHandler;
import org.apache.iotdb.commons.pipe.sink.payload.thrift.request.PipeRequestType;
import org.apache.iotdb.commons.pipe.sink.payload.thrift.request.PipeTransferCompressedReq;
import org.apache.iotdb.commons.pipe.sink.payload.thrift.request.PipeTransferFileSealReqV1;
import org.apache.iotdb.commons.pipe.sink.payload.thrift.request.PipeTransferFileSealReqV2;
import org.apache.iotdb.commons.pipe.sink.payload.thrift.request.PipeTransferSliceReq;
import org.apache.iotdb.commons.schema.column.ColumnHeaderConstant;
import org.apache.iotdb.confignode.rpc.thrift.TDatabaseSchema;
import org.apache.iotdb.db.auth.AuthorityChecker;
import org.apache.iotdb.db.conf.IoTDBConfig;
import org.apache.iotdb.db.conf.IoTDBDescriptor;
import org.apache.iotdb.db.exception.DiskSpaceInsufficientException;
import org.apache.iotdb.db.pipe.agent.PipeDataNodeAgent;
import org.apache.iotdb.db.pipe.event.common.schema.PipeSchemaRegionSnapshotEvent;
import org.apache.iotdb.db.pipe.metric.receiver.PipeDataNodeReceiverMetrics;
import org.apache.iotdb.db.pipe.receiver.visitor.PipePlanToStatementVisitor;
import org.apache.iotdb.db.pipe.receiver.visitor.PipeStatementExceptionVisitor;
import org.apache.iotdb.db.pipe.receiver.visitor.PipeStatementTSStatusVisitor;
import org.apache.iotdb.db.pipe.receiver.visitor.PipeStatementTablePatternParseVisitor;
import org.apache.iotdb.db.pipe.receiver.visitor.PipeStatementTreePatternParseVisitor;
import org.apache.iotdb.db.pipe.receiver.visitor.PipeTableStatementDataTypeConvertExecutionVisitor;
import org.apache.iotdb.db.pipe.receiver.visitor.PipeTreeStatementDataTypeConvertExecutionVisitor;
import org.apache.iotdb.db.pipe.receiver.visitor.PipeTreeStatementToBatchVisitor;
import org.apache.iotdb.db.pipe.resource.PipeDataNodeResourceManager;
import org.apache.iotdb.db.pipe.resource.memory.PipeMemoryBlock;
import org.apache.iotdb.db.pipe.sink.payload.evolvable.request.PipeTransferDataNodeHandshakeV1Req;
import org.apache.iotdb.db.pipe.sink.payload.evolvable.request.PipeTransferDataNodeHandshakeV2Req;
import org.apache.iotdb.db.pipe.sink.payload.evolvable.request.PipeTransferPlanNodeReq;
import org.apache.iotdb.db.pipe.sink.payload.evolvable.request.PipeTransferSchemaSnapshotPieceReq;
import org.apache.iotdb.db.pipe.sink.payload.evolvable.request.PipeTransferSchemaSnapshotSealReq;
import org.apache.iotdb.db.pipe.sink.payload.evolvable.request.PipeTransferTabletBatchReq;
import org.apache.iotdb.db.pipe.sink.payload.evolvable.request.PipeTransferTabletBatchReqV2;
import org.apache.iotdb.db.pipe.sink.payload.evolvable.request.PipeTransferTabletBinaryReq;
import org.apache.iotdb.db.pipe.sink.payload.evolvable.request.PipeTransferTabletBinaryReqV2;
import org.apache.iotdb.db.pipe.sink.payload.evolvable.request.PipeTransferTabletInsertNodeReq;
import org.apache.iotdb.db.pipe.sink.payload.evolvable.request.PipeTransferTabletInsertNodeReqV2;
import org.apache.iotdb.db.pipe.sink.payload.evolvable.request.PipeTransferTabletRawReq;
import org.apache.iotdb.db.pipe.sink.payload.evolvable.request.PipeTransferTabletRawReqV2;
import org.apache.iotdb.db.pipe.sink.payload.evolvable.request.PipeTransferTsFilePieceReq;
import org.apache.iotdb.db.pipe.sink.payload.evolvable.request.PipeTransferTsFilePieceWithModReq;
import org.apache.iotdb.db.pipe.sink.payload.evolvable.request.PipeTransferTsFileSealReq;
import org.apache.iotdb.db.pipe.sink.payload.evolvable.request.PipeTransferTsFileSealWithModReq;
import org.apache.iotdb.db.protocol.basic.BasicOpenSessionResp;
import org.apache.iotdb.db.protocol.session.IClientSession;
import org.apache.iotdb.db.protocol.session.SessionManager;
import org.apache.iotdb.db.queryengine.plan.Coordinator;
import org.apache.iotdb.db.queryengine.plan.analyze.ClusterPartitionFetcher;
import org.apache.iotdb.db.queryengine.plan.analyze.schema.ClusterSchemaFetcher;
import org.apache.iotdb.db.queryengine.plan.execution.config.ConfigTaskResult;
import org.apache.iotdb.db.queryengine.plan.execution.config.executor.ClusterConfigTaskExecutor;
import org.apache.iotdb.db.queryengine.plan.execution.config.metadata.relational.CreateDBTask;
import org.apache.iotdb.db.queryengine.plan.planner.LocalExecutionPlanner;
import org.apache.iotdb.db.queryengine.plan.planner.plan.node.metadata.write.view.AlterLogicalViewNode;
import org.apache.iotdb.db.queryengine.plan.relational.sql.ast.PipeEnriched;
import org.apache.iotdb.db.queryengine.plan.relational.sql.parser.SqlParser;
import org.apache.iotdb.db.queryengine.plan.statement.Statement;
import org.apache.iotdb.db.queryengine.plan.statement.StatementType;
import org.apache.iotdb.db.queryengine.plan.statement.crud.InsertBaseStatement;
import org.apache.iotdb.db.queryengine.plan.statement.crud.InsertMultiTabletsStatement;
import org.apache.iotdb.db.queryengine.plan.statement.crud.InsertRowsStatement;
import org.apache.iotdb.db.queryengine.plan.statement.crud.InsertTabletStatement;
import org.apache.iotdb.db.queryengine.plan.statement.crud.LoadTsFileStatement;
import org.apache.iotdb.db.queryengine.plan.statement.pipe.PipeEnrichedStatement;
<<<<<<< HEAD
import org.apache.iotdb.db.storageengine.load.config.LoadTsFileConfigurator;
=======
import org.apache.iotdb.db.storageengine.load.active.ActiveLoadUtil;
>>>>>>> d68180b2
import org.apache.iotdb.db.storageengine.rescon.disk.FolderManager;
import org.apache.iotdb.db.storageengine.rescon.disk.strategy.DirectoryStrategyType;
import org.apache.iotdb.db.tools.schema.SRStatementGenerator;
import org.apache.iotdb.db.tools.schema.SchemaRegionSnapshotParser;
import org.apache.iotdb.pipe.api.exception.PipeException;
import org.apache.iotdb.rpc.RpcUtils;
import org.apache.iotdb.rpc.TSStatusCode;
import org.apache.iotdb.service.rpc.thrift.TPipeTransferReq;
import org.apache.iotdb.service.rpc.thrift.TPipeTransferResp;

import com.google.common.util.concurrent.ListenableFuture;
import org.apache.tsfile.utils.Pair;
import org.slf4j.Logger;
import org.slf4j.LoggerFactory;

import java.io.FileNotFoundException;
import java.io.IOException;
import java.nio.file.Paths;
import java.time.ZoneId;
import java.util.ArrayList;
import java.util.Arrays;
import java.util.Collections;
import java.util.List;
import java.util.Locale;
import java.util.Map;
import java.util.Objects;
import java.util.Optional;
import java.util.Set;
import java.util.concurrent.ConcurrentHashMap;
import java.util.concurrent.ExecutionException;
import java.util.concurrent.atomic.AtomicLong;
import java.util.concurrent.atomic.AtomicReference;
import java.util.stream.Collectors;
import java.util.stream.Stream;

import static org.apache.iotdb.db.exception.metadata.DatabaseNotSetException.DATABASE_NOT_SET;
import static org.apache.iotdb.db.utils.ErrorHandlingUtils.getRootCause;

public class IoTDBDataNodeReceiver extends IoTDBFileReceiver {

  private static final Logger LOGGER = LoggerFactory.getLogger(IoTDBDataNodeReceiver.class);

  private static final IoTDBConfig IOTDB_CONFIG = IoTDBDescriptor.getInstance().getConfig();
  private static final String[] RECEIVER_FILE_BASE_DIRS = IOTDB_CONFIG.getPipeReceiverFileDirs();
  private static FolderManager folderManager = null;

  public static final PipePlanToStatementVisitor PLAN_TO_STATEMENT_VISITOR =
      new PipePlanToStatementVisitor();
  public static final PipeStatementTSStatusVisitor STATEMENT_STATUS_VISITOR =
      new PipeStatementTSStatusVisitor();
  public static final PipeStatementExceptionVisitor STATEMENT_EXCEPTION_VISITOR =
      new PipeStatementExceptionVisitor();
  private static final PipeStatementTreePatternParseVisitor STATEMENT_TREE_PATTERN_PARSE_VISITOR =
      new PipeStatementTreePatternParseVisitor();
  private static final PipeStatementTablePatternParseVisitor STATEMENT_TABLE_PATTERN_PARSE_VISITOR =
      new PipeStatementTablePatternParseVisitor();
  private final PipeTableStatementDataTypeConvertExecutionVisitor
      tableStatementDataTypeConvertExecutionVisitor =
          new PipeTableStatementDataTypeConvertExecutionVisitor(
              this::executeStatementForTableModel);
  private final PipeTreeStatementDataTypeConvertExecutionVisitor
      treeStatementDataTypeConvertExecutionVisitor =
          new PipeTreeStatementDataTypeConvertExecutionVisitor(this::executeStatementForTreeModel);
  private final PipeTreeStatementToBatchVisitor batchVisitor =
      new PipeTreeStatementToBatchVisitor();

  // Used for data transfer: confignode (cluster A) -> datanode (cluster B) -> confignode (cluster
  // B).
  // If connection from confignode (cluster A) to datanode (cluster B) is lost, the receiver in
  // confignode (cluster B) needs to handle the thread exit using configReceiverId generated by
  // datanode (cluster B).
  private static final AtomicLong CONFIG_RECEIVER_ID_GENERATOR = new AtomicLong(0);
  protected final AtomicReference<String> configReceiverId = new AtomicReference<>();

  private final PipeTransferSliceReqHandler sliceReqHandler = new PipeTransferSliceReqHandler();

  private static final Set<String> ALREADY_CREATED_TABLE_MODEL_DATABASES =
      ConcurrentHashMap.newKeySet();
  private final SqlParser tableSqlParser = new SqlParser();

  private static final SessionManager SESSION_MANAGER = SessionManager.getInstance();

  private static final PipeConfig PIPE_CONFIG = PipeConfig.getInstance();

  private PipeMemoryBlock allocatedMemoryBlock;

  static {
    try {
      folderManager =
          new FolderManager(
              Arrays.asList(RECEIVER_FILE_BASE_DIRS), DirectoryStrategyType.SEQUENCE_STRATEGY);
    } catch (final DiskSpaceInsufficientException e) {
      LOGGER.error(
          "Fail to create pipe receiver file folders allocation strategy because all disks of folders are full.",
          e);
    }
  }

  @Override
  public synchronized TPipeTransferResp receive(final TPipeTransferReq req) {
    try {
      final long startTime = System.nanoTime();
      final short rawRequestType = req.getType();
      if (PipeRequestType.isValidatedRequestType(rawRequestType)) {
        final PipeRequestType requestType = PipeRequestType.valueOf(rawRequestType);
        if (requestType != PipeRequestType.TRANSFER_SLICE) {
          sliceReqHandler.clear();
        }
        switch (requestType) {
          case HANDSHAKE_DATANODE_V1:
            {
              try {
                if (PipeConfig.getInstance().isPipeEnableMemoryCheck()
                    && PipeDataNodeResourceManager.memory().getFreeMemorySizeInBytes()
                        < PipeConfig.getInstance().getPipeMinimumReceiverMemory()) {
                  return new TPipeTransferResp(
                      RpcUtils.getStatus(
                          TSStatusCode.PIPE_HANDSHAKE_ERROR.getStatusCode(),
                          "The receiver memory is not enough to handle the handshake request from datanode."));
                }
                return handleTransferHandshakeV1(
                    PipeTransferDataNodeHandshakeV1Req.fromTPipeTransferReq(req));
              } finally {
                PipeDataNodeReceiverMetrics.getInstance()
                    .recordHandshakeDatanodeV1Timer(System.nanoTime() - startTime);
              }
            }
          case HANDSHAKE_DATANODE_V2:
            {
              try {
                if (PipeConfig.getInstance().isPipeEnableMemoryCheck()
                    && PipeDataNodeResourceManager.memory().getFreeMemorySizeInBytes()
                        < PipeConfig.getInstance().getPipeMinimumReceiverMemory()) {
                  return new TPipeTransferResp(
                      RpcUtils.getStatus(
                          TSStatusCode.PIPE_HANDSHAKE_ERROR.getStatusCode(),
                          "The receiver memory is not enough to handle the handshake request from datanode."));
                }
                return handleTransferHandshakeV2(
                    PipeTransferDataNodeHandshakeV2Req.fromTPipeTransferReq(req));
              } finally {
                PipeDataNodeReceiverMetrics.getInstance()
                    .recordHandshakeDatanodeV2Timer(System.nanoTime() - startTime);
              }
            }
          case TRANSFER_TABLET_INSERT_NODE:
            {
              try {
                return handleTransferTabletInsertNode(
                    PipeTransferTabletInsertNodeReq.fromTPipeTransferReq(req));

              } finally {
                PipeDataNodeReceiverMetrics.getInstance()
                    .recordTransferTabletInsertNodeTimer(System.nanoTime() - startTime);
              }
            }
          case TRANSFER_TABLET_INSERT_NODE_V2:
            {
              try {
                return handleTransferTabletInsertNode(
                    PipeTransferTabletInsertNodeReqV2.fromTPipeTransferReq(req));
              } finally {
                PipeDataNodeReceiverMetrics.getInstance()
                    .recordTransferTabletInsertNodeV2Timer(System.nanoTime() - startTime);
              }
            }
          case TRANSFER_TABLET_RAW:
            {
              try {
                return handleTransferTabletRaw(PipeTransferTabletRawReq.fromTPipeTransferReq(req));
              } finally {
                PipeDataNodeReceiverMetrics.getInstance()
                    .recordTransferTabletRawTimer(System.nanoTime() - startTime);
              }
            }
          case TRANSFER_TABLET_RAW_V2:
            {
              try {
                return handleTransferTabletRaw(
                    PipeTransferTabletRawReqV2.fromTPipeTransferReq(req));
              } finally {
                PipeDataNodeReceiverMetrics.getInstance()
                    .recordTransferTabletRawV2Timer(System.nanoTime() - startTime);
              }
            }
          case TRANSFER_TABLET_BINARY:
            {
              try {
                return handleTransferTabletBinary(
                    PipeTransferTabletBinaryReq.fromTPipeTransferReq(req));
              } finally {
                PipeDataNodeReceiverMetrics.getInstance()
                    .recordTransferTabletBinaryTimer(System.nanoTime() - startTime);
              }
            }
          case TRANSFER_TABLET_BINARY_V2:
            {
              try {
                return handleTransferTabletBinary(
                    PipeTransferTabletBinaryReqV2.fromTPipeTransferReq(req));
              } finally {
                PipeDataNodeReceiverMetrics.getInstance()
                    .recordTransferTabletBinaryV2Timer(System.nanoTime() - startTime);
              }
            }
          case TRANSFER_TABLET_BATCH:
            {
              try {
                return handleTransferTabletBatch(
                    PipeTransferTabletBatchReq.fromTPipeTransferReq(req));
              } finally {
                PipeDataNodeReceiverMetrics.getInstance()
                    .recordTransferTabletBatchTimer(System.nanoTime() - startTime);
              }
            }
          case TRANSFER_TABLET_BATCH_V2:
            {
              try {
                return handleTransferTabletBatchV2(
                    PipeTransferTabletBatchReqV2.fromTPipeTransferReq(req));
              } finally {
                PipeDataNodeReceiverMetrics.getInstance()
                    .recordTransferTabletBatchV2Timer(System.nanoTime() - startTime);
              }
            }
          case TRANSFER_TS_FILE_PIECE:
            {
              try {
                return handleTransferFilePiece(
                    PipeTransferTsFilePieceReq.fromTPipeTransferReq(req),
                    req instanceof AirGapPseudoTPipeTransferRequest,
                    true);
              } finally {
                PipeDataNodeReceiverMetrics.getInstance()
                    .recordTransferTsFilePieceTimer(System.nanoTime() - startTime);
              }
            }
          case TRANSFER_TS_FILE_SEAL:
            {
              try {
                return handleTransferFileSealV1(
                    PipeTransferTsFileSealReq.fromTPipeTransferReq(req));
              } finally {
                PipeDataNodeReceiverMetrics.getInstance()
                    .recordTransferTsFileSealTimer(System.nanoTime() - startTime);
              }
            }
          case TRANSFER_TS_FILE_PIECE_WITH_MOD:
            {
              try {
                return handleTransferFilePiece(
                    PipeTransferTsFilePieceWithModReq.fromTPipeTransferReq(req),
                    req instanceof AirGapPseudoTPipeTransferRequest,
                    false);

              } finally {
                PipeDataNodeReceiverMetrics.getInstance()
                    .recordTransferTsFilePieceWithModTimer(System.nanoTime() - startTime);
              }
            }
          case TRANSFER_TS_FILE_SEAL_WITH_MOD:
            {
              try {
                return handleTransferFileSealV2(
                    PipeTransferTsFileSealWithModReq.fromTPipeTransferReq(req));
              } finally {
                PipeDataNodeReceiverMetrics.getInstance()
                    .recordTransferTsFileSealWithModTimer(System.nanoTime() - startTime);
              }
            }
          case TRANSFER_PLAN_NODE:
            {
              try {
                return handleTransferSchemaPlan(PipeTransferPlanNodeReq.fromTPipeTransferReq(req));
              } finally {
                PipeDataNodeReceiverMetrics.getInstance()
                    .recordTransferSchemaPlanTimer(System.nanoTime() - startTime);
              }
            }
          case TRANSFER_SCHEMA_SNAPSHOT_PIECE:
            {
              try {
                return handleTransferFilePiece(
                    PipeTransferSchemaSnapshotPieceReq.fromTPipeTransferReq(req),
                    req instanceof AirGapPseudoTPipeTransferRequest,
                    false);

              } finally {
                PipeDataNodeReceiverMetrics.getInstance()
                    .recordTransferSchemaSnapshotPieceTimer(System.nanoTime() - startTime);
              }
            }
          case TRANSFER_SCHEMA_SNAPSHOT_SEAL:
            {
              try {
                return handleTransferFileSealV2(
                    PipeTransferSchemaSnapshotSealReq.fromTPipeTransferReq(req));

              } finally {
                PipeDataNodeReceiverMetrics.getInstance()
                    .recordTransferSchemaSnapshotSealTimer(System.nanoTime() - startTime);
              }
            }
          case HANDSHAKE_CONFIGNODE_V1:
          case HANDSHAKE_CONFIGNODE_V2:
          case TRANSFER_CONFIG_PLAN:
          case TRANSFER_CONFIG_SNAPSHOT_PIECE:
          case TRANSFER_CONFIG_SNAPSHOT_SEAL:
            {
              try {
                // Config requests will first be received by the DataNode receiver,
                // then transferred to ConfigNode receiver to execute.
                return handleTransferConfigPlan(req);
              } finally {
                PipeDataNodeReceiverMetrics.getInstance()
                    .recordTransferConfigPlanTimer(System.nanoTime() - startTime);
              }
            }
          case TRANSFER_SLICE:
            {
              try {
                return handleTransferSlice(PipeTransferSliceReq.fromTPipeTransferReq(req));
              } finally {
                PipeDataNodeReceiverMetrics.getInstance()
                    .recordTransferSliceTimer(System.nanoTime() - startTime);
              }
            }
          case TRANSFER_COMPRESSED:
            {
              try {
                return receive(PipeTransferCompressedReq.fromTPipeTransferReq(req));
              } finally {
                PipeDataNodeReceiverMetrics.getInstance()
                    .recordTransferCompressedTimer(System.nanoTime() - startTime);
              }
            }
          default:
            break;
        }
      }

      // Unknown request type, which means the request can not be handled by this receiver,
      // maybe the version of the receiver is not compatible with the sender
      final TSStatus status =
          RpcUtils.getStatus(
              TSStatusCode.PIPE_TYPE_ERROR,
              String.format("Unknown PipeRequestType %s.", rawRequestType));
      LOGGER.warn(
          "Receiver id = {}: Unknown PipeRequestType, response status = {}.",
          receiverId.get(),
          status);
      return new TPipeTransferResp(status);
    } catch (final Exception e) {
      final String error =
          String.format("Exception %s encountered while handling request %s.", e.getMessage(), req);
      LOGGER.warn("Receiver id = {}: {}", receiverId.get(), error, e);
      return new TPipeTransferResp(RpcUtils.getStatus(TSStatusCode.PIPE_ERROR, error));
    }
  }

  private TPipeTransferResp handleTransferTabletInsertNode(
      final PipeTransferTabletInsertNodeReq req) {
    final InsertBaseStatement statement = req.constructStatement();
    return new TPipeTransferResp(
        statement.isEmpty()
            ? RpcUtils.SUCCESS_STATUS
            : executeStatementAndClassifyExceptions(statement));
  }

  private TPipeTransferResp handleTransferTabletBinary(final PipeTransferTabletBinaryReq req) {
    final InsertBaseStatement statement = req.constructStatement();
    return new TPipeTransferResp(
        statement.isEmpty()
            ? RpcUtils.SUCCESS_STATUS
            : executeStatementAndClassifyExceptions(statement));
  }

  private TPipeTransferResp handleTransferTabletRaw(final PipeTransferTabletRawReq req) {
    final InsertTabletStatement statement = req.constructStatement();
    return new TPipeTransferResp(
        statement.isEmpty()
            ? RpcUtils.SUCCESS_STATUS
            : executeStatementAndClassifyExceptions(statement));
  }

  private TPipeTransferResp handleTransferTabletBatch(final PipeTransferTabletBatchReq req) {
    final Pair<InsertRowsStatement, InsertMultiTabletsStatement> statementPair =
        req.constructStatements();
    return new TPipeTransferResp(
        PipeReceiverStatusHandler.getPriorStatus(
            Stream.of(
                    statementPair.getLeft().isEmpty()
                        ? RpcUtils.SUCCESS_STATUS
                        : executeBatchStatementAndAddRedirectInfo(statementPair.getLeft()),
                    statementPair.getRight().isEmpty()
                        ? RpcUtils.SUCCESS_STATUS
                        : executeBatchStatementAndAddRedirectInfo(statementPair.getRight()))
                .collect(Collectors.toList())));
  }

  private TPipeTransferResp handleTransferTabletBatchV2(final PipeTransferTabletBatchReqV2 req) {
    final List<InsertBaseStatement> statementSet = req.constructStatements();
    return new TPipeTransferResp(
        PipeReceiverStatusHandler.getPriorStatus(
            (statementSet.isEmpty()
                    ? Stream.of(RpcUtils.SUCCESS_STATUS)
                    : statementSet.stream().map(this::executeBatchStatementAndAddRedirectInfo))
                .collect(Collectors.toList())));
  }

  @Override
  protected String getClusterId() {
    return IoTDBDescriptor.getInstance().getConfig().getClusterId();
  }

  @Override
  protected boolean shouldLogin() {
    // The idle time is updated per request
    final IClientSession clientSession = SESSION_MANAGER.getCurrSessionAndUpdateIdleTime();
    return clientSession == null || !clientSession.isLogin() || super.shouldLogin();
  }

  @Override
  protected String getReceiverFileBaseDir() throws DiskSpaceInsufficientException {
    // Get next receiver file base dir by folder manager
    return Objects.isNull(folderManager) ? null : folderManager.getNextFolder();
  }

  @Override
  protected void markFileBaseDirStateAbnormal(String dir) {
    folderManager.updateFolderState(dir, FolderManager.FolderState.ABNORMAL);
  }

  @Override
  protected String getSenderHost() {
    final IClientSession session = SESSION_MANAGER.getCurrSession();
    return session != null ? session.getClientAddress() : "unknown";
  }

  @Override
  protected String getSenderPort() {
    final IClientSession session = SESSION_MANAGER.getCurrSession();
    return session != null ? String.valueOf(session.getClientPort()) : "unknown";
  }

  @Override
  protected TSStatus loadFileV1(final PipeTransferFileSealReqV1 req, final String fileAbsolutePath)
      throws IOException {
    return isUsingAsyncLoadTsFileStrategy.get()
        ? loadTsFileAsync(null, Collections.singletonList(fileAbsolutePath))
        : loadTsFileSync(null, fileAbsolutePath);
  }

  @Override
  protected TSStatus loadFileV2(
      final PipeTransferFileSealReqV2 req, final List<String> fileAbsolutePaths)
      throws IOException, IllegalPathException {
    return req instanceof PipeTransferTsFileSealWithModReq
        // TsFile's absolute path will be the second element
        ? (isUsingAsyncLoadTsFileStrategy.get()
            ? loadTsFileAsync(
                ((PipeTransferTsFileSealWithModReq) req).getDatabaseNameByTsFileName(),
                fileAbsolutePaths)
            : loadTsFileSync(
                ((PipeTransferTsFileSealWithModReq) req).getDatabaseNameByTsFileName(),
                fileAbsolutePaths.get(req.getFileNames().size() - 1)))
        : loadSchemaSnapShot(req.getParameters(), fileAbsolutePaths);
  }

  private TSStatus loadTsFileAsync(final String dataBaseName, final List<String> absolutePaths)
      throws IOException {
    if (!ActiveLoadUtil.loadFilesToActiveDir(dataBaseName, absolutePaths, true)) {
      throw new PipeException("Load active listening pipe dir is not set.");
    }
    return new TSStatus(TSStatusCode.SUCCESS_STATUS.getStatusCode());
  }

  private TSStatus loadTsFileSync(final String dataBaseName, final String fileAbsolutePath)
      throws FileNotFoundException {
    final LoadTsFileStatement statement = new LoadTsFileStatement(fileAbsolutePath);
    statement.setDeleteAfterLoad(true);
    statement.setConvertOnTypeMismatch(true);
    statement.setVerifySchema(validateTsFile.get());
    statement.setAutoCreateDatabase(false);

    statement.setModel(
        dataBaseName != null
            ? LoadTsFileConfigurator.MODEL_TABLE_VALUE
            : LoadTsFileConfigurator.MODEL_TREE_VALUE);
    statement.setDatabase(dataBaseName);

    return executeStatementAndClassifyExceptions(statement);
  }

  private TSStatus loadSchemaSnapShot(
      final Map<String, String> parameters, final List<String> fileAbsolutePaths)
      throws IllegalPathException, IOException {
    final PartialPath databasePath =
        PartialPath.getDatabasePath(parameters.get(ColumnHeaderConstant.DATABASE));
    final SRStatementGenerator generator =
        SchemaRegionSnapshotParser.translate2Statements(
            Paths.get(fileAbsolutePaths.get(0)),
            fileAbsolutePaths.size() > 1 && Objects.nonNull(fileAbsolutePaths.get(1))
                ? Paths.get(fileAbsolutePaths.get(1))
                : null,
            fileAbsolutePaths.size() > 2 && Objects.nonNull(fileAbsolutePaths.get(2))
                ? Paths.get(fileAbsolutePaths.get(2))
                : null,
            databasePath);
    final Set<StatementType> executionTypes =
        PipeSchemaRegionSnapshotEvent.getStatementTypeSet(
            parameters.get(ColumnHeaderConstant.TYPE));
    final IoTDBTreePattern treePattern =
        new IoTDBTreePattern(
            parameters.containsKey(PipeTransferFileSealReqV2.TREE),
            parameters.get(ColumnHeaderConstant.PATH_PATTERN));
    final TablePattern tablePattern =
        new TablePattern(
            parameters.containsKey(PipeTransferFileSealReqV2.TABLE),
            parameters.get(PipeTransferFileSealReqV2.DATABASE_PATTERN),
            parameters.get(ColumnHeaderConstant.TABLE_NAME));

    // Clear to avoid previous exceptions
    batchVisitor.clear();
    final List<TSStatus> results = new ArrayList<>();
    while (generator.hasNext()) {
      final Object treeOrTableStatement = generator.next();
      if (treeOrTableStatement instanceof Statement) {
        final Statement originalStatement = (Statement) treeOrTableStatement;
        if (!executionTypes.contains(originalStatement.getType())) {
          continue;
        }

        // The statements do not contain AlterLogicalViewStatements
        // Here we apply the statements as many as possible
        // Even if there are failed statements
        STATEMENT_TREE_PATTERN_PARSE_VISITOR
            .process(originalStatement, treePattern)
            .flatMap(parsedStatement -> batchVisitor.process(parsedStatement, null))
            .ifPresent(statement -> results.add(executeStatementAndClassifyExceptions(statement)));
      } else if (treeOrTableStatement
          instanceof org.apache.iotdb.db.queryengine.plan.relational.sql.ast.Statement) {
        final org.apache.iotdb.db.queryengine.plan.relational.sql.ast.Statement originalStatement =
            (org.apache.iotdb.db.queryengine.plan.relational.sql.ast.Statement)
                treeOrTableStatement;

        if (!executionTypes.contains(StatementType.AUTO_CREATE_DEVICE_MNODE)) {
          continue;
        }

        STATEMENT_TABLE_PATTERN_PARSE_VISITOR
            .process(originalStatement, tablePattern)
            .ifPresent(
                statement ->
                    results.add(
                        executeStatementForTableModelWithPermissionCheck(
                            statement, databasePath.getNodes()[1])));
      }
    }
    batchVisitor.getRemainBatches().stream()
        .filter(Optional::isPresent)
        .forEach(statement -> results.add(executeStatementAndClassifyExceptions(statement.get())));
    return PipeReceiverStatusHandler.getPriorStatus(results);
  }

  private TPipeTransferResp handleTransferSchemaPlan(final PipeTransferPlanNodeReq req) {
    // We may be able to skip the alter logical view's exception parsing because
    // the "AlterLogicalViewNode" is itself idempotent
    if (req.getPlanNode() instanceof AlterLogicalViewNode) {
      final TSStatus status =
          ((AlterLogicalViewNode) req.getPlanNode()).checkPermissionBeforeProcess(username);
      if (status.getCode() != TSStatusCode.SUCCESS_STATUS.getStatusCode()) {
        LOGGER.warn(
            "Receiver id = {}: Failed to check authority for statement {}, username = {}, response = {}.",
            receiverId.get(),
            StatementType.ALTER_LOGICAL_VIEW.name(),
            username,
            status);
        return new TPipeTransferResp(status);
      }
      return new TPipeTransferResp(
          ClusterConfigTaskExecutor.getInstance()
              .alterLogicalViewByPipe((AlterLogicalViewNode) req.getPlanNode()));
    }
    final Object statement = PLAN_TO_STATEMENT_VISITOR.process(req.getPlanNode(), null);
    return statement instanceof Statement
        ? new TPipeTransferResp(executeStatementAndClassifyExceptions((Statement) statement))
        : new TPipeTransferResp(
            executeStatementForTableModelWithPermissionCheck(
                (org.apache.iotdb.db.queryengine.plan.relational.sql.ast.Statement) statement,
                null));
  }

  private TPipeTransferResp handleTransferConfigPlan(final TPipeTransferReq req) {
    return ClusterConfigTaskExecutor.getInstance()
        .handleTransferConfigPlan(getConfigReceiverId(), req);
  }

  /** Used to identify the sender client */
  private String getConfigReceiverId() {
    if (Objects.isNull(configReceiverId.get())) {
      configReceiverId.set(
          IoTDBDescriptor.getInstance().getConfig().getDataNodeId()
              + "_"
              + PipeDataNodeAgent.runtime().getRebootTimes()
              + "_"
              + CONFIG_RECEIVER_ID_GENERATOR.incrementAndGet());
    }
    return configReceiverId.get();
  }

  private TPipeTransferResp handleTransferSlice(final PipeTransferSliceReq pipeTransferSliceReq) {
    final boolean isInorder = sliceReqHandler.receiveSlice(pipeTransferSliceReq);
    if (!isInorder) {
      return new TPipeTransferResp(
          RpcUtils.getStatus(
              TSStatusCode.PIPE_TRANSFER_SLICE_OUT_OF_ORDER,
              "Slice request is out of order, please check the request sequence."));
    }
    final Optional<TPipeTransferReq> req = sliceReqHandler.makeReqIfComplete();
    if (!req.isPresent()) {
      return new TPipeTransferResp(
          RpcUtils.getStatus(
              TSStatusCode.SUCCESS_STATUS,
              "Slice received, waiting for more slices to complete the request."));
    }
    // sliceReqHandler will be cleared in the receive(req) method
    return receive(req.get());
  }

  /**
   * For {@link InsertRowsStatement} and {@link InsertMultiTabletsStatement}, the returned {@link
   * TSStatus} will use sub-status to record the endpoint for redirection. Each sub-status records
   * the redirection endpoint for one device path, and the order is the same as the order of the
   * device paths in the statement. However, this order is not guaranteed to be the same as in the
   * request. So for each sub-status which needs to redirect, we record the device path using the
   * message field.
   */
  private TSStatus executeBatchStatementAndAddRedirectInfo(final InsertBaseStatement statement) {
    final TSStatus result = executeStatementAndClassifyExceptions(statement, 5);

    if (result.getCode() == TSStatusCode.REDIRECTION_RECOMMEND.getStatusCode()
        && result.getSubStatusSize() > 0) {
      final List<PartialPath> devicePaths;
      if (statement instanceof InsertRowsStatement) {
        devicePaths = ((InsertRowsStatement) statement).getDevicePaths();
      } else if (statement instanceof InsertMultiTabletsStatement) {
        devicePaths = ((InsertMultiTabletsStatement) statement).getDevicePaths();
      } else {
        LOGGER.warn(
            "Receiver id = {}: Unsupported statement type {} for redirection.",
            receiverId.get(),
            statement);
        return result;
      }

      if (devicePaths.size() == result.getSubStatusSize()) {
        for (int i = 0; i < devicePaths.size(); ++i) {
          if (result.getSubStatus().get(i).isSetRedirectNode()) {
            result.getSubStatus().get(i).setMessage(devicePaths.get(i).getFullPath());
          }
        }
      } else {
        LOGGER.warn(
            "Receiver id = {}: The number of device paths is not equal to sub-status in statement {}: {}.",
            receiverId.get(),
            statement,
            result);
      }
    }

    return result;
  }

  private TSStatus executeStatementAndClassifyExceptions(final Statement statement) {
    return executeStatementAndClassifyExceptions(statement, 1);
  }

  private TSStatus executeStatementAndClassifyExceptions(
      final Statement statement, final int tryCount) {
    long estimatedMemory = 0L;
    final double pipeReceiverActualToEstimatedMemoryRatio =
        PIPE_CONFIG.getPipeReceiverActualToEstimatedMemoryRatio();
    try {
      if (statement instanceof InsertBaseStatement) {
        estimatedMemory = ((InsertBaseStatement) statement).ramBytesUsed();
        for (int i = 0; i < tryCount; ++i) {
          try {
            allocatedMemoryBlock =
                PipeDataNodeResourceManager.memory()
                    .forceAllocate(
                        (long) (estimatedMemory * pipeReceiverActualToEstimatedMemoryRatio));
            break;
          } catch (final PipeRuntimeOutOfMemoryCriticalException e) {
            if (i == tryCount - 1) {
              final String message =
                  String.format(
                      "Temporarily out of memory when executing statement %s, Requested memory: %s, "
                          + "used memory: %s, free memory: %s, total non-floating memory: %s",
                      statement,
                      estimatedMemory * pipeReceiverActualToEstimatedMemoryRatio,
                      PipeDataNodeResourceManager.memory().getUsedMemorySizeInBytes(),
                      PipeDataNodeResourceManager.memory().getFreeMemorySizeInBytes(),
                      PipeDataNodeResourceManager.memory().getTotalNonFloatingMemorySizeInBytes());
              if (LOGGER.isDebugEnabled()) {
                LOGGER.debug("Receiver id = {}: {}", receiverId.get(), message, e);
              }
              return new TSStatus(
                      TSStatusCode.PIPE_RECEIVER_TEMPORARY_UNAVAILABLE_EXCEPTION.getStatusCode())
                  .setMessage(message);
            } else {
              Thread.sleep(100L * (i + 1));
            }
          }
        }
      }

      final TSStatus result =
          executeStatementWithPermissionCheckAndRetryOnDataTypeMismatch(statement);
      if (result.getCode() == TSStatusCode.SUCCESS_STATUS.getStatusCode()
          || result.getCode() == TSStatusCode.REDIRECTION_RECOMMEND.getStatusCode()) {
        return result;
      } else {
        LOGGER.warn(
            "Receiver id = {}: Failure status encountered while executing statement {}: {}",
            receiverId.get(),
            statement,
            result);
        return statement.accept(STATEMENT_STATUS_VISITOR, result);
      }
    } catch (final Exception e) {
      LOGGER.warn(
          "Receiver id = {}: Exception encountered while executing statement {}: ",
          receiverId.get(),
          statement,
          e);
      return statement.accept(STATEMENT_EXCEPTION_VISITOR, e);
    } finally {
      if (Objects.nonNull(allocatedMemoryBlock)) {
        allocatedMemoryBlock.close();
        allocatedMemoryBlock = null;
      }
    }
  }

  private TSStatus executeStatementWithPermissionCheckAndRetryOnDataTypeMismatch(
      final Statement statement) {
    if (statement == null) {
      return RpcUtils.getStatus(
          TSStatusCode.PIPE_TRANSFER_EXECUTE_STATEMENT_ERROR, "Execute null statement.");
    }

    // Judge which model the statement belongs to
    final boolean isTableModelStatement;
    final String databaseName;
    if (statement instanceof LoadTsFileStatement
        && ((LoadTsFileStatement) statement)
            .getModel()
            .equals(LoadTsFileConfigurator.MODEL_TABLE_VALUE)) {
      isTableModelStatement = true;
      databaseName = ((LoadTsFileStatement) statement).getDatabase();
    } else if (statement instanceof InsertBaseStatement
        && ((InsertBaseStatement) statement).isWriteToTable()) {
      isTableModelStatement = true;
      databaseName =
          ((InsertBaseStatement) statement).getDatabaseName().isPresent()
              ? ((InsertBaseStatement) statement).getDatabaseName().get()
              : null;
    } else {
      isTableModelStatement = false;
      databaseName = null;
    }

    // Permission check
    final TSStatus loginStatus = loginIfNecessary();
    if (loginStatus.getCode() != TSStatusCode.SUCCESS_STATUS.getStatusCode()) {
      return loginStatus;
    }

    final IClientSession clientSession = SESSION_MANAGER.getCurrSession();

    // For table model, the authority check is done in inner execution. No need to check here
    if (!isTableModelStatement) {
      final TSStatus permissionCheckStatus =
          AuthorityChecker.checkAuthority(statement, clientSession);
      if (permissionCheckStatus.getCode() != TSStatusCode.SUCCESS_STATUS.getStatusCode()) {
        LOGGER.warn(
            "Receiver id = {}: Failed to check authority for statement {}, username = {}, response = {}.",
            receiverId.get(),
            statement.getType().name(),
            username,
            permissionCheckStatus);
        return RpcUtils.getStatus(
            permissionCheckStatus.getCode(), permissionCheckStatus.getMessage());
      }
    }

    // Real execution of the statement
    final TSStatus status =
        isTableModelStatement
            ? executeStatementForTableModel(statement, databaseName)
            : executeStatementForTreeModel(statement);

    // Try to convert data type if the statement is a tree model statement
    // and the status code is not success
    return shouldConvertDataTypeOnTypeMismatch
            && ((statement instanceof InsertBaseStatement
                    && ((InsertBaseStatement) statement).hasFailedMeasurements())
                || (status.getCode() != TSStatusCode.REDIRECTION_RECOMMEND.getStatusCode()
                    && status.getCode() != TSStatusCode.SUCCESS_STATUS.getStatusCode()))
        ? (isTableModelStatement
            ? statement
                .accept(
                    tableStatementDataTypeConvertExecutionVisitor, new Pair<>(status, databaseName))
                .orElse(status)
            : statement.accept(treeStatementDataTypeConvertExecutionVisitor, status).orElse(status))
        : status;
  }

  @Override
  protected TSStatus login() {
    final IClientSession session = SESSION_MANAGER.getCurrSession();

    if (session != null && !session.isLogin()) {
      final BasicOpenSessionResp openSessionResp =
          SESSION_MANAGER.login(
              session,
              username,
              password,
              ZoneId.systemDefault().toString(),
              SessionManager.CURRENT_RPC_VERSION,
              IoTDBConstant.ClientVersion.V_1_0);
      return RpcUtils.getStatus(openSessionResp.getCode(), openSessionResp.getMessage());
    }

    Long timeToExpire = SESSION_MANAGER.checkPasswordExpiration(username, password);
    if (timeToExpire != null && timeToExpire <= System.currentTimeMillis()) {
      return RpcUtils.getStatus(
          TSStatusCode.ILLEGAL_PASSWORD.getStatusCode(),
          "Password has expired, please use \"ALTER USER\" to change to a new one");
    }

    return AuthorityChecker.checkUser(username, password);
  }

  private TSStatus executeStatementForTableModel(
      final Statement statement, final String databaseName) {
    try {
      autoCreateDatabaseIfNecessary(databaseName);

      return Coordinator.getInstance()
          .executeForTableModel(
<<<<<<< HEAD
              new PipeEnrichedStatement(statement),
              relationalSqlParser,
=======
              shouldMarkAsPipeRequest.get() ? new PipeEnrichedStatement(statement) : statement,
              tableSqlParser,
>>>>>>> d68180b2
              SESSION_MANAGER.getCurrSession(),
              SESSION_MANAGER.requestQueryId(),
              SESSION_MANAGER.getSessionInfoOfPipeReceiver(
                  SESSION_MANAGER.getCurrSession(), databaseName),
              "",
              LocalExecutionPlanner.getInstance().metadata,
              IoTDBDescriptor.getInstance().getConfig().getQueryTimeoutThreshold())
          .status;
    } catch (final Exception e) {
      ALREADY_CREATED_TABLE_MODEL_DATABASES.remove(databaseName);

      final Throwable rootCause = getRootCause(e);
      if (rootCause.getMessage() != null
          && rootCause
              .getMessage()
              .toLowerCase(Locale.ENGLISH)
              .contains(DATABASE_NOT_SET.toLowerCase(Locale.ENGLISH))) {
        autoCreateDatabaseIfNecessary(databaseName);

        // Retry after creating the database
        return Coordinator.getInstance()
            .executeForTableModel(
<<<<<<< HEAD
                new PipeEnrichedStatement(statement),
                relationalSqlParser,
=======
                shouldMarkAsPipeRequest.get() ? new PipeEnrichedStatement(statement) : statement,
                tableSqlParser,
>>>>>>> d68180b2
                SESSION_MANAGER.getCurrSession(),
                SESSION_MANAGER.requestQueryId(),
                SESSION_MANAGER.getSessionInfoOfPipeReceiver(
                    SESSION_MANAGER.getCurrSession(), databaseName),
                "",
                LocalExecutionPlanner.getInstance().metadata,
                IoTDBDescriptor.getInstance().getConfig().getQueryTimeoutThreshold())
            .status;
      }

      // If the exception is not caused by database not set, throw it directly
      throw e;
    }
  }

  private void autoCreateDatabaseIfNecessary(final String database) {
    if (ALREADY_CREATED_TABLE_MODEL_DATABASES.contains(database)) {
      return;
    }

    Coordinator.getInstance().getAccessControl().checkCanCreateDatabase(username, database);
    final TDatabaseSchema schema = new TDatabaseSchema(new TDatabaseSchema(database));
    schema.setIsTableModel(true);

    final CreateDBTask task = new CreateDBTask(schema, true);
    try {
      final ListenableFuture<ConfigTaskResult> future =
          task.execute(ClusterConfigTaskExecutor.getInstance());
      final ConfigTaskResult result = future.get();
      final int statusCode = result.getStatusCode().getStatusCode();
      if (statusCode != TSStatusCode.SUCCESS_STATUS.getStatusCode()
          && statusCode != TSStatusCode.DATABASE_ALREADY_EXISTS.getStatusCode()) {
        throw new PipeException(
            String.format(
                "Auto create database failed: %s, status code: %s",
                database, result.getStatusCode()));
      }
    } catch (final ExecutionException | InterruptedException e) {
      if (e instanceof InterruptedException) {
        Thread.currentThread().interrupt();
      }
      throw new PipeException("Auto create database failed because: " + e.getMessage());
    }

    ALREADY_CREATED_TABLE_MODEL_DATABASES.add(database);
  }

  private TSStatus executeStatementForTreeModel(final Statement statement) {
    return Coordinator.getInstance()
        .executeForTreeModel(
            new PipeEnrichedStatement(statement),
            SESSION_MANAGER.requestQueryId(),
            SESSION_MANAGER.getSessionInfo(SESSION_MANAGER.getCurrSession()),
            "",
            ClusterPartitionFetcher.getInstance(),
            ClusterSchemaFetcher.getInstance(),
            IoTDBDescriptor.getInstance().getConfig().getQueryTimeoutThreshold(),
            false)
        .status;
  }

  private TSStatus executeStatementForTableModelWithPermissionCheck(
      final org.apache.iotdb.db.queryengine.plan.relational.sql.ast.Statement statement,
      final String databaseName) {
    try {
      final TSStatus status = loginIfNecessary();
      if (status.getCode() != TSStatusCode.SUCCESS_STATUS.getStatusCode()) {
        return status;
      }

      final TSStatus result =
          Coordinator.getInstance()
              .executeForTableModel(
<<<<<<< HEAD
                  new PipeEnriched(statement),
                  relationalSqlParser,
=======
                  shouldMarkAsPipeRequest.get() ? new PipeEnriched(statement) : statement,
                  tableSqlParser,
>>>>>>> d68180b2
                  SESSION_MANAGER.getCurrSession(),
                  SESSION_MANAGER.requestQueryId(),
                  SESSION_MANAGER.getSessionInfoOfPipeReceiver(
                      SESSION_MANAGER.getCurrSession(), databaseName),
                  "",
                  LocalExecutionPlanner.getInstance().metadata,
                  IoTDBDescriptor.getInstance().getConfig().getQueryTimeoutThreshold(),
                  false)
              .status;

      // Delete data & Update device attribute is itself idempotent
      // No strong need to handle the failure result
      if (!(result.getCode() == TSStatusCode.SUCCESS_STATUS.getStatusCode()
          || result.getCode() == TSStatusCode.REDIRECTION_RECOMMEND.getStatusCode())) {
        LOGGER.warn(
            "Receiver id = {}: Failure status encountered while executing statement {}: {}",
            receiverId.get(),
            statement,
            result);
      }
      return result;
    } catch (final Exception e) {
      LOGGER.warn(
          "Receiver id = {}: Exception encountered while executing statement {}: ",
          receiverId.get(),
          statement,
          e);
      return new TSStatus(TSStatusCode.PIPE_TRANSFER_EXECUTE_STATEMENT_ERROR.getStatusCode())
          .setMessage(e.getMessage());
    }
  }

  @Override
  public synchronized void handleExit() {
    if (Objects.nonNull(configReceiverId.get())) {
      try {
        ClusterConfigTaskExecutor.getInstance().handlePipeConfigClientExit(configReceiverId.get());
      } catch (final Exception e) {
        LOGGER.warn("Failed to handle config client (id = {}) exit", configReceiverId.get(), e);
      }
    }

    super.handleExit();
  }

  @Override
  protected void closeSession() {
    final IClientSession session = SESSION_MANAGER.getCurrSession();
    if (session != null) {
      SESSION_MANAGER.closeSession(session, Coordinator.getInstance()::cleanupQueryExecution);
    }
    SESSION_MANAGER.removeCurrSession();
  }
}<|MERGE_RESOLUTION|>--- conflicted
+++ resolved
@@ -93,11 +93,7 @@
 import org.apache.iotdb.db.queryengine.plan.statement.crud.InsertTabletStatement;
 import org.apache.iotdb.db.queryengine.plan.statement.crud.LoadTsFileStatement;
 import org.apache.iotdb.db.queryengine.plan.statement.pipe.PipeEnrichedStatement;
-<<<<<<< HEAD
-import org.apache.iotdb.db.storageengine.load.config.LoadTsFileConfigurator;
-=======
 import org.apache.iotdb.db.storageengine.load.active.ActiveLoadUtil;
->>>>>>> d68180b2
 import org.apache.iotdb.db.storageengine.rescon.disk.FolderManager;
 import org.apache.iotdb.db.storageengine.rescon.disk.strategy.DirectoryStrategyType;
 import org.apache.iotdb.db.tools.schema.SRStatementGenerator;
@@ -582,11 +578,6 @@
     statement.setConvertOnTypeMismatch(true);
     statement.setVerifySchema(validateTsFile.get());
     statement.setAutoCreateDatabase(false);
-
-    statement.setModel(
-        dataBaseName != null
-            ? LoadTsFileConfigurator.MODEL_TABLE_VALUE
-            : LoadTsFileConfigurator.MODEL_TREE_VALUE);
     statement.setDatabase(dataBaseName);
 
     return executeStatementAndClassifyExceptions(statement);
@@ -596,7 +587,7 @@
       final Map<String, String> parameters, final List<String> fileAbsolutePaths)
       throws IllegalPathException, IOException {
     final PartialPath databasePath =
-        PartialPath.getDatabasePath(parameters.get(ColumnHeaderConstant.DATABASE));
+        PartialPath.getQualifiedDatabasePartialPath(parameters.get(ColumnHeaderConstant.DATABASE));
     final SRStatementGenerator generator =
         SchemaRegionSnapshotParser.translate2Statements(
             Paths.get(fileAbsolutePaths.get(0)),
@@ -854,9 +845,7 @@
     final boolean isTableModelStatement;
     final String databaseName;
     if (statement instanceof LoadTsFileStatement
-        && ((LoadTsFileStatement) statement)
-            .getModel()
-            .equals(LoadTsFileConfigurator.MODEL_TABLE_VALUE)) {
+        && ((LoadTsFileStatement) statement).getDatabase() != null) {
       isTableModelStatement = true;
       databaseName = ((LoadTsFileStatement) statement).getDatabase();
     } else if (statement instanceof InsertBaseStatement
@@ -950,13 +939,8 @@
 
       return Coordinator.getInstance()
           .executeForTableModel(
-<<<<<<< HEAD
-              new PipeEnrichedStatement(statement),
-              relationalSqlParser,
-=======
               shouldMarkAsPipeRequest.get() ? new PipeEnrichedStatement(statement) : statement,
               tableSqlParser,
->>>>>>> d68180b2
               SESSION_MANAGER.getCurrSession(),
               SESSION_MANAGER.requestQueryId(),
               SESSION_MANAGER.getSessionInfoOfPipeReceiver(
@@ -979,13 +963,8 @@
         // Retry after creating the database
         return Coordinator.getInstance()
             .executeForTableModel(
-<<<<<<< HEAD
-                new PipeEnrichedStatement(statement),
-                relationalSqlParser,
-=======
                 shouldMarkAsPipeRequest.get() ? new PipeEnrichedStatement(statement) : statement,
                 tableSqlParser,
->>>>>>> d68180b2
                 SESSION_MANAGER.getCurrSession(),
                 SESSION_MANAGER.requestQueryId(),
                 SESSION_MANAGER.getSessionInfoOfPipeReceiver(
@@ -1036,7 +1015,7 @@
   private TSStatus executeStatementForTreeModel(final Statement statement) {
     return Coordinator.getInstance()
         .executeForTreeModel(
-            new PipeEnrichedStatement(statement),
+            shouldMarkAsPipeRequest.get() ? new PipeEnrichedStatement(statement) : statement,
             SESSION_MANAGER.requestQueryId(),
             SESSION_MANAGER.getSessionInfo(SESSION_MANAGER.getCurrSession()),
             "",
@@ -1059,13 +1038,8 @@
       final TSStatus result =
           Coordinator.getInstance()
               .executeForTableModel(
-<<<<<<< HEAD
-                  new PipeEnriched(statement),
-                  relationalSqlParser,
-=======
                   shouldMarkAsPipeRequest.get() ? new PipeEnriched(statement) : statement,
                   tableSqlParser,
->>>>>>> d68180b2
                   SESSION_MANAGER.getCurrSession(),
                   SESSION_MANAGER.requestQueryId(),
                   SESSION_MANAGER.getSessionInfoOfPipeReceiver(
