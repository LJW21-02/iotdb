/*
 * Licensed to the Apache Software Foundation (ASF) under one
 * or more contributor license agreements.  See the NOTICE file
 * distributed with this work for additional information
 * regarding copyright ownership.  The ASF licenses this file
 * to you under the Apache License, Version 2.0 (the
 * "License"); you may not use this file except in compliance
 * with the License.  You may obtain a copy of the License at
 *
 *     http://www.apache.org/licenses/LICENSE-2.0
 *
 * Unless required by applicable law or agreed to in writing,
 * software distributed under the License is distributed on an
 * "AS IS" BASIS, WITHOUT WARRANTIES OR CONDITIONS OF ANY
 * KIND, either express or implied.  See the License for the
 * specific language governing permissions and limitations
 * under the License.
 */
package org.apache.iotdb.db.storageengine.dataregion.memtable;

import org.apache.iotdb.common.rpc.thrift.TSStatus;
import org.apache.iotdb.commons.exception.IllegalPathException;
import org.apache.iotdb.commons.exception.MetadataException;
import org.apache.iotdb.commons.file.SystemFileFactory;
import org.apache.iotdb.commons.path.NonAlignedFullPath;
import org.apache.iotdb.commons.path.PartialPath;
import org.apache.iotdb.db.exception.DataRegionException;
import org.apache.iotdb.db.exception.TsFileProcessorException;
import org.apache.iotdb.db.exception.WriteProcessException;
import org.apache.iotdb.db.queryengine.common.QueryId;
import org.apache.iotdb.db.queryengine.execution.fragment.QueryContext;
import org.apache.iotdb.db.queryengine.plan.planner.plan.node.PlanNodeId;
import org.apache.iotdb.db.queryengine.plan.planner.plan.node.write.InsertRowNode;
import org.apache.iotdb.db.queryengine.plan.planner.plan.node.write.InsertRowsNode;
import org.apache.iotdb.db.queryengine.plan.planner.plan.node.write.InsertTabletNode;
import org.apache.iotdb.db.storageengine.dataregion.DataRegionInfo;
import org.apache.iotdb.db.storageengine.dataregion.DataRegionTest;
import org.apache.iotdb.db.storageengine.dataregion.tsfile.TsFileResource;
import org.apache.iotdb.db.storageengine.rescon.memory.SystemInfo;
import org.apache.iotdb.db.utils.EnvironmentUtils;
import org.apache.iotdb.db.utils.constant.TestConstant;

import org.apache.tsfile.enums.TSDataType;
import org.apache.tsfile.file.metadata.ChunkMetadata;
import org.apache.tsfile.file.metadata.IDeviceID;
import org.apache.tsfile.file.metadata.enums.CompressionType;
import org.apache.tsfile.file.metadata.enums.TSEncoding;
import org.apache.tsfile.read.TimeValuePair;
import org.apache.tsfile.read.reader.IPointReader;
import org.apache.tsfile.write.record.TSRecord;
import org.apache.tsfile.write.record.datapoint.DataPoint;
import org.apache.tsfile.write.schema.MeasurementSchema;
import org.apache.tsfile.write.writer.RestorableTsFileIOWriter;
import org.junit.After;
import org.junit.Assert;
import org.junit.Before;
import org.junit.Test;
import org.slf4j.Logger;
import org.slf4j.LoggerFactory;

import java.io.File;
import java.io.IOException;
import java.util.ArrayList;
import java.util.Collections;
import java.util.List;
import java.util.Map;

import static junit.framework.TestCase.assertTrue;
import static org.apache.iotdb.db.storageengine.dataregion.DataRegionTest.buildInsertRowNodeByTSRecord;
import static org.junit.Assert.assertEquals;
import static org.junit.Assert.assertFalse;

public class TsFileProcessorTest {

  private TsFileProcessor processor;
  private final String storageGroup = "root.vehicle";
  private DataRegionInfo sgInfo;
  private final String filePath = TestConstant.getTestTsFilePath("root.vehicle", 0, 0, 0);
  private final String deviceId = "root.vehicle.d0";
  private final String measurementId = "s0";
  private final TSDataType dataType = TSDataType.INT32;
  private final TSEncoding encoding = TSEncoding.RLE;
  private final Map<String, String> props = Collections.emptyMap();
  private QueryContext context;
  private final String systemDir = TestConstant.OUTPUT_DATA_DIR.concat("info");
  private static final Logger logger = LoggerFactory.getLogger(TsFileProcessorTest.class);

  public TsFileProcessorTest() {}

  @Before
  public void setUp() throws DataRegionException {
    File file = new File(filePath);
    if (!file.getParentFile().exists()) {
      Assert.assertTrue(file.getParentFile().mkdirs());
    }
    EnvironmentUtils.envSetUp();
    sgInfo = new DataRegionInfo(new DataRegionTest.DummyDataRegion(systemDir, storageGroup));
    context = EnvironmentUtils.TEST_QUERY_CONTEXT;
  }

  @After
  public void tearDown() throws Exception {
    EnvironmentUtils.cleanEnv();
    EnvironmentUtils.cleanDir(TestConstant.OUTPUT_DATA_DIR);
  }

  @Test
  public void testWriteAndFlush() throws IOException, WriteProcessException, MetadataException {
    logger.info("testWriteAndFlush begin..");
    processor =
        new TsFileProcessor(
            storageGroup,
            SystemFileFactory.INSTANCE.getFile(filePath),
            sgInfo,
            this::closeTsFileProcessor,
            (tsFileProcessor, updateMap, systemFlushTime) -> {},
            true);

    TsFileProcessorInfo tsFileProcessorInfo = new TsFileProcessorInfo(sgInfo);
    processor.setTsFileProcessorInfo(tsFileProcessorInfo);
    this.sgInfo.initTsFileProcessorInfo(processor);
    SystemInfo.getInstance().reportStorageGroupStatus(sgInfo, processor);
    List<TsFileResource> tsfileResourcesForQuery = new ArrayList<>();
    NonAlignedFullPath fullPath =
        new NonAlignedFullPath(
            IDeviceID.Factory.DEFAULT_FACTORY.create(deviceId),
            new MeasurementSchema(
                measurementId, dataType, encoding, CompressionType.UNCOMPRESSED, props));
    processor.query(Collections.singletonList(fullPath), context, tsfileResourcesForQuery);
    assertTrue(tsfileResourcesForQuery.isEmpty());

    for (int i = 1; i <= 100; i++) {
      TSRecord record = new TSRecord(deviceId, i);
      record.addTuple(DataPoint.getDataPoint(dataType, measurementId, String.valueOf(i)));
      processor.insert(buildInsertRowNodeByTSRecord(record), new long[5]);
    }

    // query data in memory
    tsfileResourcesForQuery.clear();
    processor.query(Collections.singletonList(fullPath), context, tsfileResourcesForQuery);

    TsFileResource tsFileResource = tsfileResourcesForQuery.get(0);
    assertFalse(tsFileResource.getReadOnlyMemChunk(fullPath).isEmpty());
    List<ReadOnlyMemChunk> memChunks = tsFileResource.getReadOnlyMemChunk(fullPath);
    for (ReadOnlyMemChunk chunk : memChunks) {
      IPointReader iterator = chunk.getPointReader();
      for (int num = 1; num <= 100; num++) {
        iterator.hasNextTimeValuePair();
        TimeValuePair timeValuePair = iterator.nextTimeValuePair();
        assertEquals(num, timeValuePair.getTimestamp());
        assertEquals(num, timeValuePair.getValue().getInt());
      }
    }

    // flush synchronously
    processor.syncFlush();

    tsfileResourcesForQuery.clear();
    processor.query(Collections.singletonList(fullPath), context, tsfileResourcesForQuery);
    assertTrue(tsfileResourcesForQuery.get(0).getReadOnlyMemChunk(fullPath).isEmpty());
    processor.syncClose();
  }

  @Test
  public void testWriteAndRestoreMetadata()
      throws IOException, WriteProcessException, MetadataException {
    logger.info("testWriteAndRestoreMetadata begin..");
    processor =
        new TsFileProcessor(
            storageGroup,
            SystemFileFactory.INSTANCE.getFile(filePath),
            sgInfo,
            this::closeTsFileProcessor,
            (tsFileProcessor, updateMap, systemFlushTime) -> {},
            true);

    TsFileProcessorInfo tsFileProcessorInfo = new TsFileProcessorInfo(sgInfo);
    processor.setTsFileProcessorInfo(tsFileProcessorInfo);
    this.sgInfo.initTsFileProcessorInfo(processor);
    SystemInfo.getInstance().reportStorageGroupStatus(sgInfo, processor);
    List<TsFileResource> tsfileResourcesForQuery = new ArrayList<>();
    NonAlignedFullPath fullPath =
        new NonAlignedFullPath(
            IDeviceID.Factory.DEFAULT_FACTORY.create(deviceId),
            new MeasurementSchema(
                measurementId, dataType, encoding, CompressionType.UNCOMPRESSED, props));
    processor.query(Collections.singletonList(fullPath), context, tsfileResourcesForQuery);
    assertTrue(tsfileResourcesForQuery.isEmpty());

    for (int i = 1; i <= 100; i++) {
      TSRecord record = new TSRecord(deviceId, i);
      record.addTuple(DataPoint.getDataPoint(dataType, measurementId, String.valueOf(i)));
      processor.insert(buildInsertRowNodeByTSRecord(record), new long[5]);
    }

    // query data in memory
    tsfileResourcesForQuery.clear();
    processor.query(Collections.singletonList(fullPath), context, tsfileResourcesForQuery);
    assertFalse(tsfileResourcesForQuery.get(0).getReadOnlyMemChunk(fullPath).isEmpty());
    int num = 1;
    List<ReadOnlyMemChunk> memChunks = tsfileResourcesForQuery.get(0).getReadOnlyMemChunk(fullPath);
    for (ReadOnlyMemChunk chunk : memChunks) {
      IPointReader iterator = chunk.getPointReader();
      for (; num <= 100; num++) {
        iterator.hasNextTimeValuePair();
        TimeValuePair timeValuePair = iterator.nextTimeValuePair();
        assertEquals(num, timeValuePair.getTimestamp());
        assertEquals(num, timeValuePair.getValue().getInt());
      }
    }
    logger.info("syncFlush..");
    // flush synchronously
    processor.syncFlush();

    tsfileResourcesForQuery.clear();
    processor.query(Collections.singletonList(fullPath), context, tsfileResourcesForQuery);
    assertTrue(tsfileResourcesForQuery.get(0).getReadOnlyMemChunk(fullPath).isEmpty());

    RestorableTsFileIOWriter tsFileIOWriter = processor.getWriter();
    Map<IDeviceID, List<ChunkMetadata>> chunkMetaDataListInChunkGroups =
        tsFileIOWriter.getDeviceChunkMetadataMap();
    RestorableTsFileIOWriter restorableTsFileIOWriter =
        new RestorableTsFileIOWriter(SystemFileFactory.INSTANCE.getFile(filePath));
    Map<IDeviceID, List<ChunkMetadata>> restoredChunkMetaDataListInChunkGroups =
        restorableTsFileIOWriter.getDeviceChunkMetadataMap();
    assertEquals(
        chunkMetaDataListInChunkGroups.size(), restoredChunkMetaDataListInChunkGroups.size());
    for (Map.Entry<IDeviceID, List<ChunkMetadata>> entry1 :
        chunkMetaDataListInChunkGroups.entrySet()) {
      for (Map.Entry<IDeviceID, List<ChunkMetadata>> entry2 :
          restoredChunkMetaDataListInChunkGroups.entrySet()) {
        assertEquals(entry1.getKey(), entry2.getKey());
        assertEquals(entry1.getValue().size(), entry2.getValue().size());
        for (int i = 0; i < entry1.getValue().size(); i++) {
          ChunkMetadata chunkMetaData = entry1.getValue().get(i);
          chunkMetaData.setVersion(0);
          ChunkMetadata chunkMetadataRestore = entry2.getValue().get(i);
          chunkMetadataRestore.setVersion(0);
        }
      }
    }
    restorableTsFileIOWriter.close();
    logger.info("syncClose..");
    processor.syncClose();
    // we need to close the tsfile writer first and then reopen it.
  }

  @Test
  public void testMultiFlush() throws IOException, WriteProcessException, MetadataException {
    logger.info("testWriteAndRestoreMetadata begin..");
    processor =
        new TsFileProcessor(
            storageGroup,
            SystemFileFactory.INSTANCE.getFile(filePath),
            sgInfo,
            this::closeTsFileProcessor,
            (tsFileProcessor, updateMap, systemFlushTime) -> {},
            true);

    TsFileProcessorInfo tsFileProcessorInfo = new TsFileProcessorInfo(sgInfo);
    processor.setTsFileProcessorInfo(tsFileProcessorInfo);
    this.sgInfo.initTsFileProcessorInfo(processor);
    SystemInfo.getInstance().reportStorageGroupStatus(sgInfo, processor);
    List<TsFileResource> tsfileResourcesForQuery = new ArrayList<>();
    NonAlignedFullPath fullPath =
        new NonAlignedFullPath(
            IDeviceID.Factory.DEFAULT_FACTORY.create(deviceId),
            new MeasurementSchema(
                measurementId, dataType, encoding, CompressionType.UNCOMPRESSED, props));
    processor.query(Collections.singletonList(fullPath), context, tsfileResourcesForQuery);
    assertTrue(tsfileResourcesForQuery.isEmpty());

    for (int flushId = 0; flushId < 10; flushId++) {
      for (int i = 1; i <= 10; i++) {
        TSRecord record = new TSRecord(deviceId, i);
        record.addTuple(DataPoint.getDataPoint(dataType, measurementId, String.valueOf(i)));
        processor.insert(buildInsertRowNodeByTSRecord(record), new long[5]);
      }
      processor.asyncFlush();
    }
    processor.syncFlush();

    tsfileResourcesForQuery.clear();
    processor.query(Collections.singletonList(fullPath), context, tsfileResourcesForQuery);
    assertFalse(tsfileResourcesForQuery.isEmpty());
    assertTrue(tsfileResourcesForQuery.get(0).getReadOnlyMemChunk(fullPath).isEmpty());
    processor.syncClose();
  }

  @Test
  public void alignedTvListRamCostTest()
      throws MetadataException, WriteProcessException, IOException {
    processor =
        new TsFileProcessor(
            storageGroup,
            SystemFileFactory.INSTANCE.getFile(filePath),
            sgInfo,
            this::closeTsFileProcessor,
            (tsFileProcessor, updateMap, systemFlushTime) -> {},
            true);
    TsFileProcessorInfo tsFileProcessorInfo = new TsFileProcessorInfo(sgInfo);
    processor.setTsFileProcessorInfo(tsFileProcessorInfo);
    this.sgInfo.initTsFileProcessorInfo(processor);
    SystemInfo.getInstance().reportStorageGroupStatus(sgInfo, processor);
    // Test Tablet
    processor.insertTablet(
        genInsertTableNode(0, true),
        Collections.singletonList(new int[] {0, 10}),
        new TSStatus[10],
        true,
        new long[5]);
    IMemTable memTable = processor.getWorkMemTable();
<<<<<<< HEAD
    Assert.assertEquals(1596808, memTable.getTVListsRamCost());
=======
    Assert.assertEquals(1596552, memTable.getTVListsRamCost());
>>>>>>> d68180b2
    processor.insertTablet(
        genInsertTableNode(100, true),
        Collections.singletonList(new int[] {0, 10}),
        new TSStatus[10],
        true,
        new long[5]);
<<<<<<< HEAD
    Assert.assertEquals(1596808, memTable.getTVListsRamCost());
=======
    Assert.assertEquals(1596552, memTable.getTVListsRamCost());
>>>>>>> d68180b2
    processor.insertTablet(
        genInsertTableNode(200, true),
        Collections.singletonList(new int[] {0, 10}),
        new TSStatus[10],
        true,
        new long[5]);
<<<<<<< HEAD
    Assert.assertEquals(1596808, memTable.getTVListsRamCost());
=======
    Assert.assertEquals(1596552, memTable.getTVListsRamCost());
>>>>>>> d68180b2
    Assert.assertEquals(90000, memTable.getTotalPointsNum());
    Assert.assertEquals(720360, memTable.memSize());
    // Test records
    for (int i = 1; i <= 100; i++) {
      TSRecord record = new TSRecord(deviceId, i);
      record.addTuple(DataPoint.getDataPoint(dataType, measurementId, String.valueOf(i)));
      processor.insert(buildInsertRowNodeByTSRecord(record), new long[5]);
    }
<<<<<<< HEAD
    Assert.assertEquals(1598424, memTable.getTVListsRamCost());
=======
    Assert.assertEquals(1598168, memTable.getTVListsRamCost());
>>>>>>> d68180b2
    Assert.assertEquals(90100, memTable.getTotalPointsNum());
    Assert.assertEquals(721560, memTable.memSize());
  }

  @Test
  public void alignedTvListRamCostTest2()
      throws MetadataException, WriteProcessException, IOException {
    processor =
        new TsFileProcessor(
            storageGroup,
            SystemFileFactory.INSTANCE.getFile(filePath),
            sgInfo,
            this::closeTsFileProcessor,
            (tsFileProcessor, updateMap, systemFlushTime) -> {},
            true);
    TsFileProcessorInfo tsFileProcessorInfo = new TsFileProcessorInfo(sgInfo);
    processor.setTsFileProcessorInfo(tsFileProcessorInfo);
    this.sgInfo.initTsFileProcessorInfo(processor);
    SystemInfo.getInstance().reportStorageGroupStatus(sgInfo, processor);
    // Test Tablet
    processor.insertTablet(
        genInsertTableNode(0, true),
        Collections.singletonList(new int[] {0, 10}),
        new TSStatus[10],
        true,
        new long[5]);
    IMemTable memTable = processor.getWorkMemTable();
<<<<<<< HEAD
    Assert.assertEquals(1596808, memTable.getTVListsRamCost());
=======
    Assert.assertEquals(1596552, memTable.getTVListsRamCost());
>>>>>>> d68180b2
    processor.insertTablet(
        genInsertTableNodeFors3000ToS6000(0, true),
        Collections.singletonList(new int[] {0, 10}),
        new TSStatus[10],
        true,
        new long[5]);
<<<<<<< HEAD
    Assert.assertEquals(3192808, memTable.getTVListsRamCost());
=======
    Assert.assertEquals(3219552, memTable.getTVListsRamCost());
>>>>>>> d68180b2
    processor.insertTablet(
        genInsertTableNode(100, true),
        Collections.singletonList(new int[] {0, 10}),
        new TSStatus[10],
        true,
        new long[5]);
<<<<<<< HEAD
    Assert.assertEquals(3192808, memTable.getTVListsRamCost());
=======
    Assert.assertEquals(3219552, memTable.getTVListsRamCost());
>>>>>>> d68180b2
    processor.insertTablet(
        genInsertTableNodeFors3000ToS6000(100, true),
        Collections.singletonList(new int[] {0, 10}),
        new TSStatus[10],
        true,
        new long[5]);
<<<<<<< HEAD
    Assert.assertEquals(3192808, memTable.getTVListsRamCost());
=======
    Assert.assertEquals(3219552, memTable.getTVListsRamCost());
>>>>>>> d68180b2
    processor.insertTablet(
        genInsertTableNode(200, true),
        Collections.singletonList(new int[] {0, 10}),
        new TSStatus[10],
        true,
        new long[5]);
<<<<<<< HEAD
    Assert.assertEquals(3192808, memTable.getTVListsRamCost());
=======
    Assert.assertEquals(3219552, memTable.getTVListsRamCost());
>>>>>>> d68180b2
    processor.insertTablet(
        genInsertTableNodeFors3000ToS6000(200, true),
        Collections.singletonList(new int[] {0, 10}),
        new TSStatus[10],
        true,
        new long[5]);
<<<<<<< HEAD
    Assert.assertEquals(3192808, memTable.getTVListsRamCost());
=======
    Assert.assertEquals(3219552, memTable.getTVListsRamCost());
>>>>>>> d68180b2
    processor.insertTablet(
        genInsertTableNode(300, true),
        Collections.singletonList(new int[] {0, 10}),
        new TSStatus[10],
        true,
        new long[5]);
<<<<<<< HEAD
    Assert.assertEquals(6385616, memTable.getTVListsRamCost());
=======
    Assert.assertEquals(6466104, memTable.getTVListsRamCost());
>>>>>>> d68180b2
    processor.insertTablet(
        genInsertTableNodeFors3000ToS6000(300, true),
        Collections.singletonList(new int[] {0, 10}),
        new TSStatus[10],
        true,
        new long[5]);
<<<<<<< HEAD
    Assert.assertEquals(6385616, memTable.getTVListsRamCost());
=======
    Assert.assertEquals(6466104, memTable.getTVListsRamCost());
>>>>>>> d68180b2

    Assert.assertEquals(240000, memTable.getTotalPointsNum());
    Assert.assertEquals(1920960, memTable.memSize());
    // Test records
    for (int i = 1; i <= 100; i++) {
      TSRecord record = new TSRecord(deviceId, i);
      record.addTuple(DataPoint.getDataPoint(dataType, measurementId, String.valueOf(i)));
      processor.insert(buildInsertRowNodeByTSRecord(record), new long[5]);
    }
<<<<<<< HEAD
    Assert.assertEquals(6387232, memTable.getTVListsRamCost());
=======
    Assert.assertEquals(6467720, memTable.getTVListsRamCost());
>>>>>>> d68180b2
    // Test records
    for (int i = 1; i <= 100; i++) {
      TSRecord record = new TSRecord(deviceId, i);
      record.addTuple(DataPoint.getDataPoint(dataType, "s1", String.valueOf(i)));
      processor.insert(buildInsertRowNodeByTSRecord(record), new long[5]);
    }
<<<<<<< HEAD
    Assert.assertEquals(6388848, memTable.getTVListsRamCost());
=======
    Assert.assertEquals(6469336, memTable.getTVListsRamCost());
>>>>>>> d68180b2
    Assert.assertEquals(240200, memTable.getTotalPointsNum());
    Assert.assertEquals(1923360, memTable.memSize());
  }

  @Test
  public void nonAlignedTvListRamCostTest()
      throws MetadataException, WriteProcessException, IOException {
    processor =
        new TsFileProcessor(
            storageGroup,
            SystemFileFactory.INSTANCE.getFile(filePath),
            sgInfo,
            this::closeTsFileProcessor,
            (tsFileProcessor, updateMap, systemFlushTime) -> {},
            true);
    TsFileProcessorInfo tsFileProcessorInfo = new TsFileProcessorInfo(sgInfo);
    processor.setTsFileProcessorInfo(tsFileProcessorInfo);
    this.sgInfo.initTsFileProcessorInfo(processor);
    SystemInfo.getInstance().reportStorageGroupStatus(sgInfo, processor);
    // Test tablet
    processor.insertTablet(
        genInsertTableNode(0, false),
        Collections.singletonList(new int[] {0, 10}),
        new TSStatus[10],
        true,
        new long[5]);
    IMemTable memTable = processor.getWorkMemTable();
    Assert.assertEquals(3192000, memTable.getTVListsRamCost());
    processor.insertTablet(
        genInsertTableNode(100, false),
        Collections.singletonList(new int[] {0, 10}),
        new TSStatus[10],
        true,
        new long[5]);
    Assert.assertEquals(3192000, memTable.getTVListsRamCost());
    processor.insertTablet(
        genInsertTableNode(200, false),
        Collections.singletonList(new int[] {0, 10}),
        new TSStatus[10],
        true,
        new long[5]);
    Assert.assertEquals(3192000, memTable.getTVListsRamCost());
    Assert.assertEquals(90000, memTable.getTotalPointsNum());
    Assert.assertEquals(1440000, memTable.memSize());
    // Test records
    for (int i = 1; i <= 100; i++) {
      TSRecord record = new TSRecord(deviceId, i);
      record.addTuple(DataPoint.getDataPoint(dataType, measurementId, String.valueOf(i)));
      processor.insert(buildInsertRowNodeByTSRecord(record), new long[5]);
    }
    Assert.assertEquals(3193616, memTable.getTVListsRamCost());
    Assert.assertEquals(90100, memTable.getTotalPointsNum());
    Assert.assertEquals(1441200, memTable.memSize());
  }

  @Test
  public void testRamCostInsertSameNonAlignedDataBy2Ways()
      throws MetadataException, WriteProcessException, IOException {
    TsFileProcessor processor1 =
        new TsFileProcessor(
            storageGroup,
            SystemFileFactory.INSTANCE.getFile(filePath),
            sgInfo,
            this::closeTsFileProcessor,
            (tsFileProcessor, updateMap, systemFlushTime) -> {},
            true);
    TsFileProcessorInfo tsFileProcessorInfo1 = new TsFileProcessorInfo(sgInfo);
    processor1.setTsFileProcessorInfo(tsFileProcessorInfo1);
    this.sgInfo.initTsFileProcessorInfo(processor1);
    SystemInfo.getInstance().reportStorageGroupStatus(sgInfo, processor1);
    // insert 100 rows by insertRow
    for (int i = 1; i <= 100; i++) {
      TSRecord record = new TSRecord(deviceId, i);
      record.addTuple(DataPoint.getDataPoint(dataType, measurementId, String.valueOf(i)));
      processor1.insert(buildInsertRowNodeByTSRecord(record), new long[5]);
    }
    IMemTable memTable1 = processor1.getWorkMemTable();

    TsFileProcessor processor2 =
        new TsFileProcessor(
            storageGroup,
            SystemFileFactory.INSTANCE.getFile(filePath),
            sgInfo,
            this::closeTsFileProcessor,
            (tsFileProcessor, updateMap, systemFlushTime) -> {},
            true);
    TsFileProcessorInfo tsFileProcessorInfo2 = new TsFileProcessorInfo(sgInfo);
    processor2.setTsFileProcessorInfo(tsFileProcessorInfo2);
    this.sgInfo.initTsFileProcessorInfo(processor2);
    SystemInfo.getInstance().reportStorageGroupStatus(sgInfo, processor2);
    InsertRowsNode insertRowsNode = new InsertRowsNode(new PlanNodeId(""));
    // insert 100 rows by insertRows
    for (int i = 1; i <= 100; i++) {
      TSRecord record = new TSRecord(deviceId, i);
      record.addTuple(DataPoint.getDataPoint(dataType, measurementId, String.valueOf(i)));
      insertRowsNode.addOneInsertRowNode(buildInsertRowNodeByTSRecord(record), i - 1);
    }
    processor2.insertRows(insertRowsNode, new long[5]);
    IMemTable memTable2 = processor2.getWorkMemTable();

    Assert.assertEquals(memTable1.getTVListsRamCost(), memTable2.getTVListsRamCost());
    Assert.assertEquals(memTable1.getTotalPointsNum(), memTable2.getTotalPointsNum());
    Assert.assertEquals(memTable1.memSize(), memTable2.memSize());

    // insert more rows by insertRow
    TSRecord record = new TSRecord(deviceId, 101);
    record.addTuple(DataPoint.getDataPoint(dataType, measurementId, "1"));
    InsertRowNode insertRowNode1 = buildInsertRowNodeByTSRecord(record);
    processor1.insert(insertRowNode1, new long[5]);
    record = new TSRecord(deviceId, 101);
    record.addTuple(DataPoint.getDataPoint(dataType, "s99", "1"));
    InsertRowNode insertRowNode2 = buildInsertRowNodeByTSRecord(record);
    processor1.insert(insertRowNode2, new long[5]);
    record = new TSRecord(deviceId, 102);
    record.addTuple(DataPoint.getDataPoint(dataType, "s99", "1"));
    InsertRowNode insertRowNode3 = buildInsertRowNodeByTSRecord(record);
    processor1.insert(insertRowNode3, new long[5]);
    record = new TSRecord("root.vehicle.d2", 102);
    record.addTuple(DataPoint.getDataPoint(dataType, measurementId, "1"));
    InsertRowNode insertRowNode4 = buildInsertRowNodeByTSRecord(record);
    processor1.insert(insertRowNode4, new long[5]);

    // insert more rows by insertRows
    insertRowsNode = new InsertRowsNode(new PlanNodeId(""));
    insertRowsNode.addOneInsertRowNode(insertRowNode1, 0);
    insertRowsNode.addOneInsertRowNode(insertRowNode2, 1);
    insertRowsNode.addOneInsertRowNode(insertRowNode3, 2);
    insertRowsNode.addOneInsertRowNode(insertRowNode4, 3);
    processor2.insertRows(insertRowsNode, new long[5]);

    Assert.assertEquals(memTable1.getTVListsRamCost(), memTable2.getTVListsRamCost());
    Assert.assertEquals(memTable1.getTotalPointsNum(), memTable2.getTotalPointsNum());
    Assert.assertEquals(memTable1.memSize(), memTable2.memSize());

    // Insert rows with all column null
    insertRowsNode = new InsertRowsNode(new PlanNodeId(""));
    insertRowNode1.setDataTypes(new TSDataType[1]);
    insertRowNode1.setMeasurements(new String[1]);
    insertRowNode1.setValues(new String[1]);
    insertRowsNode.addOneInsertRowNode(insertRowNode1, 0);
    processor2.insertRows(insertRowsNode, new long[5]);

    processor1.insert(insertRowNode1, new long[5]);
    Assert.assertEquals(memTable1.getTVListsRamCost(), memTable2.getTVListsRamCost());
    Assert.assertEquals(memTable1.getTotalPointsNum(), memTable2.getTotalPointsNum());
    Assert.assertEquals(memTable1.memSize(), memTable2.memSize());
  }

  @Test
  public void testRamCostInsertSameAlignedDataBy2Ways()
      throws MetadataException, WriteProcessException, IOException {
    TsFileProcessor processor1 =
        new TsFileProcessor(
            storageGroup,
            SystemFileFactory.INSTANCE.getFile(filePath),
            sgInfo,
            this::closeTsFileProcessor,
            (tsFileProcessor, updateMap, systemFlushTime) -> {},
            true);
    TsFileProcessorInfo tsFileProcessorInfo1 = new TsFileProcessorInfo(sgInfo);
    processor1.setTsFileProcessorInfo(tsFileProcessorInfo1);
    this.sgInfo.initTsFileProcessorInfo(processor1);
    SystemInfo.getInstance().reportStorageGroupStatus(sgInfo, processor1);
    // insert 100 rows by insertRow
    for (int i = 1; i <= 100; i++) {
      TSRecord record = new TSRecord(deviceId, i);
      record.addTuple(DataPoint.getDataPoint(dataType, measurementId, String.valueOf(i)));
      InsertRowNode node = buildInsertRowNodeByTSRecord(record);
      node.setAligned(true);
      processor1.insert(node, new long[5]);
    }
    IMemTable memTable1 = processor1.getWorkMemTable();

    TsFileProcessor processor2 =
        new TsFileProcessor(
            storageGroup,
            SystemFileFactory.INSTANCE.getFile(filePath),
            sgInfo,
            this::closeTsFileProcessor,
            (tsFileProcessor, updateMap, systemFlushTime) -> {},
            true);
    TsFileProcessorInfo tsFileProcessorInfo2 = new TsFileProcessorInfo(sgInfo);
    processor2.setTsFileProcessorInfo(tsFileProcessorInfo2);
    this.sgInfo.initTsFileProcessorInfo(processor2);
    SystemInfo.getInstance().reportStorageGroupStatus(sgInfo, processor2);
    InsertRowsNode insertRowsNode = new InsertRowsNode(new PlanNodeId(""));
    insertRowsNode.setAligned(true);
    // insert 100 rows by insertRows
    for (int i = 1; i <= 100; i++) {
      TSRecord record = new TSRecord(deviceId, i);
      record.addTuple(DataPoint.getDataPoint(dataType, measurementId, String.valueOf(i)));
      InsertRowNode node = buildInsertRowNodeByTSRecord(record);
      node.setAligned(true);
      insertRowsNode.addOneInsertRowNode(node, i - 1);
    }
    processor2.insertRows(insertRowsNode, new long[5]);
    IMemTable memTable2 = processor2.getWorkMemTable();

    Assert.assertEquals(memTable1.getTVListsRamCost(), memTable2.getTVListsRamCost());
    Assert.assertEquals(memTable1.getTotalPointsNum(), memTable2.getTotalPointsNum());
    Assert.assertEquals(memTable1.memSize(), memTable2.memSize());

    // insert more rows by insertRow
    TSRecord record = new TSRecord(deviceId, 101);
    record.addTuple(DataPoint.getDataPoint(dataType, measurementId, "1"));
    InsertRowNode insertRowNode1 = buildInsertRowNodeByTSRecord(record);
    insertRowNode1.setAligned(true);
    processor1.insert(insertRowNode1, new long[5]);
    record = new TSRecord(deviceId, 101);
    record.addTuple(DataPoint.getDataPoint(dataType, "s99", "1"));
    InsertRowNode insertRowNode2 = buildInsertRowNodeByTSRecord(record);
    insertRowNode2.setAligned(true);
    processor1.insert(insertRowNode2, new long[5]);
    record = new TSRecord(deviceId, 102);
    record.addTuple(DataPoint.getDataPoint(dataType, "s99", "1"));
    InsertRowNode insertRowNode3 = buildInsertRowNodeByTSRecord(record);
    insertRowNode3.setAligned(true);
    processor1.insert(insertRowNode3, new long[5]);
    record = new TSRecord("root.vehicle.d2", 102);
    record.addTuple(DataPoint.getDataPoint(dataType, measurementId, "1"));
    InsertRowNode insertRowNode4 = buildInsertRowNodeByTSRecord(record);
    insertRowNode4.setAligned(true);
    processor1.insert(insertRowNode4, new long[5]);

    // insert more rows by insertRows
    insertRowsNode = new InsertRowsNode(new PlanNodeId(""));
    insertRowsNode.setAligned(true);
    insertRowsNode.addOneInsertRowNode(insertRowNode1, 0);
    insertRowsNode.addOneInsertRowNode(insertRowNode2, 1);
    insertRowsNode.addOneInsertRowNode(insertRowNode3, 2);
    insertRowsNode.addOneInsertRowNode(insertRowNode4, 3);
    processor2.insertRows(insertRowsNode, new long[5]);

    Assert.assertEquals(memTable1.getTVListsRamCost(), memTable2.getTVListsRamCost());
    Assert.assertEquals(memTable1.getTotalPointsNum(), memTable2.getTotalPointsNum());
    Assert.assertEquals(memTable1.memSize(), memTable2.memSize());

    // Insert rows with all column null
    insertRowsNode = new InsertRowsNode(new PlanNodeId(""));
    insertRowNode1.setDataTypes(new TSDataType[1]);
    insertRowNode1.setMeasurements(new String[1]);
    insertRowNode1.setValues(new String[1]);
    insertRowsNode.addOneInsertRowNode(insertRowNode1, 0);
    insertRowsNode.setAligned(true);
    processor2.insertRows(insertRowsNode, new long[5]);

    processor1.insert(insertRowNode1, new long[5]);
    Assert.assertEquals(memTable1.getTVListsRamCost(), memTable2.getTVListsRamCost());
    Assert.assertEquals(memTable1.getTotalPointsNum(), memTable2.getTotalPointsNum());
    Assert.assertEquals(memTable1.memSize(), memTable2.memSize());
  }

  @Test
  public void testRamCostInsertSameDataBy2Ways()
      throws MetadataException, WriteProcessException, IOException {
    TsFileProcessor processor1 =
        new TsFileProcessor(
            storageGroup,
            SystemFileFactory.INSTANCE.getFile(filePath),
            sgInfo,
            this::closeTsFileProcessor,
            (tsFileProcessor, updateMap, systemFlushTime) -> {},
            true);
    TsFileProcessorInfo tsFileProcessorInfo1 = new TsFileProcessorInfo(sgInfo);
    processor1.setTsFileProcessorInfo(tsFileProcessorInfo1);
    this.sgInfo.initTsFileProcessorInfo(processor1);
    SystemInfo.getInstance().reportStorageGroupStatus(sgInfo, processor1);
    // insert 100 rows (50 aligned, 50 non-aligned) by insertRow
    for (int i = 1; i <= 100; i++) {
      TSRecord record = new TSRecord(i <= 50 ? deviceId : "root.vehicle.d2", i);
      record.addTuple(DataPoint.getDataPoint(dataType, measurementId, String.valueOf(i)));
      InsertRowNode node = buildInsertRowNodeByTSRecord(record);
      if (i <= 50) {
        node.setAligned(true);
      }
      processor1.insert(node, new long[5]);
    }
    IMemTable memTable1 = processor1.getWorkMemTable();

    TsFileProcessor processor2 =
        new TsFileProcessor(
            storageGroup,
            SystemFileFactory.INSTANCE.getFile(filePath),
            sgInfo,
            this::closeTsFileProcessor,
            (tsFileProcessor, updateMap, systemFlushTime) -> {},
            true);
    TsFileProcessorInfo tsFileProcessorInfo2 = new TsFileProcessorInfo(sgInfo);
    processor2.setTsFileProcessorInfo(tsFileProcessorInfo2);
    this.sgInfo.initTsFileProcessorInfo(processor2);
    SystemInfo.getInstance().reportStorageGroupStatus(sgInfo, processor2);
    InsertRowsNode insertRowsNode = new InsertRowsNode(new PlanNodeId(""));
    insertRowsNode.setAligned(true);
    // insert 100 rows (50 aligned, 50 non-aligned) by insertRows
    insertRowsNode.setMixingAlignment(true);
    for (int i = 1; i <= 100; i++) {
      TSRecord record = new TSRecord(i <= 50 ? deviceId : "root.vehicle.d2", i);
      record.addTuple(DataPoint.getDataPoint(dataType, measurementId, String.valueOf(i)));
      InsertRowNode node = buildInsertRowNodeByTSRecord(record);
      if (i <= 50) {
        node.setAligned(true);
      }
      insertRowsNode.addOneInsertRowNode(node, i - 1);
    }
    processor2.insertRows(insertRowsNode, new long[5]);
    IMemTable memTable2 = processor2.getWorkMemTable();

    Assert.assertEquals(memTable1.getTVListsRamCost(), memTable2.getTVListsRamCost());
    Assert.assertEquals(memTable1.getTotalPointsNum(), memTable2.getTotalPointsNum());
    Assert.assertEquals(memTable1.memSize(), memTable2.memSize());
  }

  @Test
  public void testRamCostInsertSameDataBy2Ways2()
      throws MetadataException, WriteProcessException, IOException {
    TsFileProcessor processor1 =
        new TsFileProcessor(
            storageGroup,
            SystemFileFactory.INSTANCE.getFile(filePath),
            sgInfo,
            this::closeTsFileProcessor,
            (tsFileProcessor, updateMap, systemFlushTime) -> {},
            true);
    TsFileProcessorInfo tsFileProcessorInfo1 = new TsFileProcessorInfo(sgInfo);
    processor1.setTsFileProcessorInfo(tsFileProcessorInfo1);
    this.sgInfo.initTsFileProcessorInfo(processor1);
    SystemInfo.getInstance().reportStorageGroupStatus(sgInfo, processor1);
    // insert 100 rows (50 aligned, 50 non-aligned) by insertRow
    for (int i = 1; i <= 100; i++) {
      TSRecord record = new TSRecord(i <= 50 ? deviceId : "root.vehicle.d2", i);
      record.addTuple(DataPoint.getDataPoint(dataType, "s" + i, String.valueOf(i)));
      InsertRowNode node = buildInsertRowNodeByTSRecord(record);
      node.setAligned(true);
      if (i <= 50) {
        node.setAligned(true);
      }
      processor1.insert(node, new long[5]);
    }
    IMemTable memTable1 = processor1.getWorkMemTable();

    TsFileProcessor processor2 =
        new TsFileProcessor(
            storageGroup,
            SystemFileFactory.INSTANCE.getFile(filePath),
            sgInfo,
            this::closeTsFileProcessor,
            (tsFileProcessor, updateMap, systemFlushTime) -> {},
            true);
    TsFileProcessorInfo tsFileProcessorInfo2 = new TsFileProcessorInfo(sgInfo);
    processor2.setTsFileProcessorInfo(tsFileProcessorInfo2);
    this.sgInfo.initTsFileProcessorInfo(processor2);
    SystemInfo.getInstance().reportStorageGroupStatus(sgInfo, processor2);
    InsertRowsNode insertRowsNode = new InsertRowsNode(new PlanNodeId(""));
    insertRowsNode.setAligned(true);
    // insert 100 rows (50 aligned, 50 non-aligned) by insertRows
    insertRowsNode.setMixingAlignment(true);
    for (int i = 1; i <= 100; i++) {
      TSRecord record = new TSRecord(i <= 50 ? deviceId : "root.vehicle.d2", i);
      record.addTuple(DataPoint.getDataPoint(dataType, "s" + i, String.valueOf(i)));
      InsertRowNode node = buildInsertRowNodeByTSRecord(record);
      node.setAligned(true);
      if (i <= 50) {
        node.setAligned(true);
      }
      insertRowsNode.addOneInsertRowNode(node, i - 1);
    }
    processor2.insertRows(insertRowsNode, new long[5]);
    IMemTable memTable2 = processor2.getWorkMemTable();

    Assert.assertEquals(memTable1.getTVListsRamCost(), memTable2.getTVListsRamCost());
    Assert.assertEquals(memTable1.getTotalPointsNum(), memTable2.getTotalPointsNum());
    Assert.assertEquals(memTable1.memSize(), memTable2.memSize());
  }

  @Test
  public void testWriteAndClose() throws IOException, WriteProcessException, MetadataException {
    logger.info("testWriteAndRestoreMetadata begin..");
    processor =
        new TsFileProcessor(
            storageGroup,
            SystemFileFactory.INSTANCE.getFile(filePath),
            sgInfo,
            this::closeTsFileProcessor,
            (tsFileProcessor, updateMap, systemFlushTime) -> {},
            true);

    TsFileProcessorInfo tsFileProcessorInfo = new TsFileProcessorInfo(sgInfo);
    processor.setTsFileProcessorInfo(tsFileProcessorInfo);
    this.sgInfo.initTsFileProcessorInfo(processor);
    SystemInfo.getInstance().reportStorageGroupStatus(sgInfo, processor);
    List<TsFileResource> tsfileResourcesForQuery = new ArrayList<>();

    NonAlignedFullPath fullPath =
        new NonAlignedFullPath(
            IDeviceID.Factory.DEFAULT_FACTORY.create(deviceId),
            new MeasurementSchema(
                measurementId, dataType, encoding, CompressionType.UNCOMPRESSED, props));
    processor.query(Collections.singletonList(fullPath), context, tsfileResourcesForQuery);
    assertTrue(tsfileResourcesForQuery.isEmpty());

    for (int i = 1; i <= 100; i++) {
      TSRecord record = new TSRecord(deviceId, i);
      record.addTuple(DataPoint.getDataPoint(dataType, measurementId, String.valueOf(i)));
      processor.insert(buildInsertRowNodeByTSRecord(record), new long[5]);
    }

    // query data in memory
    tsfileResourcesForQuery.clear();
    processor.query(Collections.singletonList(fullPath), context, tsfileResourcesForQuery);
    assertFalse(tsfileResourcesForQuery.isEmpty());
    assertFalse(tsfileResourcesForQuery.get(0).getReadOnlyMemChunk(fullPath).isEmpty());
    List<ReadOnlyMemChunk> memChunks = tsfileResourcesForQuery.get(0).getReadOnlyMemChunk(fullPath);
    for (ReadOnlyMemChunk chunk : memChunks) {
      IPointReader iterator = chunk.getPointReader();
      for (int num = 1; num <= 100; num++) {
        iterator.hasNextTimeValuePair();
        TimeValuePair timeValuePair = iterator.nextTimeValuePair();
        assertEquals(num, timeValuePair.getTimestamp());
        assertEquals(num, timeValuePair.getValue().getInt());
      }
    }

    // close synchronously
    processor.syncClose();
    try {
      Thread.sleep(1000);
    } catch (InterruptedException e) {
      e.printStackTrace();
    }

    assertTrue(processor.getTsFileResource().isClosed());
  }

  private void closeTsFileProcessor(TsFileProcessor unsealedTsFileProcessor)
      throws TsFileProcessorException {
    TsFileResource resource = unsealedTsFileProcessor.getTsFileResource();
    synchronized (resource) {
      for (IDeviceID deviceId : resource.getDevices()) {
        resource.updateEndTime(deviceId, resource.getStartTime(deviceId));
      }
      try {
        resource.close();
      } catch (IOException e) {
        throw new TsFileProcessorException(e);
      }
    }
  }

  private InsertTabletNode genInsertTableNode(long startTime, boolean isAligned)
      throws IllegalPathException {
    String deviceId = "root.sg.device5";
    String[] measurements = new String[3000];
    TSDataType[] dataTypes = new TSDataType[3000];
    TSEncoding[] encodings = new TSEncoding[3000];
    MeasurementSchema[] schemas = new MeasurementSchema[3000];
    for (int i = 0; i < 3000; i++) {
      measurements[i] = "s" + i;
      dataTypes[i] = TSDataType.INT64;
      encodings[i] = TSEncoding.PLAIN;
      schemas[i] = new MeasurementSchema(measurements[i], dataTypes[i], encodings[i]);
    }

    long[] times = new long[10];
    Object[] columns = new Object[3000];
    for (int i = 0; i < 3000; i++) {
      columns[i] = new long[10];
    }

    for (long r = 0; r < 10; r++) {
      times[(int) r] = r + startTime;
      for (int i = 0; i < 3000; i++) {
        ((long[]) columns[i])[(int) r] = r;
      }
    }

    InsertTabletNode insertTabletNode =
        new InsertTabletNode(
            new QueryId("test_write").genPlanNodeId(),
            new PartialPath(deviceId),
            isAligned,
            measurements,
            dataTypes,
            times,
            null,
            columns,
            times.length);
    insertTabletNode.setMeasurementSchemas(schemas);

    return insertTabletNode;
  }

  private InsertTabletNode genInsertTableNodeFors3000ToS6000(long startTime, boolean isAligned)
      throws IllegalPathException {
    String deviceId = "root.sg.device5";
    String[] measurements = new String[3000];
    TSDataType[] dataTypes = new TSDataType[3000];
    TSEncoding[] encodings = new TSEncoding[3000];
    MeasurementSchema[] schemas = new MeasurementSchema[3000];
    for (int i = 0; i < 3000; i++) {
      measurements[i] = "s" + i + 3000;
      dataTypes[i] = TSDataType.INT64;
      encodings[i] = TSEncoding.PLAIN;
      schemas[i] = new MeasurementSchema(measurements[i], dataTypes[i], encodings[i]);
    }

    long[] times = new long[10];
    Object[] columns = new Object[3000];
    for (int i = 0; i < 3000; i++) {
      columns[i] = new long[10];
    }

    for (long r = 0; r < 10; r++) {
      times[(int) r] = r + startTime;
      for (int i = 0; i < 3000; i++) {
        ((long[]) columns[i])[(int) r] = r;
      }
    }

    InsertTabletNode insertTabletNode =
        new InsertTabletNode(
            new QueryId("test_write").genPlanNodeId(),
            new PartialPath(deviceId),
            isAligned,
            measurements,
            dataTypes,
            times,
            null,
            columns,
            times.length);
    insertTabletNode.setMeasurementSchemas(schemas);

    return insertTabletNode;
  }
}<|MERGE_RESOLUTION|>--- conflicted
+++ resolved
@@ -22,8 +22,11 @@
 import org.apache.iotdb.commons.exception.IllegalPathException;
 import org.apache.iotdb.commons.exception.MetadataException;
 import org.apache.iotdb.commons.file.SystemFileFactory;
+import org.apache.iotdb.commons.path.AlignedFullPath;
 import org.apache.iotdb.commons.path.NonAlignedFullPath;
 import org.apache.iotdb.commons.path.PartialPath;
+import org.apache.iotdb.db.conf.IoTDBConfig;
+import org.apache.iotdb.db.conf.IoTDBDescriptor;
 import org.apache.iotdb.db.exception.DataRegionException;
 import org.apache.iotdb.db.exception.TsFileProcessorException;
 import org.apache.iotdb.db.exception.WriteProcessException;
@@ -40,12 +43,19 @@
 import org.apache.iotdb.db.utils.EnvironmentUtils;
 import org.apache.iotdb.db.utils.constant.TestConstant;
 
+import org.apache.commons.io.FileUtils;
 import org.apache.tsfile.enums.TSDataType;
 import org.apache.tsfile.file.metadata.ChunkMetadata;
 import org.apache.tsfile.file.metadata.IDeviceID;
 import org.apache.tsfile.file.metadata.enums.CompressionType;
 import org.apache.tsfile.file.metadata.enums.TSEncoding;
 import org.apache.tsfile.read.TimeValuePair;
+import org.apache.tsfile.read.TsFileReader;
+import org.apache.tsfile.read.TsFileSequenceReader;
+import org.apache.tsfile.read.common.Path;
+import org.apache.tsfile.read.common.RowRecord;
+import org.apache.tsfile.read.expression.QueryExpression;
+import org.apache.tsfile.read.query.dataset.QueryDataSet;
 import org.apache.tsfile.read.reader.IPointReader;
 import org.apache.tsfile.write.record.TSRecord;
 import org.apache.tsfile.write.record.datapoint.DataPoint;
@@ -64,13 +74,17 @@
 import java.util.Collections;
 import java.util.List;
 import java.util.Map;
+import java.util.concurrent.ExecutionException;
 
 import static junit.framework.TestCase.assertTrue;
 import static org.apache.iotdb.db.storageengine.dataregion.DataRegionTest.buildInsertRowNodeByTSRecord;
 import static org.junit.Assert.assertEquals;
 import static org.junit.Assert.assertFalse;
 
+@SuppressWarnings("OptionalGetWithoutIsPresent")
 public class TsFileProcessorTest {
+
+  private static final IoTDBConfig config = IoTDBDescriptor.getInstance().getConfig();
 
   private TsFileProcessor processor;
   private final String storageGroup = "root.vehicle";
@@ -83,6 +97,8 @@
   private final Map<String, String> props = Collections.emptyMap();
   private QueryContext context;
   private final String systemDir = TestConstant.OUTPUT_DATA_DIR.concat("info");
+  private long defaultTargetChunkPointNum;
+  private long defaultTargetChunkSize;
   private static final Logger logger = LoggerFactory.getLogger(TsFileProcessorTest.class);
 
   public TsFileProcessorTest() {}
@@ -93,6 +109,8 @@
     if (!file.getParentFile().exists()) {
       Assert.assertTrue(file.getParentFile().mkdirs());
     }
+    defaultTargetChunkPointNum = config.getTargetChunkPointNum();
+    defaultTargetChunkSize = config.getTargetChunkSize();
     EnvironmentUtils.envSetUp();
     sgInfo = new DataRegionInfo(new DataRegionTest.DummyDataRegion(systemDir, storageGroup));
     context = EnvironmentUtils.TEST_QUERY_CONTEXT;
@@ -102,10 +120,22 @@
   public void tearDown() throws Exception {
     EnvironmentUtils.cleanEnv();
     EnvironmentUtils.cleanDir(TestConstant.OUTPUT_DATA_DIR);
-  }
-
-  @Test
-  public void testWriteAndFlush() throws IOException, WriteProcessException, MetadataException {
+    File file = new File(filePath);
+    File resource = new File(filePath + ".resource");
+    try {
+      FileUtils.delete(file);
+      if (resource.exists()) {
+        FileUtils.delete(resource);
+      }
+    } catch (IOException ignored) {
+    }
+    config.setTargetChunkPointNum(defaultTargetChunkPointNum);
+    config.setTargetChunkSize(defaultTargetChunkSize);
+  }
+
+  @Test
+  public void testWriteAndFlush()
+      throws IOException, WriteProcessException, MetadataException, ExecutionException {
     logger.info("testWriteAndFlush begin..");
     processor =
         new TsFileProcessor(
@@ -126,7 +156,7 @@
             IDeviceID.Factory.DEFAULT_FACTORY.create(deviceId),
             new MeasurementSchema(
                 measurementId, dataType, encoding, CompressionType.UNCOMPRESSED, props));
-    processor.query(Collections.singletonList(fullPath), context, tsfileResourcesForQuery);
+    processor.query(Collections.singletonList(fullPath), context, tsfileResourcesForQuery, null);
     assertTrue(tsfileResourcesForQuery.isEmpty());
 
     for (int i = 1; i <= 100; i++) {
@@ -137,7 +167,7 @@
 
     // query data in memory
     tsfileResourcesForQuery.clear();
-    processor.query(Collections.singletonList(fullPath), context, tsfileResourcesForQuery);
+    processor.query(Collections.singletonList(fullPath), context, tsfileResourcesForQuery, null);
 
     TsFileResource tsFileResource = tsfileResourcesForQuery.get(0);
     assertFalse(tsFileResource.getReadOnlyMemChunk(fullPath).isEmpty());
@@ -156,15 +186,32 @@
     processor.syncFlush();
 
     tsfileResourcesForQuery.clear();
-    processor.query(Collections.singletonList(fullPath), context, tsfileResourcesForQuery);
+    processor.query(Collections.singletonList(fullPath), context, tsfileResourcesForQuery, null);
     assertTrue(tsfileResourcesForQuery.get(0).getReadOnlyMemChunk(fullPath).isEmpty());
+    assertEquals(1, tsfileResourcesForQuery.get(0).getChunkMetadataList(fullPath).size());
     processor.syncClose();
-  }
-
-  @Test
-  public void testWriteAndRestoreMetadata()
-      throws IOException, WriteProcessException, MetadataException {
-    logger.info("testWriteAndRestoreMetadata begin..");
+
+    try (TsFileSequenceReader reader = new TsFileSequenceReader(filePath);
+        TsFileReader readTsFile = new TsFileReader(reader)) {
+      QueryExpression queryExpression =
+          QueryExpression.create(
+              Collections.singletonList(new Path(deviceId, measurementId, false)), null);
+      QueryDataSet queryDataSet = readTsFile.query(queryExpression);
+      int num = 1;
+      while (queryDataSet.hasNext()) {
+        RowRecord rowRecord = queryDataSet.next();
+        assertEquals(num, rowRecord.getTimestamp());
+        assertEquals(num, rowRecord.getFields().get(0).getIntV());
+        num++;
+      }
+      assertEquals(101, num);
+    }
+  }
+
+  @Test
+  public void testFlushMultiChunks()
+      throws IOException, WriteProcessException, MetadataException, ExecutionException {
+    config.setTargetChunkPointNum(40);
     processor =
         new TsFileProcessor(
             storageGroup,
@@ -184,7 +231,7 @@
             IDeviceID.Factory.DEFAULT_FACTORY.create(deviceId),
             new MeasurementSchema(
                 measurementId, dataType, encoding, CompressionType.UNCOMPRESSED, props));
-    processor.query(Collections.singletonList(fullPath), context, tsfileResourcesForQuery);
+    processor.query(Collections.singletonList(fullPath), context, tsfileResourcesForQuery, null);
     assertTrue(tsfileResourcesForQuery.isEmpty());
 
     for (int i = 1; i <= 100; i++) {
@@ -195,7 +242,336 @@
 
     // query data in memory
     tsfileResourcesForQuery.clear();
-    processor.query(Collections.singletonList(fullPath), context, tsfileResourcesForQuery);
+    processor.query(Collections.singletonList(fullPath), context, tsfileResourcesForQuery, null);
+
+    TsFileResource tsFileResource = tsfileResourcesForQuery.get(0);
+    assertFalse(tsFileResource.getReadOnlyMemChunk(fullPath).isEmpty());
+    List<ReadOnlyMemChunk> memChunks = tsFileResource.getReadOnlyMemChunk(fullPath);
+    for (ReadOnlyMemChunk chunk : memChunks) {
+      IPointReader iterator = chunk.getPointReader();
+      for (int num = 1; num <= 100; num++) {
+        iterator.hasNextTimeValuePair();
+        TimeValuePair timeValuePair = iterator.nextTimeValuePair();
+        assertEquals(num, timeValuePair.getTimestamp());
+        assertEquals(num, timeValuePair.getValue().getInt());
+      }
+    }
+
+    // flush synchronously
+    processor.syncFlush();
+
+    tsfileResourcesForQuery.clear();
+    processor.query(Collections.singletonList(fullPath), context, tsfileResourcesForQuery, null);
+    assertTrue(tsfileResourcesForQuery.get(0).getReadOnlyMemChunk(fullPath).isEmpty());
+    assertEquals(3, tsfileResourcesForQuery.get(0).getChunkMetadataList(fullPath).size());
+    processor.syncClose();
+
+    try (TsFileSequenceReader reader = new TsFileSequenceReader(filePath);
+        TsFileReader readTsFile = new TsFileReader(reader)) {
+      QueryExpression queryExpression =
+          QueryExpression.create(
+              Collections.singletonList(new Path(deviceId, measurementId, false)), null);
+      QueryDataSet queryDataSet = readTsFile.query(queryExpression);
+      int num = 1;
+      while (queryDataSet.hasNext()) {
+        RowRecord rowRecord = queryDataSet.next();
+        assertEquals(num, rowRecord.getTimestamp());
+        assertEquals(num, rowRecord.getFields().get(0).getIntV());
+        num++;
+      }
+      assertEquals(101, num);
+    }
+  }
+
+  @Test
+  public void testFlushMultiBinaryChunks()
+      throws IOException, WriteProcessException, MetadataException, ExecutionException {
+    config.setTargetChunkSize(1536L);
+    processor =
+        new TsFileProcessor(
+            storageGroup,
+            SystemFileFactory.INSTANCE.getFile(filePath),
+            sgInfo,
+            this::closeTsFileProcessor,
+            (tsFileProcessor, updateMap, systemFlushTime) -> {},
+            true);
+
+    TsFileProcessorInfo tsFileProcessorInfo = new TsFileProcessorInfo(sgInfo);
+    processor.setTsFileProcessorInfo(tsFileProcessorInfo);
+    this.sgInfo.initTsFileProcessorInfo(processor);
+    SystemInfo.getInstance().reportStorageGroupStatus(sgInfo, processor);
+    List<TsFileResource> tsfileResourcesForQuery = new ArrayList<>();
+    NonAlignedFullPath fullPath =
+        new NonAlignedFullPath(
+            IDeviceID.Factory.DEFAULT_FACTORY.create(deviceId),
+            new MeasurementSchema(
+                measurementId,
+                TSDataType.TEXT,
+                TSEncoding.PLAIN,
+                CompressionType.UNCOMPRESSED,
+                props));
+    processor.query(Collections.singletonList(fullPath), context, tsfileResourcesForQuery, null);
+    assertTrue(tsfileResourcesForQuery.isEmpty());
+
+    for (int i = 1; i <= 100; i++) {
+      TSRecord record = new TSRecord(deviceId, i);
+      record.addTuple(DataPoint.getDataPoint(TSDataType.TEXT, measurementId, String.valueOf(i)));
+      processor.insert(buildInsertRowNodeByTSRecord(record), new long[5]);
+    }
+
+    // query data in memory
+    tsfileResourcesForQuery.clear();
+    processor.query(Collections.singletonList(fullPath), context, tsfileResourcesForQuery, null);
+
+    TsFileResource tsFileResource = tsfileResourcesForQuery.get(0);
+    assertFalse(tsFileResource.getReadOnlyMemChunk(fullPath).isEmpty());
+    List<ReadOnlyMemChunk> memChunks = tsFileResource.getReadOnlyMemChunk(fullPath);
+    for (ReadOnlyMemChunk chunk : memChunks) {
+      IPointReader iterator = chunk.getPointReader();
+      for (int num = 1; num <= 100; num++) {
+        iterator.hasNextTimeValuePair();
+        TimeValuePair timeValuePair = iterator.nextTimeValuePair();
+        assertEquals(num, timeValuePair.getTimestamp());
+        assertEquals(String.valueOf(num), timeValuePair.getValue().getStringValue());
+      }
+    }
+
+    // flush synchronously
+    processor.syncFlush();
+
+    tsfileResourcesForQuery.clear();
+    processor.query(Collections.singletonList(fullPath), context, tsfileResourcesForQuery, null);
+    assertTrue(tsfileResourcesForQuery.get(0).getReadOnlyMemChunk(fullPath).isEmpty());
+    assertEquals(3, tsfileResourcesForQuery.get(0).getChunkMetadataList(fullPath).size());
+    processor.syncClose();
+
+    try (TsFileSequenceReader reader = new TsFileSequenceReader(filePath);
+        TsFileReader readTsFile = new TsFileReader(reader)) {
+      QueryExpression queryExpression =
+          QueryExpression.create(
+              Collections.singletonList(new Path(deviceId, measurementId, false)), null);
+      QueryDataSet queryDataSet = readTsFile.query(queryExpression);
+      int num = 1;
+      while (queryDataSet.hasNext()) {
+        RowRecord rowRecord = queryDataSet.next();
+        assertEquals(num, rowRecord.getTimestamp());
+        assertEquals(String.valueOf(num), rowRecord.getFields().get(0).getStringValue());
+        num++;
+      }
+      assertEquals(101, num);
+    }
+  }
+
+  @Test
+  public void testFlushMultiAlignedChunks()
+      throws IOException, WriteProcessException, MetadataException, ExecutionException {
+    config.setTargetChunkPointNum(40);
+    processor =
+        new TsFileProcessor(
+            storageGroup,
+            SystemFileFactory.INSTANCE.getFile(filePath),
+            sgInfo,
+            this::closeTsFileProcessor,
+            (tsFileProcessor, updateMap, systemFlushTime) -> {},
+            true);
+
+    TsFileProcessorInfo tsFileProcessorInfo = new TsFileProcessorInfo(sgInfo);
+    processor.setTsFileProcessorInfo(tsFileProcessorInfo);
+    this.sgInfo.initTsFileProcessorInfo(processor);
+    SystemInfo.getInstance().reportStorageGroupStatus(sgInfo, processor);
+    List<TsFileResource> tsfileResourcesForQuery = new ArrayList<>();
+    AlignedFullPath fullPath =
+        new AlignedFullPath(
+            IDeviceID.Factory.DEFAULT_FACTORY.create(deviceId),
+            Collections.singletonList(measurementId),
+            Collections.singletonList(
+                new MeasurementSchema(
+                    measurementId, dataType, encoding, CompressionType.UNCOMPRESSED, props)));
+    processor.query(Collections.singletonList(fullPath), context, tsfileResourcesForQuery, null);
+    assertTrue(tsfileResourcesForQuery.isEmpty());
+
+    for (int i = 1; i <= 100; i++) {
+      TSRecord record = new TSRecord(deviceId, i);
+      record.addTuple(DataPoint.getDataPoint(dataType, measurementId, String.valueOf(i)));
+      InsertRowNode rowNode = buildInsertRowNodeByTSRecord(record);
+      rowNode.setAligned(true);
+      processor.insert(rowNode, new long[5]);
+    }
+
+    // add another point time = 1, value = 1
+    TSRecord record = new TSRecord(deviceId, 1);
+    record.addTuple(DataPoint.getDataPoint(dataType, measurementId, "1"));
+    InsertRowNode rowNode = buildInsertRowNodeByTSRecord(record);
+    rowNode.setAligned(true);
+    processor.insert(rowNode, new long[5]);
+
+    // query data in memory
+    tsfileResourcesForQuery.clear();
+    processor.query(Collections.singletonList(fullPath), context, tsfileResourcesForQuery, null);
+
+    TsFileResource tsFileResource = tsfileResourcesForQuery.get(0);
+    assertFalse(tsFileResource.getReadOnlyMemChunk(fullPath).isEmpty());
+    List<ReadOnlyMemChunk> memChunks = tsFileResource.getReadOnlyMemChunk(fullPath);
+    for (ReadOnlyMemChunk chunk : memChunks) {
+      IPointReader iterator = chunk.getPointReader();
+      for (int num = 1; num <= 100; num++) {
+        iterator.hasNextTimeValuePair();
+        TimeValuePair timeValuePair = iterator.nextTimeValuePair();
+        assertEquals(num, timeValuePair.getTimestamp());
+        assertEquals(num, timeValuePair.getValue().getVector()[0].getInt());
+      }
+    }
+
+    // flush synchronously
+    processor.syncFlush();
+
+    tsfileResourcesForQuery.clear();
+    processor.query(Collections.singletonList(fullPath), context, tsfileResourcesForQuery, null);
+    assertTrue(tsfileResourcesForQuery.get(0).getReadOnlyMemChunk(fullPath).isEmpty());
+    assertEquals(3, tsfileResourcesForQuery.get(0).getChunkMetadataList(fullPath).size());
+    processor.syncClose();
+
+    try (TsFileSequenceReader reader = new TsFileSequenceReader(filePath);
+        TsFileReader readTsFile = new TsFileReader(reader)) {
+      QueryExpression queryExpression =
+          QueryExpression.create(
+              Collections.singletonList(new Path(deviceId, measurementId, false)), null);
+      QueryDataSet queryDataSet = readTsFile.query(queryExpression);
+      int num = 1;
+      while (queryDataSet.hasNext()) {
+        RowRecord rowRecord = queryDataSet.next();
+        assertEquals(num, rowRecord.getTimestamp());
+        assertEquals(num, rowRecord.getFields().get(0).getIntV());
+        num++;
+      }
+      assertEquals(101, num);
+    }
+  }
+
+  @Test
+  public void testFlushMultiAlignedBinaryChunks()
+      throws IOException, WriteProcessException, MetadataException, ExecutionException {
+    config.setTargetChunkSize(1536L);
+    processor =
+        new TsFileProcessor(
+            storageGroup,
+            SystemFileFactory.INSTANCE.getFile(filePath),
+            sgInfo,
+            this::closeTsFileProcessor,
+            (tsFileProcessor, updateMap, systemFlushTime) -> {},
+            true);
+
+    TsFileProcessorInfo tsFileProcessorInfo = new TsFileProcessorInfo(sgInfo);
+    processor.setTsFileProcessorInfo(tsFileProcessorInfo);
+    this.sgInfo.initTsFileProcessorInfo(processor);
+    SystemInfo.getInstance().reportStorageGroupStatus(sgInfo, processor);
+    List<TsFileResource> tsfileResourcesForQuery = new ArrayList<>();
+    AlignedFullPath fullPath =
+        new AlignedFullPath(
+            IDeviceID.Factory.DEFAULT_FACTORY.create(deviceId),
+            Collections.singletonList(measurementId),
+            Collections.singletonList(
+                new MeasurementSchema(
+                    measurementId,
+                    TSDataType.TEXT,
+                    encoding,
+                    CompressionType.UNCOMPRESSED,
+                    props)));
+    processor.query(Collections.singletonList(fullPath), context, tsfileResourcesForQuery, null);
+    assertTrue(tsfileResourcesForQuery.isEmpty());
+
+    for (int i = 1; i <= 100; i++) {
+      TSRecord record = new TSRecord(deviceId, i);
+      record.addTuple(DataPoint.getDataPoint(TSDataType.TEXT, measurementId, String.valueOf(i)));
+      InsertRowNode rowNode = buildInsertRowNodeByTSRecord(record);
+      rowNode.setAligned(true);
+      processor.insert(rowNode, new long[5]);
+    }
+    // add another point time = 1, value = "1"
+    TSRecord record = new TSRecord(deviceId, 1);
+    record.addTuple(DataPoint.getDataPoint(TSDataType.TEXT, measurementId, "1"));
+    InsertRowNode rowNode = buildInsertRowNodeByTSRecord(record);
+    rowNode.setAligned(true);
+    processor.insert(rowNode, new long[5]);
+
+    // query data in memory
+    tsfileResourcesForQuery.clear();
+    processor.query(Collections.singletonList(fullPath), context, tsfileResourcesForQuery, null);
+
+    TsFileResource tsFileResource = tsfileResourcesForQuery.get(0);
+    assertFalse(tsFileResource.getReadOnlyMemChunk(fullPath).isEmpty());
+    List<ReadOnlyMemChunk> memChunks = tsFileResource.getReadOnlyMemChunk(fullPath);
+    for (ReadOnlyMemChunk chunk : memChunks) {
+      IPointReader iterator = chunk.getPointReader();
+      for (int num = 1; num <= 100; num++) {
+        iterator.hasNextTimeValuePair();
+        TimeValuePair timeValuePair = iterator.nextTimeValuePair();
+        assertEquals(num, timeValuePair.getTimestamp());
+        assertEquals(String.valueOf(num), timeValuePair.getValue().getVector()[0].getStringValue());
+      }
+    }
+
+    // flush synchronously
+    processor.syncFlush();
+
+    tsfileResourcesForQuery.clear();
+    processor.query(Collections.singletonList(fullPath), context, tsfileResourcesForQuery, null);
+    assertTrue(tsfileResourcesForQuery.get(0).getReadOnlyMemChunk(fullPath).isEmpty());
+    assertEquals(3, tsfileResourcesForQuery.get(0).getChunkMetadataList(fullPath).size());
+    processor.syncClose();
+
+    try (TsFileSequenceReader reader = new TsFileSequenceReader(filePath);
+        TsFileReader readTsFile = new TsFileReader(reader)) {
+      QueryExpression queryExpression =
+          QueryExpression.create(
+              Collections.singletonList(new Path(deviceId, measurementId, false)), null);
+      QueryDataSet queryDataSet = readTsFile.query(queryExpression);
+      int num = 1;
+      while (queryDataSet.hasNext()) {
+        RowRecord rowRecord = queryDataSet.next();
+        assertEquals(num, rowRecord.getTimestamp());
+        assertEquals(String.valueOf(num), rowRecord.getFields().get(0).getStringValue());
+        num++;
+      }
+      assertEquals(101, num);
+    }
+  }
+
+  @Test
+  public void testWriteAndRestoreMetadata()
+      throws IOException, WriteProcessException, MetadataException, ExecutionException {
+    logger.info("testWriteAndRestoreMetadata begin..");
+    processor =
+        new TsFileProcessor(
+            storageGroup,
+            SystemFileFactory.INSTANCE.getFile(filePath),
+            sgInfo,
+            this::closeTsFileProcessor,
+            (tsFileProcessor, updateMap, systemFlushTime) -> {},
+            true);
+
+    TsFileProcessorInfo tsFileProcessorInfo = new TsFileProcessorInfo(sgInfo);
+    processor.setTsFileProcessorInfo(tsFileProcessorInfo);
+    this.sgInfo.initTsFileProcessorInfo(processor);
+    SystemInfo.getInstance().reportStorageGroupStatus(sgInfo, processor);
+    List<TsFileResource> tsfileResourcesForQuery = new ArrayList<>();
+    NonAlignedFullPath fullPath =
+        new NonAlignedFullPath(
+            IDeviceID.Factory.DEFAULT_FACTORY.create(deviceId),
+            new MeasurementSchema(
+                measurementId, dataType, encoding, CompressionType.UNCOMPRESSED, props));
+    processor.query(Collections.singletonList(fullPath), context, tsfileResourcesForQuery, null);
+    assertTrue(tsfileResourcesForQuery.isEmpty());
+
+    for (int i = 1; i <= 100; i++) {
+      TSRecord record = new TSRecord(deviceId, i);
+      record.addTuple(DataPoint.getDataPoint(dataType, measurementId, String.valueOf(i)));
+      processor.insert(buildInsertRowNodeByTSRecord(record), new long[5]);
+    }
+
+    // query data in memory
+    tsfileResourcesForQuery.clear();
+    processor.query(Collections.singletonList(fullPath), context, tsfileResourcesForQuery, null);
     assertFalse(tsfileResourcesForQuery.get(0).getReadOnlyMemChunk(fullPath).isEmpty());
     int num = 1;
     List<ReadOnlyMemChunk> memChunks = tsfileResourcesForQuery.get(0).getReadOnlyMemChunk(fullPath);
@@ -213,7 +589,7 @@
     processor.syncFlush();
 
     tsfileResourcesForQuery.clear();
-    processor.query(Collections.singletonList(fullPath), context, tsfileResourcesForQuery);
+    processor.query(Collections.singletonList(fullPath), context, tsfileResourcesForQuery, null);
     assertTrue(tsfileResourcesForQuery.get(0).getReadOnlyMemChunk(fullPath).isEmpty());
 
     RestorableTsFileIOWriter tsFileIOWriter = processor.getWriter();
@@ -246,8 +622,8 @@
   }
 
   @Test
-  public void testMultiFlush() throws IOException, WriteProcessException, MetadataException {
-    logger.info("testWriteAndRestoreMetadata begin..");
+  public void testMultiFlush()
+      throws IOException, WriteProcessException, MetadataException, ExecutionException {
     processor =
         new TsFileProcessor(
             storageGroup,
@@ -267,7 +643,7 @@
             IDeviceID.Factory.DEFAULT_FACTORY.create(deviceId),
             new MeasurementSchema(
                 measurementId, dataType, encoding, CompressionType.UNCOMPRESSED, props));
-    processor.query(Collections.singletonList(fullPath), context, tsfileResourcesForQuery);
+    processor.query(Collections.singletonList(fullPath), context, tsfileResourcesForQuery, null);
     assertTrue(tsfileResourcesForQuery.isEmpty());
 
     for (int flushId = 0; flushId < 10; flushId++) {
@@ -281,7 +657,7 @@
     processor.syncFlush();
 
     tsfileResourcesForQuery.clear();
-    processor.query(Collections.singletonList(fullPath), context, tsfileResourcesForQuery);
+    processor.query(Collections.singletonList(fullPath), context, tsfileResourcesForQuery, null);
     assertFalse(tsfileResourcesForQuery.isEmpty());
     assertTrue(tsfileResourcesForQuery.get(0).getReadOnlyMemChunk(fullPath).isEmpty());
     processor.syncClose();
@@ -310,33 +686,21 @@
         true,
         new long[5]);
     IMemTable memTable = processor.getWorkMemTable();
-<<<<<<< HEAD
-    Assert.assertEquals(1596808, memTable.getTVListsRamCost());
-=======
     Assert.assertEquals(1596552, memTable.getTVListsRamCost());
->>>>>>> d68180b2
     processor.insertTablet(
         genInsertTableNode(100, true),
         Collections.singletonList(new int[] {0, 10}),
         new TSStatus[10],
         true,
         new long[5]);
-<<<<<<< HEAD
-    Assert.assertEquals(1596808, memTable.getTVListsRamCost());
-=======
     Assert.assertEquals(1596552, memTable.getTVListsRamCost());
->>>>>>> d68180b2
     processor.insertTablet(
         genInsertTableNode(200, true),
         Collections.singletonList(new int[] {0, 10}),
         new TSStatus[10],
         true,
         new long[5]);
-<<<<<<< HEAD
-    Assert.assertEquals(1596808, memTable.getTVListsRamCost());
-=======
     Assert.assertEquals(1596552, memTable.getTVListsRamCost());
->>>>>>> d68180b2
     Assert.assertEquals(90000, memTable.getTotalPointsNum());
     Assert.assertEquals(720360, memTable.memSize());
     // Test records
@@ -345,11 +709,7 @@
       record.addTuple(DataPoint.getDataPoint(dataType, measurementId, String.valueOf(i)));
       processor.insert(buildInsertRowNodeByTSRecord(record), new long[5]);
     }
-<<<<<<< HEAD
-    Assert.assertEquals(1598424, memTable.getTVListsRamCost());
-=======
     Assert.assertEquals(1598168, memTable.getTVListsRamCost());
->>>>>>> d68180b2
     Assert.assertEquals(90100, memTable.getTotalPointsNum());
     Assert.assertEquals(721560, memTable.memSize());
   }
@@ -377,88 +737,56 @@
         true,
         new long[5]);
     IMemTable memTable = processor.getWorkMemTable();
-<<<<<<< HEAD
-    Assert.assertEquals(1596808, memTable.getTVListsRamCost());
-=======
     Assert.assertEquals(1596552, memTable.getTVListsRamCost());
->>>>>>> d68180b2
     processor.insertTablet(
         genInsertTableNodeFors3000ToS6000(0, true),
         Collections.singletonList(new int[] {0, 10}),
         new TSStatus[10],
         true,
         new long[5]);
-<<<<<<< HEAD
-    Assert.assertEquals(3192808, memTable.getTVListsRamCost());
-=======
     Assert.assertEquals(3219552, memTable.getTVListsRamCost());
->>>>>>> d68180b2
     processor.insertTablet(
         genInsertTableNode(100, true),
         Collections.singletonList(new int[] {0, 10}),
         new TSStatus[10],
         true,
         new long[5]);
-<<<<<<< HEAD
-    Assert.assertEquals(3192808, memTable.getTVListsRamCost());
-=======
     Assert.assertEquals(3219552, memTable.getTVListsRamCost());
->>>>>>> d68180b2
     processor.insertTablet(
         genInsertTableNodeFors3000ToS6000(100, true),
         Collections.singletonList(new int[] {0, 10}),
         new TSStatus[10],
         true,
         new long[5]);
-<<<<<<< HEAD
-    Assert.assertEquals(3192808, memTable.getTVListsRamCost());
-=======
     Assert.assertEquals(3219552, memTable.getTVListsRamCost());
->>>>>>> d68180b2
     processor.insertTablet(
         genInsertTableNode(200, true),
         Collections.singletonList(new int[] {0, 10}),
         new TSStatus[10],
         true,
         new long[5]);
-<<<<<<< HEAD
-    Assert.assertEquals(3192808, memTable.getTVListsRamCost());
-=======
     Assert.assertEquals(3219552, memTable.getTVListsRamCost());
->>>>>>> d68180b2
     processor.insertTablet(
         genInsertTableNodeFors3000ToS6000(200, true),
         Collections.singletonList(new int[] {0, 10}),
         new TSStatus[10],
         true,
         new long[5]);
-<<<<<<< HEAD
-    Assert.assertEquals(3192808, memTable.getTVListsRamCost());
-=======
     Assert.assertEquals(3219552, memTable.getTVListsRamCost());
->>>>>>> d68180b2
     processor.insertTablet(
         genInsertTableNode(300, true),
         Collections.singletonList(new int[] {0, 10}),
         new TSStatus[10],
         true,
         new long[5]);
-<<<<<<< HEAD
-    Assert.assertEquals(6385616, memTable.getTVListsRamCost());
-=======
     Assert.assertEquals(6466104, memTable.getTVListsRamCost());
->>>>>>> d68180b2
     processor.insertTablet(
         genInsertTableNodeFors3000ToS6000(300, true),
         Collections.singletonList(new int[] {0, 10}),
         new TSStatus[10],
         true,
         new long[5]);
-<<<<<<< HEAD
-    Assert.assertEquals(6385616, memTable.getTVListsRamCost());
-=======
     Assert.assertEquals(6466104, memTable.getTVListsRamCost());
->>>>>>> d68180b2
 
     Assert.assertEquals(240000, memTable.getTotalPointsNum());
     Assert.assertEquals(1920960, memTable.memSize());
@@ -468,22 +796,14 @@
       record.addTuple(DataPoint.getDataPoint(dataType, measurementId, String.valueOf(i)));
       processor.insert(buildInsertRowNodeByTSRecord(record), new long[5]);
     }
-<<<<<<< HEAD
-    Assert.assertEquals(6387232, memTable.getTVListsRamCost());
-=======
     Assert.assertEquals(6467720, memTable.getTVListsRamCost());
->>>>>>> d68180b2
     // Test records
     for (int i = 1; i <= 100; i++) {
       TSRecord record = new TSRecord(deviceId, i);
       record.addTuple(DataPoint.getDataPoint(dataType, "s1", String.valueOf(i)));
       processor.insert(buildInsertRowNodeByTSRecord(record), new long[5]);
     }
-<<<<<<< HEAD
-    Assert.assertEquals(6388848, memTable.getTVListsRamCost());
-=======
     Assert.assertEquals(6469336, memTable.getTVListsRamCost());
->>>>>>> d68180b2
     Assert.assertEquals(240200, memTable.getTotalPointsNum());
     Assert.assertEquals(1923360, memTable.memSize());
   }
@@ -859,8 +1179,8 @@
   }
 
   @Test
-  public void testWriteAndClose() throws IOException, WriteProcessException, MetadataException {
-    logger.info("testWriteAndRestoreMetadata begin..");
+  public void testWriteAndClose()
+      throws IOException, WriteProcessException, MetadataException, ExecutionException {
     processor =
         new TsFileProcessor(
             storageGroup,
@@ -881,7 +1201,7 @@
             IDeviceID.Factory.DEFAULT_FACTORY.create(deviceId),
             new MeasurementSchema(
                 measurementId, dataType, encoding, CompressionType.UNCOMPRESSED, props));
-    processor.query(Collections.singletonList(fullPath), context, tsfileResourcesForQuery);
+    processor.query(Collections.singletonList(fullPath), context, tsfileResourcesForQuery, null);
     assertTrue(tsfileResourcesForQuery.isEmpty());
 
     for (int i = 1; i <= 100; i++) {
@@ -892,7 +1212,7 @@
 
     // query data in memory
     tsfileResourcesForQuery.clear();
-    processor.query(Collections.singletonList(fullPath), context, tsfileResourcesForQuery);
+    processor.query(Collections.singletonList(fullPath), context, tsfileResourcesForQuery, null);
     assertFalse(tsfileResourcesForQuery.isEmpty());
     assertFalse(tsfileResourcesForQuery.get(0).getReadOnlyMemChunk(fullPath).isEmpty());
     List<ReadOnlyMemChunk> memChunks = tsfileResourcesForQuery.get(0).getReadOnlyMemChunk(fullPath);
@@ -908,11 +1228,6 @@
 
     // close synchronously
     processor.syncClose();
-    try {
-      Thread.sleep(1000);
-    } catch (InterruptedException e) {
-      e.printStackTrace();
-    }
 
     assertTrue(processor.getTsFileResource().isClosed());
   }
@@ -922,7 +1237,7 @@
     TsFileResource resource = unsealedTsFileProcessor.getTsFileResource();
     synchronized (resource) {
       for (IDeviceID deviceId : resource.getDevices()) {
-        resource.updateEndTime(deviceId, resource.getStartTime(deviceId));
+        resource.updateEndTime(deviceId, resource.getStartTime(deviceId).get());
       }
       try {
         resource.close();
