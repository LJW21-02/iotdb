--- conflicted
+++ resolved
@@ -21,31 +21,32 @@
 
 import org.apache.iotdb.db.queryengine.execution.fragment.QueryContext;
 import org.apache.iotdb.db.storageengine.dataregion.memtable.AlignedReadOnlyMemChunk;
-<<<<<<< HEAD
-=======
 import org.apache.iotdb.db.utils.datastructure.AlignedTVList;
 import org.apache.iotdb.db.utils.datastructure.MemPointIterator;
 import org.apache.iotdb.db.utils.datastructure.MemPointIteratorFactory;
 import org.apache.iotdb.db.utils.datastructure.TVList;
->>>>>>> d68180b2
 
 import org.apache.tsfile.common.conf.TSFileConfig;
 import org.apache.tsfile.enums.TSDataType;
 import org.apache.tsfile.file.metadata.AlignedChunkMetadata;
 import org.apache.tsfile.file.metadata.ChunkMetadata;
 import org.apache.tsfile.file.metadata.statistics.Statistics;
+import org.apache.tsfile.file.metadata.statistics.TimeStatistics;
 import org.apache.tsfile.read.common.BatchData;
 import org.apache.tsfile.read.common.block.TsBlock;
-import org.apache.tsfile.read.common.block.TsBlockBuilder;
 import org.apache.tsfile.read.reader.IPageReader;
 import org.apache.tsfile.utils.Binary;
 import org.junit.Test;
 import org.mockito.Mockito;
 
 import java.io.IOException;
+import java.io.Serializable;
+import java.util.ArrayList;
 import java.util.Arrays;
+import java.util.LinkedHashMap;
 import java.util.List;
-import java.util.Optional;
+import java.util.Map;
+import java.util.stream.Collectors;
 
 import static org.apache.tsfile.read.reader.series.PaginationController.UNLIMITED_PAGINATION_CONTROLLER;
 import static org.junit.Assert.assertEquals;
@@ -62,9 +63,9 @@
   public void testMemAlignedChunkLoader() throws IOException {
     AlignedReadOnlyMemChunk chunk = Mockito.mock(AlignedReadOnlyMemChunk.class);
     ChunkMetadata chunkMetadata = Mockito.mock(ChunkMetadata.class);
-
-    MemAlignedChunkLoader memAlignedChunkLoader =
-        new MemAlignedChunkLoader(new QueryContext(), chunk);
+    QueryContext ctx = new QueryContext();
+    MemAlignedChunkLoader memAlignedChunkLoader = new MemAlignedChunkLoader(ctx, chunk);
+
     try {
       memAlignedChunkLoader.loadChunk(chunkMetadata);
       fail();
@@ -72,33 +73,32 @@
       assertNull(e.getMessage());
     }
 
-<<<<<<< HEAD
-    AlignedChunkMetadata chunkMetadata1 = Mockito.mock(AlignedChunkMetadata.class);
-=======
     // Mock getTimeStatisticsList & getValuesStatisticsList
     List<Statistics<? extends Serializable>> timeStatitsticsList = new ArrayList<>();
     Statistics<? extends Serializable> timeStatistics = Mockito.mock(TimeStatistics.class);
     Mockito.when(timeStatistics.getCount()).thenReturn(2);
     timeStatitsticsList.add(timeStatistics);
     Mockito.when(chunk.getTimeStatisticsList()).thenReturn(timeStatitsticsList);
->>>>>>> d68180b2
-
-    Mockito.when(chunk.getTsBlock()).thenReturn(buildTsBlock());
-    Mockito.when(chunk.getChunkMetaData()).thenReturn(chunkMetadata1);
-    Statistics statistics1 = Mockito.mock(Statistics.class);
+
+    List<Statistics<? extends Serializable>[]> valuesStatitsticsList = new ArrayList<>();
+    Statistics<? extends Serializable>[] valuesStatistics = new Statistics[6];
+    Statistics<? extends Serializable> statistics1 = Mockito.mock(Statistics.class);
     Mockito.when(statistics1.hasNullValue(2)).thenReturn(true);
-    Statistics statistics2 = Mockito.mock(Statistics.class);
+    valuesStatistics[0] = statistics1;
+    Statistics<? extends Serializable> statistics2 = Mockito.mock(Statistics.class);
     Mockito.when(statistics2.hasNullValue(2)).thenReturn(true);
-    Statistics statistics3 = Mockito.mock(Statistics.class);
+    valuesStatistics[1] = statistics2;
+    Statistics<? extends Serializable> statistics3 = Mockito.mock(Statistics.class);
     Mockito.when(statistics3.hasNullValue(2)).thenReturn(true);
-    Statistics statistics4 = Mockito.mock(Statistics.class);
+    valuesStatistics[2] = statistics3;
+    Statistics<? extends Serializable> statistics4 = Mockito.mock(Statistics.class);
     Mockito.when(statistics4.hasNullValue(2)).thenReturn(true);
-    Statistics statistics5 = Mockito.mock(Statistics.class);
+    valuesStatistics[3] = statistics4;
+    Statistics<? extends Serializable> statistics5 = Mockito.mock(Statistics.class);
     Mockito.when(statistics5.hasNullValue(2)).thenReturn(true);
-    Statistics statistics6 = Mockito.mock(Statistics.class);
+    valuesStatistics[4] = statistics5;
+    Statistics<? extends Serializable> statistics6 = Mockito.mock(Statistics.class);
     Mockito.when(statistics6.hasNullValue(2)).thenReturn(true);
-<<<<<<< HEAD
-=======
     valuesStatistics[5] = statistics6;
     valuesStatitsticsList.add(valuesStatistics);
     Mockito.when(chunk.getValuesStatisticsList()).thenReturn(valuesStatitsticsList);
@@ -119,14 +119,9 @@
             dataTypes, null, alignedTvLists, false, maxNumberOfPointsInPage);
     timeValuePairIterator.nextBatch();
     Mockito.when(chunk.getMemPointIterator()).thenReturn(timeValuePairIterator);
->>>>>>> d68180b2
-
-    Statistics timeStatistics = Mockito.mock(Statistics.class);
-    Mockito.when(timeStatistics.getCount()).thenReturn(2);
-
-    Mockito.when(chunkMetadata1.getStatistics()).thenReturn(timeStatistics);
-    Mockito.when(chunkMetadata1.getTimeStatistics()).thenReturn(timeStatistics);
-    Mockito.when(chunkMetadata1.getMeasurementStatistics(0)).thenReturn(Optional.of(statistics1));
+
+    AlignedChunkMetadata chunkMetadata1 = Mockito.mock(AlignedChunkMetadata.class);
+    Mockito.when(chunk.getChunkMetaData()).thenReturn(chunkMetadata1);
 
     MemAlignedChunkReader chunkReader =
         (MemAlignedChunkReader) memAlignedChunkLoader.getChunkReader(chunkMetadata1, null);
@@ -150,14 +145,7 @@
 
     MemAlignedPageReader pageReader = (MemAlignedPageReader) pageReaderList.get(0);
 
-    pageReader.initTsBlockBuilder(
-        Arrays.asList(
-            TSDataType.BOOLEAN,
-            TSDataType.INT32,
-            TSDataType.INT64,
-            TSDataType.FLOAT,
-            TSDataType.DOUBLE,
-            TSDataType.TEXT));
+    pageReader.initTsBlockBuilder(buildTsDataTypes());
 
     BatchData batchData = pageReader.getAllSatisfiedPageData();
     assertEquals(2, batchData.length());
@@ -185,32 +173,35 @@
     memAlignedChunkLoader.close();
   }
 
-  private TsBlock buildTsBlock() {
-    TsBlockBuilder builder =
-        new TsBlockBuilder(
-            Arrays.asList(
-                TSDataType.BOOLEAN,
-                TSDataType.INT32,
-                TSDataType.INT64,
-                TSDataType.FLOAT,
-                TSDataType.DOUBLE,
-                TSDataType.TEXT));
-    builder.getTimeColumnBuilder().writeLong(1L);
-    builder.getColumnBuilder(0).writeBoolean(true);
-    builder.getColumnBuilder(1).writeInt(1);
-    builder.getColumnBuilder(2).writeLong(1L);
-    builder.getColumnBuilder(3).writeFloat(1.1f);
-    builder.getColumnBuilder(4).appendNull();
-    builder.getColumnBuilder(5).writeBinary(new Binary(BINARY_STR, TSFileConfig.STRING_CHARSET));
-    builder.declarePosition();
-    builder.getTimeColumnBuilder().writeLong(2L);
-    builder.getColumnBuilder(0).appendNull();
-    builder.getColumnBuilder(1).appendNull();
-    builder.getColumnBuilder(2).appendNull();
-    builder.getColumnBuilder(3).appendNull();
-    builder.getColumnBuilder(4).writeDouble(3.14d);
-    builder.getColumnBuilder(5).appendNull();
-    builder.declarePosition();
-    return builder.build();
+  private List<TSDataType> buildTsDataTypes() {
+    return Arrays.asList(
+        TSDataType.BOOLEAN,
+        TSDataType.INT32,
+        TSDataType.INT64,
+        TSDataType.FLOAT,
+        TSDataType.DOUBLE,
+        TSDataType.TEXT);
+  }
+
+  private Map<TVList, Integer> buildAlignedTvListMap() {
+    List<TSDataType> dataTypes = buildTsDataTypes();
+    AlignedTVList tvList1 = AlignedTVList.newAlignedList(dataTypes);
+    tvList1.putAlignedValue(
+        1L,
+        new Object[] {
+          true, 1, 2L, 1.2f, null, new Binary(BINARY_STR, TSFileConfig.STRING_CHARSET)
+        });
+    tvList1.putAlignedValue(2L, new Object[] {null, null, null, null, 3.14d, null});
+    AlignedTVList tvList2 = AlignedTVList.newAlignedList(dataTypes);
+    tvList2.putAlignedValue(
+        1L,
+        new Object[] {
+          true, 1, 1L, 1.1f, null, new Binary(BINARY_STR, TSFileConfig.STRING_CHARSET)
+        });
+
+    Map<TVList, Integer> tvListMap = new LinkedHashMap<>();
+    tvListMap.put(tvList1, 2);
+    tvListMap.put(tvList2, 1);
+    return tvListMap;
   }
 }