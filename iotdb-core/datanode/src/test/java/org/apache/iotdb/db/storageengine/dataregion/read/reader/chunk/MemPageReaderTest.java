--- conflicted
+++ resolved
@@ -35,6 +35,7 @@
 import java.io.IOException;
 import java.util.Collections;
 import java.util.Optional;
+import java.util.function.Supplier;
 
 import static org.apache.tsfile.read.filter.factory.ValueFilterApi.DEFAULT_MEASUREMENT_INDEX;
 
@@ -61,9 +62,6 @@
   }
 
   private MemPageReader generatePageReader() {
-<<<<<<< HEAD
-    return new MemPageReader(tsBlock, chunkMetadata, null);
-=======
     Supplier<TsBlock> tsBlockSupplier = () -> tsBlock;
     return new MemPageReader(
         tsBlockSupplier,
@@ -72,7 +70,6 @@
         chunkMetadata.getMeasurementUid(),
         null,
         null);
->>>>>>> d68180b2
   }
 
   @Test
