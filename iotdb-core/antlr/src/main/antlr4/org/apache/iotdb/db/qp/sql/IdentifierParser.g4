--- conflicted
+++ resolved
@@ -63,6 +63,7 @@
     | COMMENT
     | CONCAT
     | CONDITION
+    | CONFIGNODE
     | CONFIGNODES
     | CONFIGURATION
     | CONNECTION
@@ -74,6 +75,8 @@
     | CQ
     | CQS
     | CREATE
+    | CURRENT_SQL_DIALECT
+    | CURRENT_USER
     | DATA
     | DATA_REPLICATION_FACTOR
     | DATA_REGION_GROUP_NUM
@@ -218,6 +221,7 @@
     | SOFFSET
     | SOURCE
     | SPACE
+    | SQL_DIALECT
     | STORAGE
     | START
     | STARTTIME
@@ -229,11 +233,8 @@
     | SUBSCRIPTIONS
     | SUBSTRING
     | SYSTEM
-<<<<<<< HEAD
-=======
     | TABLE
     | TAG
->>>>>>> d68180b2
     | TAGS
     | TAIL
     | TASK
@@ -252,6 +253,7 @@
     | TOPIC
     | TOPICS
     | TRACING
+    | TREE
     | TRIGGER
     | TRIGGERS
     | TRUE
