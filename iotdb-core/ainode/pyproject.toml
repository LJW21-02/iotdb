--- conflicted
+++ resolved
@@ -48,17 +48,9 @@
 [tool.poetry.dependencies]
 python = ">=3.9, <3.13"
 numpy = "^1.21.4"
-<<<<<<< HEAD
-pandas = "^1.3.5"
-torch = "2.2.0"
-pylru = "^1.2.1"
-
-thrift = "^0.13.0"
-=======
 pandas = ">=2.2.0"
 torch = ">=2.7.1"
 thrift = ">=0.14.0"
->>>>>>> d68180b2
 dynaconf = "^3.1.11"
 requests = "^2.31.0"
 optuna = "^3.2.0"
