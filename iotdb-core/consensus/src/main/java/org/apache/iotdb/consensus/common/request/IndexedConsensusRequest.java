/*
 * Licensed to the Apache Software Foundation (ASF) under one
 * or more contributor license agreements.  See the NOTICE file
 * distributed with this work for additional information
 * regarding copyright ownership.  The ASF licenses this file
 * to you under the Apache License, Version 2.0 (the
 * "License"); you may not use this file except in compliance
 * with the License.  You may obtain a copy of the License at
 *
 *     http://www.apache.org/licenses/LICENSE-2.0
 *
 * Unless required by applicable law or agreed to in writing,
 * software distributed under the License is distributed on an
 * "AS IS" BASIS, WITHOUT WARRANTIES OR CONDITIONS OF ANY
 * KIND, either express or implied.  See the License for the
 * specific language governing permissions and limitations
 * under the License.
 */

package org.apache.iotdb.consensus.common.request;

import java.nio.ByteBuffer;
import java.util.ArrayList;
import java.util.List;
import java.util.Objects;
import java.util.concurrent.atomic.AtomicLong;

/** only used for iot consensus. */
public class IndexedConsensusRequest implements IConsensusRequest {

  /** we do not need to serialize these two fields as they are useless in other nodes. */
  private final long searchIndex;

  private final long syncIndex;
  private final List<IConsensusRequest> requests;
  private final List<ByteBuffer> serializedRequests;
<<<<<<< HEAD
  private long serializedSize = 0;
=======
  private long memorySize = 0;
  private AtomicLong referenceCnt = new AtomicLong();
>>>>>>> d68180b2

  public IndexedConsensusRequest(long searchIndex, List<IConsensusRequest> requests) {
    this.searchIndex = searchIndex;
    this.requests = requests;
    this.syncIndex = -1L;
    this.serializedRequests = new ArrayList<>(requests.size());
  }

  public IndexedConsensusRequest(
      long searchIndex, long syncIndex, List<IConsensusRequest> requests) {
    this.searchIndex = searchIndex;
    this.requests = requests;
    this.syncIndex = syncIndex;
    this.serializedRequests = new ArrayList<>(requests.size());
  }

  public void buildSerializedRequests() {
    this.requests.forEach(
        r -> {
          ByteBuffer buffer = r.serializeToByteBuffer();
          this.serializedRequests.add(buffer);
          this.serializedSize += buffer.capacity();
        });
  }

  @Override
  public ByteBuffer serializeToByteBuffer() {
    throw new UnsupportedOperationException();
  }

  public List<IConsensusRequest> getRequests() {
    return requests;
  }

  public List<ByteBuffer> getSerializedRequests() {
    return serializedRequests;
  }

  public long getSerializedSize() {
    return serializedSize;
  }

  public long getSearchIndex() {
    return searchIndex;
  }

  public long getSyncIndex() {
    return syncIndex;
  }

  @Override
  public boolean equals(Object o) {
    if (this == o) {
      return true;
    }
    if (o == null || getClass() != o.getClass()) {
      return false;
    }
    IndexedConsensusRequest that = (IndexedConsensusRequest) o;
    return searchIndex == that.searchIndex && requests.equals(that.requests);
  }

  @Override
  public int hashCode() {
    return Objects.hash(searchIndex, requests);
  }

  public long incRef() {
    return referenceCnt.getAndIncrement();
  }

  public long decRef() {
    return referenceCnt.getAndDecrement();
  }
}<|MERGE_RESOLUTION|>--- conflicted
+++ resolved
@@ -34,12 +34,8 @@
   private final long syncIndex;
   private final List<IConsensusRequest> requests;
   private final List<ByteBuffer> serializedRequests;
-<<<<<<< HEAD
-  private long serializedSize = 0;
-=======
   private long memorySize = 0;
   private AtomicLong referenceCnt = new AtomicLong();
->>>>>>> d68180b2
 
   public IndexedConsensusRequest(long searchIndex, List<IConsensusRequest> requests) {
     this.searchIndex = searchIndex;
@@ -61,7 +57,7 @@
         r -> {
           ByteBuffer buffer = r.serializeToByteBuffer();
           this.serializedRequests.add(buffer);
-          this.serializedSize += buffer.capacity();
+          this.memorySize += Long.max(buffer.capacity(), r.getMemorySize());
         });
   }
 
@@ -78,8 +74,8 @@
     return serializedRequests;
   }
 
-  public long getSerializedSize() {
-    return serializedSize;
+  public long getMemorySize() {
+    return memorySize;
   }
 
   public long getSearchIndex() {
