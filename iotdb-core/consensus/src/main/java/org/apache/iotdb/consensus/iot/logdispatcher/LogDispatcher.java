/*
 * Licensed to the Apache Software Foundation (ASF) under one
 * or more contributor license agreements.  See the NOTICE file
 * distributed with this work for additional information
 * regarding copyright ownership.  The ASF licenses this file
 * to you under the Apache License, Version 2.0 (the
 * "License"); you may not use this file except in compliance
 * with the License.  You may obtain a copy of the License at
 *
 *     http://www.apache.org/licenses/LICENSE-2.0
 *
 * Unless required by applicable law or agreed to in writing,
 * software distributed under the License is distributed on an
 * "AS IS" BASIS, WITHOUT WARRANTIES OR CONDITIONS OF ANY
 * KIND, either express or implied.  See the License for the
 * specific language governing permissions and limitations
 * under the License.
 */

package org.apache.iotdb.consensus.iot.logdispatcher;

import org.apache.iotdb.common.rpc.thrift.TEndPoint;
import org.apache.iotdb.commons.client.IClientManager;
import org.apache.iotdb.commons.concurrent.IoTDBThreadPoolFactory;
import org.apache.iotdb.commons.concurrent.ThreadName;
import org.apache.iotdb.commons.service.metric.MetricService;
import org.apache.iotdb.consensus.common.Peer;
import org.apache.iotdb.consensus.common.request.IndexedConsensusRequest;
import org.apache.iotdb.consensus.config.IoTConsensusConfig;
import org.apache.iotdb.consensus.iot.IoTConsensusServerImpl;
import org.apache.iotdb.consensus.iot.client.AsyncIoTConsensusServiceClient;
import org.apache.iotdb.consensus.iot.client.DispatchLogHandler;
import org.apache.iotdb.consensus.iot.log.ConsensusReqReader;
import org.apache.iotdb.consensus.iot.log.GetConsensusReqReaderPlan;
import org.apache.iotdb.consensus.iot.thrift.TLogEntry;
import org.apache.iotdb.consensus.iot.thrift.TSyncLogEntriesReq;

import org.slf4j.Logger;
import org.slf4j.LoggerFactory;

import java.io.IOException;
import java.util.Iterator;
import java.util.LinkedList;
import java.util.List;
import java.util.Objects;
import java.util.OptionalLong;
import java.util.concurrent.ArrayBlockingQueue;
import java.util.concurrent.BlockingQueue;
import java.util.concurrent.CountDownLatch;
import java.util.concurrent.ExecutorService;
import java.util.concurrent.TimeUnit;
import java.util.concurrent.atomic.AtomicLong;
import java.util.stream.Collectors;

/** Manage all asynchronous replication threads and corresponding async clients. */
public class LogDispatcher {

  private static final Logger logger = LoggerFactory.getLogger(LogDispatcher.class);
  private static final long DEFAULT_INITIAL_SYNC_INDEX = 0L;
  private final IoTConsensusServerImpl impl;
  private final List<LogDispatcherThread> threads;
  private final int selfPeerId;
  private final IClientManager<TEndPoint, AsyncIoTConsensusServiceClient> clientManager;
  private ExecutorService executorService;

  private final ConsensusReqReader reader;
  private boolean stopped = false;

  private final AtomicLong logEntriesFromWAL = new AtomicLong(0);
  private final AtomicLong logEntriesFromQueue = new AtomicLong(0);

  private static final AtomicLong senderMemSizeSum = new AtomicLong(0);
  private static final AtomicLong receiverMemSizeSum = new AtomicLong(0);

  public LogDispatcher(
      IoTConsensusServerImpl impl,
      IClientManager<TEndPoint, AsyncIoTConsensusServiceClient> clientManager) {
    this.impl = impl;
    this.reader = (ConsensusReqReader) impl.getStateMachine().read(new GetConsensusReqReaderPlan());
    this.selfPeerId = impl.getThisNode().getNodeId();
    this.clientManager = clientManager;
    this.threads =
        impl.getConfiguration().stream()
            .filter(x -> !Objects.equals(x, impl.getThisNode()))
            .map(x -> new LogDispatcherThread(x, impl.getConfig(), DEFAULT_INITIAL_SYNC_INDEX))
            .collect(Collectors.toList());
    if (!threads.isEmpty()) {
      initLogSyncThreadPool();
    }
  }

  private void initLogSyncThreadPool() {
    // We use cached thread pool here because each LogDispatcherThread will occupy one thread.
    // And every LogDispatcherThread won't release its thread in this pool because it won't stop
    // unless LogDispatcher stop.
    // Thus, the size of this threadPool will be the same as the count of LogDispatcherThread.
    this.executorService =
        IoTDBThreadPoolFactory.newCachedThreadPool(
            ThreadName.LOG_DISPATCHER.getName() + "-" + impl.getThisNode().getGroupId());
  }

  public synchronized void start() {
    if (!threads.isEmpty()) {
      threads.forEach(executorService::submit);
    }
  }

  public synchronized void stop() {
    if (!threads.isEmpty()) {
      threads.forEach(LogDispatcherThread::setStopped);
      executorService.shutdownNow();
      threads.forEach(LogDispatcherThread::processStopped);
      int timeout = 10;
      try {
        if (!executorService.awaitTermination(timeout, TimeUnit.SECONDS)) {
          logger.error("Unable to shutdown LogDispatcher service after {} seconds", timeout);
        }
      } catch (InterruptedException e) {
        Thread.currentThread().interrupt();
        logger.error("Unexpected Interruption when closing LogDispatcher service ");
      }
    }
    stopped = true;
  }

  public synchronized void addLogDispatcherThread(Peer peer, long initialSyncIndex) {
    if (stopped) {
      return;
    }
    LogDispatcherThread thread = new LogDispatcherThread(peer, impl.getConfig(), initialSyncIndex);
    threads.add(thread);
    // If the initial replica is 1, the executorService won't be initialized. And when adding
    // dispatcher thread, the executorService should be initialized manually
    if (this.executorService == null) {
      initLogSyncThreadPool();
    }
    executorService.submit(thread);
  }

  public synchronized void removeLogDispatcherThread(Peer peer) throws IOException {
    if (stopped) {
      return;
    }
    int threadIndex = -1;
    for (int i = 0; i < threads.size(); i++) {
      if (threads.get(i).peer.equals(peer)) {
        threadIndex = i;
        break;
      }
    }
    if (threadIndex == -1) {
      return;
    }
    threads.get(threadIndex).stop();
    threads.get(threadIndex).cleanup();
    threads.remove(threadIndex);
  }

  public synchronized OptionalLong getMinSyncIndex() {
    return threads.stream().mapToLong(LogDispatcherThread::getCurrentSyncIndex).min();
  }

  public synchronized OptionalLong getMinFlushedSyncIndex() {
    return threads.stream().mapToLong(LogDispatcherThread::getLastFlushedSyncIndex).min();
  }

  public void checkAndFlushIndex() {
    if (!threads.isEmpty()) {
      threads.forEach(
          thread -> {
            IndexController controller = thread.getController();
            controller.update(controller.getCurrentIndex(), true);
          });
      // do not set SafelyDeletedSearchIndex as it is Long.MAX_VALUE when replica is 1
      reader.setSafelyDeletedSearchIndex(impl.getMinFlushedSyncIndex());
    }
  }

  public void offer(IndexedConsensusRequest request) {
    // we don't need to serialize and offer request when replicaNum is 1.
    if (!threads.isEmpty()) {
      request.buildSerializedRequests();
      synchronized (this) {
        threads.forEach(
            thread -> {
              logger.debug(
                  "{}->{}: Push a log to the queue, where the queue length is {}",
                  impl.getThisNode().getGroupId(),
                  thread.getPeer().getEndpoint().getIp(),
                  thread.getPendingEntriesSize());
              if (!thread.offer(request)) {
                logger.debug(
                    "{}: Log queue of {} is full, ignore the log to this node, searchIndex: {}",
                    impl.getThisNode().getGroupId(),
                    thread.getPeer(),
                    request.getSearchIndex());
              }
            });
      }
    }
  }

  public long getLogEntriesFromWAL() {
    return logEntriesFromWAL.get();
  }

  public long getLogEntriesFromQueue() {
    return logEntriesFromQueue.get();
  }

  public class LogDispatcherThread implements Runnable {

    private static final long PENDING_REQUEST_TAKING_TIME_OUT_IN_SEC = 10;
    private static final long START_INDEX = 1;
    private final IoTConsensusConfig config;
    private final Peer peer;
    private final IndexController controller;
    // A sliding window class that manages asynchronous pendingBatches
    private final SyncStatus syncStatus;
    // A queue used to receive asynchronous replication requests
    private final BlockingQueue<IndexedConsensusRequest> pendingEntries;
    // A container used to cache requests, whose size changes dynamically
    private final List<IndexedConsensusRequest> bufferedEntries = new LinkedList<>();
    // A reader management class that gets requests from the DataRegion
    private final ConsensusReqReader reader =
        (ConsensusReqReader) impl.getStateMachine().read(new GetConsensusReqReaderPlan());
    private final IoTConsensusMemoryManager iotConsensusMemoryManager =
        IoTConsensusMemoryManager.getInstance();
    private volatile boolean stopped = false;

    private final ConsensusReqReader.ReqIterator walEntryIterator;

    private final LogDispatcherThreadMetrics logDispatcherThreadMetrics;

    private final CountDownLatch runFinished = new CountDownLatch(1);

    public LogDispatcherThread(Peer peer, IoTConsensusConfig config, long initialSyncIndex) {
      this.peer = peer;
      this.config = config;
      this.pendingEntries = new ArrayBlockingQueue<>(config.getReplication().getMaxQueueLength());
      this.controller =
          new IndexController(
              impl.getStorageDir(),
              peer,
              initialSyncIndex,
              config.getReplication().getCheckpointGap());
      this.syncStatus = new SyncStatus(controller, config);
      this.walEntryIterator = reader.getReqIterator(START_INDEX);
      this.logDispatcherThreadMetrics = new LogDispatcherThreadMetrics(this);
      MetricService.getInstance().addMetricSet(logDispatcherThreadMetrics);
    }

    public IndexController getController() {
      return controller;
    }

    public long getCurrentSyncIndex() {
      return controller.getCurrentIndex();
    }

    public long getLastFlushedSyncIndex() {
      return controller.getLastFlushedIndex();
    }

    public Peer getPeer() {
      return peer;
    }

    public IoTConsensusConfig getConfig() {
      return config;
    }

    public int getPendingEntriesSize() {
      return pendingEntries.size();
    }

    public int getBufferRequestSize() {
      return bufferedEntries.size();
    }

    /** try to offer a request into queue with memory control. */
    public boolean offer(IndexedConsensusRequest indexedConsensusRequest) {
<<<<<<< HEAD
      if (!iotConsensusMemoryManager.reserve(indexedConsensusRequest.getSerializedSize(), true)) {
=======
      if (!iotConsensusMemoryManager.reserve(indexedConsensusRequest)) {
>>>>>>> d68180b2
        return false;
      }
      boolean success;
      try {
        success = pendingEntries.offer(indexedConsensusRequest);
      } catch (Throwable t) {
        // If exception occurs during request offer, the reserved memory should be released
<<<<<<< HEAD
        iotConsensusMemoryManager.free(indexedConsensusRequest.getSerializedSize(), true);
=======
        iotConsensusMemoryManager.free(indexedConsensusRequest);
>>>>>>> d68180b2
        throw t;
      }
      if (!success) {
        // If offer failed, the reserved memory should be released
<<<<<<< HEAD
        iotConsensusMemoryManager.free(indexedConsensusRequest.getSerializedSize(), true);
=======
        iotConsensusMemoryManager.free(indexedConsensusRequest);
>>>>>>> d68180b2
      }
      return success;
    }

    /** try to remove a request from queue with memory control. */
    private void releaseReservedMemory(IndexedConsensusRequest indexedConsensusRequest) {
<<<<<<< HEAD
      iotConsensusMemoryManager.free(indexedConsensusRequest.getSerializedSize(), true);
=======
      iotConsensusMemoryManager.free(indexedConsensusRequest);
>>>>>>> d68180b2
    }

    public void stop() {
      setStopped();
      processStopped();
    }

    private void setStopped() {
      stopped = true;
    }

    private void processStopped() {
      try {
        if (!runFinished.await(30, TimeUnit.SECONDS)) {
          logger.info("{}: Dispatcher for {} didn't stop after 30s.", impl.getThisNode(), peer);
        }
      } catch (InterruptedException e) {
        Thread.currentThread().interrupt();
      }
      for (IndexedConsensusRequest indexedConsensusRequest : pendingEntries) {
<<<<<<< HEAD
        requestSize += indexedConsensusRequest.getSerializedSize();
=======
        iotConsensusMemoryManager.free(indexedConsensusRequest);
>>>>>>> d68180b2
      }
      pendingEntries.clear();
      for (IndexedConsensusRequest indexedConsensusRequest : bufferedEntries) {
<<<<<<< HEAD
        requestSize += indexedConsensusRequest.getSerializedSize();
=======
        iotConsensusMemoryManager.free(indexedConsensusRequest);
>>>>>>> d68180b2
      }
      syncStatus.free();
      MetricService.getInstance().removeMetricSet(logDispatcherThreadMetrics);
    }

    public void cleanup() throws IOException {
      this.controller.cleanupVersionFiles();
    }

    public boolean isStopped() {
      return stopped;
    }

    public IoTConsensusServerImpl getImpl() {
      return impl;
    }

    @Override
    public void run() {
      logger.info("{}: Dispatcher for {} starts", impl.getThisNode(), peer);
      try {
        Batch batch;
        while (!Thread.interrupted() && !stopped) {
          long startTime = System.nanoTime();
          while ((batch = getBatch()).isEmpty()) {
            // we may block here if there is no requests in the queue
            IndexedConsensusRequest request =
                pendingEntries.poll(PENDING_REQUEST_TAKING_TIME_OUT_IN_SEC, TimeUnit.SECONDS);
            if (request != null) {
              bufferedEntries.add(request);
              // If write pressure is low, we simply sleep a little to reduce the number of RPC
              if (pendingEntries.size() <= config.getReplication().getMaxLogEntriesNumPerBatch()
                  && bufferedEntries.isEmpty()) {
                Thread.sleep(config.getReplication().getMaxWaitingTimeForAccumulatingBatchInMs());
              }
            }
            // Immediately check for interrupts after poll and sleep
            if (Thread.interrupted() || stopped) {
              throw new InterruptedException("Interrupted after polling and sleeping");
            }
          }
          // Immediately check for interrupts after a time-consuming getBatch() operation
          if (Thread.interrupted() || stopped) {
            throw new InterruptedException("Interrupted after getting a batch");
          }
          logDispatcherThreadMetrics.recordConstructBatchTime(System.nanoTime() - startTime);
          // we may block here if the synchronization pipeline is full
          syncStatus.addNextBatch(batch);
          logEntriesFromWAL.addAndGet(batch.getLogEntriesNumFromWAL());
          logEntriesFromQueue.addAndGet(
              batch.getLogEntries().size() - batch.getLogEntriesNumFromWAL());
          // sends batch asynchronously and migrates the retry logic into the callback handler
          sendBatchAsync(batch, new DispatchLogHandler(this, logDispatcherThreadMetrics, batch));
        }
      } catch (InterruptedException e) {
        Thread.currentThread().interrupt();
      } catch (Exception e) {
        logger.error("Unexpected error in logDispatcher for peer {}", peer, e);
      }
      runFinished.countDown();
      logger.info("{}: Dispatcher for {} exits", impl.getThisNode(), peer);
    }

    public void updateSafelyDeletedSearchIndex() {
      // update safely deleted search index to delete outdated info,
      // indicating that insert nodes whose search index are before this value can be deleted
      // safely.
      //
      // Use minFlushedSyncIndex here to reserve the WAL which are not flushed and support kill -9.
      reader.setSafelyDeletedSearchIndex(impl.getMinFlushedSyncIndex());
      // notify
      if (impl.unblockWrite()) {
        impl.signal();
      }
    }

    public Batch getBatch() {
      long startIndex = syncStatus.getNextSendingIndex();
      long maxIndex;
      synchronized (impl.getIndexObject()) {
        maxIndex = impl.getSearchIndex() + 1;
        logger.debug(
            "{}: startIndex: {}, maxIndex: {}, pendingEntries size: {}, bufferedEntries size: {}",
            impl.getThisNode().getGroupId(),
            startIndex,
            maxIndex,
            getPendingEntriesSize(),
            bufferedEntries.size());
        // Use drainTo instead of poll to reduce lock overhead
        pendingEntries.drainTo(
            bufferedEntries,
            config.getReplication().getMaxLogEntriesNumPerBatch() - bufferedEntries.size());
      }
      // remove all request that searchIndex < startIndex
      Iterator<IndexedConsensusRequest> iterator = bufferedEntries.iterator();
      while (iterator.hasNext()) {
        IndexedConsensusRequest request = iterator.next();
        if (request.getSearchIndex() < startIndex) {
          iterator.remove();
          releaseReservedMemory(request);
        } else {
          break;
        }
      }

      Batch batches = new Batch(config);
      // This condition will be executed in several scenarios:
      // 1. restart
      // 2. The getBatch() is invoked immediately at the moment the PendingEntries are consumed
      // up. To prevent inconsistency here, we use the synchronized logic when calculate value of
      // `maxIndex`
      if (bufferedEntries.isEmpty()) {
        constructBatchFromWAL(startIndex, maxIndex, batches);
        batches.buildIndex();
        logger.debug(
            "{} : accumulated a {} from wal when empty", impl.getThisNode().getGroupId(), batches);
      } else {
        // Notice that prev searchIndex >= startIndex
        iterator = bufferedEntries.iterator();
        IndexedConsensusRequest prev = iterator.next();

        // Prevents gap between logs. For example, some requests are not written into the queue when
        // the queue is full. In this case, requests need to be loaded from the WAL
        if (startIndex != prev.getSearchIndex()) {
          boolean hasCorruptedData =
              constructBatchFromWAL(startIndex, prev.getSearchIndex(), batches);
          if (hasCorruptedData || !batches.canAccumulate()) {
            batches.buildIndex();
            logger.debug(
                "{} : accumulated a {} from wal", impl.getThisNode().getGroupId(), batches);
            return batches;
          }
        }

        constructBatchIndexedFromConsensusRequest(prev, batches);
        iterator.remove();
        releaseReservedMemory(prev);
        if (!batches.canAccumulate()) {
          batches.buildIndex();
          logger.debug(
              "{} : accumulated a {} from queue", impl.getThisNode().getGroupId(), batches);
          return batches;
        }

        while (iterator.hasNext() && batches.canAccumulate()) {
          IndexedConsensusRequest current = iterator.next();
          // Prevents gap between logs. For example, some logs are not written into the queue when
          // the queue is full. In this case, requests need to be loaded from the WAL
          if (current.getSearchIndex() != prev.getSearchIndex() + 1) {
            boolean hasCorruptedData =
                constructBatchFromWAL(prev.getSearchIndex() + 1, current.getSearchIndex(), batches);
            if (hasCorruptedData || !batches.canAccumulate()) {
              batches.buildIndex();
              logger.debug(
                  "gap {} : accumulated a {} from queue and wal when gap",
                  impl.getThisNode().getGroupId(),
                  batches);
              return batches;
            }
          }
          constructBatchIndexedFromConsensusRequest(current, batches);
          prev = current;
          // We might not be able to remove all the elements in the bufferedEntries in the
          // current function, but that's fine, we'll continue processing these elements in the
          // bufferedEntries the next time we go into the function, they're never lost
          iterator.remove();
          releaseReservedMemory(current);
        }
        batches.buildIndex();
        logger.debug(
            "{} : accumulated a {} from queue and wal", impl.getThisNode().getGroupId(), batches);
      }
      return batches;
    }

    public void sendBatchAsync(Batch batch, DispatchLogHandler handler) {
      try {
        AsyncIoTConsensusServiceClient client = clientManager.borrowClient(peer.getEndpoint());
        TSyncLogEntriesReq req =
            new TSyncLogEntriesReq(
                selfPeerId, peer.getGroupId().convertToTConsensusGroupId(), batch.getLogEntries());
        logger.debug(
            "Send Batch[startIndex:{}, endIndex:{}] to ConsensusGroup:{}",
            batch.getStartIndex(),
            batch.getEndIndex(),
            peer.getGroupId().convertToTConsensusGroupId());
        client.syncLogEntries(req, handler);
      } catch (Exception e) {
        logger.error("Can not sync logs to peer {} because", peer, e);
        handler.onError(e);
      }
    }

    public SyncStatus getSyncStatus() {
      return syncStatus;
    }

    private boolean constructBatchFromWAL(long currentIndex, long maxIndex, Batch logBatches) {
      logger.debug(
          "DataRegion[{}]->{}: currentIndex: {}, maxIndex: {}",
          peer.getGroupId().getId(),
          peer.getEndpoint().getIp(),
          currentIndex,
          maxIndex);
      boolean hasCorruptedData = false;
      // targetIndex is the index of request that we need to find
      long targetIndex = currentIndex;
      // Even if there is no WAL files, these code won't produce error.
      walEntryIterator.skipTo(targetIndex);
      while (targetIndex < maxIndex && logBatches.canAccumulate()) {
        logger.debug("construct from WAL for one Entry, index : {}", targetIndex);
        try {
          walEntryIterator.waitForNextReady();
        } catch (InterruptedException e) {
          Thread.currentThread().interrupt();
          logger.warn("wait for next WAL entry is interrupted");
        }
        IndexedConsensusRequest data = walEntryIterator.next();
        if (data.getSearchIndex() < targetIndex) {
          // if the index of request is smaller than currentIndex, then continue
          logger.warn(
              "search for one Entry which index is {}, but find a smaller one, index : {}",
              targetIndex,
              data.getSearchIndex());
          continue;
        } else if (data.getSearchIndex() > targetIndex) {
          logger.warn(
              "search for one Entry which index is {}, but find a larger one, index : {}."
                  + "Perhaps the wal file is corrupted, in which case we skip it and choose a larger index to replicate",
              targetIndex,
              data.getSearchIndex());
          hasCorruptedData = true;
        }
        targetIndex = data.getSearchIndex() + 1;
        data.buildSerializedRequests();
        // construct request from wal
        logBatches.addTLogEntry(
            new TLogEntry(
                data.getSerializedRequests(), data.getSearchIndex(), true, data.getMemorySize()));
      }
      // In the case of corrupt Data, we return true so that we can send a batch as soon as
      // possible, avoiding potential duplication
      return hasCorruptedData;
    }

    private void constructBatchIndexedFromConsensusRequest(
        IndexedConsensusRequest request, Batch logBatches) {
      logBatches.addTLogEntry(
          new TLogEntry(
              request.getSerializedRequests(),
              request.getSearchIndex(),
              false,
              request.getMemorySize()));
    }
  }

  public static AtomicLong getReceiverMemSizeSum() {
    return receiverMemSizeSum;
  }

  public static AtomicLong getSenderMemSizeSum() {
    return senderMemSizeSum;
  }
}<|MERGE_RESOLUTION|>--- conflicted
+++ resolved
@@ -101,7 +101,7 @@
 
   public synchronized void start() {
     if (!threads.isEmpty()) {
-      threads.forEach(executorService::submit);
+      threads.forEach(logDispatcherThread -> executorService.submit(logDispatcherThread));
     }
   }
 
@@ -123,7 +123,8 @@
     stopped = true;
   }
 
-  public synchronized void addLogDispatcherThread(Peer peer, long initialSyncIndex) {
+  public synchronized void addLogDispatcherThread(
+      Peer peer, long initialSyncIndex, boolean startNow) {
     if (stopped) {
       return;
     }
@@ -134,7 +135,9 @@
     if (this.executorService == null) {
       initLogSyncThreadPool();
     }
-    executorService.submit(thread);
+    if (startNow) {
+      executorService.submit(thread);
+    }
   }
 
   public synchronized void removeLogDispatcherThread(Peer peer) throws IOException {
@@ -280,11 +283,7 @@
 
     /** try to offer a request into queue with memory control. */
     public boolean offer(IndexedConsensusRequest indexedConsensusRequest) {
-<<<<<<< HEAD
-      if (!iotConsensusMemoryManager.reserve(indexedConsensusRequest.getSerializedSize(), true)) {
-=======
       if (!iotConsensusMemoryManager.reserve(indexedConsensusRequest)) {
->>>>>>> d68180b2
         return false;
       }
       boolean success;
@@ -292,31 +291,19 @@
         success = pendingEntries.offer(indexedConsensusRequest);
       } catch (Throwable t) {
         // If exception occurs during request offer, the reserved memory should be released
-<<<<<<< HEAD
-        iotConsensusMemoryManager.free(indexedConsensusRequest.getSerializedSize(), true);
-=======
         iotConsensusMemoryManager.free(indexedConsensusRequest);
->>>>>>> d68180b2
         throw t;
       }
       if (!success) {
         // If offer failed, the reserved memory should be released
-<<<<<<< HEAD
-        iotConsensusMemoryManager.free(indexedConsensusRequest.getSerializedSize(), true);
-=======
         iotConsensusMemoryManager.free(indexedConsensusRequest);
->>>>>>> d68180b2
       }
       return success;
     }
 
     /** try to remove a request from queue with memory control. */
     private void releaseReservedMemory(IndexedConsensusRequest indexedConsensusRequest) {
-<<<<<<< HEAD
-      iotConsensusMemoryManager.free(indexedConsensusRequest.getSerializedSize(), true);
-=======
       iotConsensusMemoryManager.free(indexedConsensusRequest);
->>>>>>> d68180b2
     }
 
     public void stop() {
@@ -337,19 +324,11 @@
         Thread.currentThread().interrupt();
       }
       for (IndexedConsensusRequest indexedConsensusRequest : pendingEntries) {
-<<<<<<< HEAD
-        requestSize += indexedConsensusRequest.getSerializedSize();
-=======
         iotConsensusMemoryManager.free(indexedConsensusRequest);
->>>>>>> d68180b2
       }
       pendingEntries.clear();
       for (IndexedConsensusRequest indexedConsensusRequest : bufferedEntries) {
-<<<<<<< HEAD
-        requestSize += indexedConsensusRequest.getSerializedSize();
-=======
         iotConsensusMemoryManager.free(indexedConsensusRequest);
->>>>>>> d68180b2
       }
       syncStatus.free();
       MetricService.getInstance().removeMetricSet(logDispatcherThreadMetrics);
