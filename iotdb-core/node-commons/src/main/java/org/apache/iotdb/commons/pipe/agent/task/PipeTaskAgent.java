/*
 * Licensed to the Apache Software Foundation (ASF) under one
 * or more contributor license agreements.  See the NOTICE file
 * distributed with this work for additional information
 * regarding copyright ownership.  The ASF licenses this file
 * to you under the Apache License, Version 2.0 (the
 * "License"); you may not use this file except in compliance
 * with the License.  You may obtain a copy of the License at
 *
 *     http://www.apache.org/licenses/LICENSE-2.0
 *
 * Unless required by applicable law or agreed to in writing,
 * software distributed under the License is distributed on an
 * "AS IS" BASIS, WITHOUT WARRANTIES OR CONDITIONS OF ANY
 * KIND, either express or implied.  See the License for the
 * specific language governing permissions and limitations
 * under the License.
 */

package org.apache.iotdb.commons.pipe.agent.task;

import org.apache.iotdb.common.rpc.thrift.TPipeHeartbeatResp;
import org.apache.iotdb.commons.conf.CommonDescriptor;
import org.apache.iotdb.commons.exception.IllegalPathException;
import org.apache.iotdb.commons.exception.pipe.PipeRuntimeCriticalException;
import org.apache.iotdb.commons.exception.pipe.PipeRuntimeException;
import org.apache.iotdb.commons.exception.pipe.PipeRuntimeSinkCriticalException;
import org.apache.iotdb.commons.pipe.agent.task.meta.PipeMeta;
import org.apache.iotdb.commons.pipe.agent.task.meta.PipeMetaKeeper;
import org.apache.iotdb.commons.pipe.agent.task.meta.PipeRuntimeMeta;
import org.apache.iotdb.commons.pipe.agent.task.meta.PipeStaticMeta;
import org.apache.iotdb.commons.pipe.agent.task.meta.PipeStatus;
import org.apache.iotdb.commons.pipe.agent.task.meta.PipeTaskMeta;
import org.apache.iotdb.commons.pipe.agent.task.meta.PipeTemporaryMetaInAgent;
import org.apache.iotdb.commons.pipe.agent.task.progress.CommitterKey;
import org.apache.iotdb.commons.pipe.agent.task.progress.PipeEventCommitManager;
import org.apache.iotdb.commons.pipe.config.PipeConfig;
import org.apache.iotdb.commons.pipe.resource.log.PipeLogger;
import org.apache.iotdb.commons.pipe.sink.limiter.PipeEndPointRateLimiter;
import org.apache.iotdb.commons.subscription.config.SubscriptionConfig;
import org.apache.iotdb.mpp.rpc.thrift.TPipeHeartbeatReq;
import org.apache.iotdb.mpp.rpc.thrift.TPushPipeMetaRespExceptionMessage;
import org.apache.iotdb.pipe.api.customizer.parameter.PipeParameters;
import org.apache.iotdb.pipe.api.exception.PipeException;

import org.apache.thrift.TException;
import org.apache.tsfile.common.conf.TSFileDescriptor;
import org.slf4j.Logger;
import org.slf4j.LoggerFactory;

import java.util.ArrayList;
import java.util.Collection;
import java.util.Collections;
import java.util.HashMap;
import java.util.List;
import java.util.Map;
import java.util.Objects;
import java.util.Set;
import java.util.concurrent.CompletableFuture;
import java.util.concurrent.TimeUnit;
import java.util.concurrent.atomic.AtomicLong;
import java.util.concurrent.atomic.AtomicReference;
import java.util.function.Consumer;
import java.util.stream.Collectors;

/**
 * State transition diagram of a pipe task:
 *
 * <p><code>
 * |----------------|                     |---------| --> stop  pipe --> |---------|                   |---------|
 * | initial status | --> create pipe --> | RUNNING |                    | STOPPED | --> drop pipe --> | DROPPED |
 * |----------------|                     |---------| <-- start pipe <-- |---------|                   |---------|
 *                                             |                                                            |
 *                                             | ----------------------> drop pipe -----------------------> |
 * </code>
 *
 * <p>Other transitions are not allowed, will be ignored when received in the {@link PipeTaskAgent}.
 */
public abstract class PipeTaskAgent {

  private static final Logger LOGGER = LoggerFactory.getLogger(PipeTaskAgent.class);

  public static final String MESSAGE_PIPE_NOT_ENOUGH_MEMORY = "Not enough memory for pipe.";
  protected static final String MESSAGE_UNKNOWN_PIPE_STATUS = "Unknown pipe status %s for pipe %s";
  protected static final String MESSAGE_UNEXPECTED_PIPE_STATUS = "Unexpected pipe status %s: ";

  protected final PipeMetaKeeper pipeMetaKeeper;
  protected final PipeTaskManager pipeTaskManager;

  protected PipeTaskAgent() {
    pipeMetaKeeper = new PipeMetaKeeper();
    pipeTaskManager = new PipeTaskManager();

    // Help PipeEndPointRateLimiter to check if the pipe is still alive
    PipeEndPointRateLimiter.setTaskAgent(this);
    PipeEventCommitManager.getInstance().setTaskAgent(this);
  }

  ////////////////////////// PipeMeta Lock Control //////////////////////////

  protected void acquireReadLock() {
    pipeMetaKeeper.acquireReadLock();
  }

  protected boolean tryReadLockWithTimeOut(final long timeOutInSeconds) {
    try {
      return pipeMetaKeeper.tryReadLock(timeOutInSeconds);
    } catch (final InterruptedException e) {
      Thread.currentThread().interrupt();
      LOGGER.warn("Interruption during requiring pipeMetaKeeper read lock.", e);
      return false;
    }
  }

  protected void releaseReadLock() {
    pipeMetaKeeper.releaseReadLock();
  }

  protected void acquireWriteLock() {
    pipeMetaKeeper.acquireWriteLock();
  }

  protected boolean tryWriteLockWithTimeOut(final long timeOutInSeconds) {
    try {
      return pipeMetaKeeper.tryWriteLock(timeOutInSeconds);
    } catch (final InterruptedException e) {
      Thread.currentThread().interrupt();
      LOGGER.warn("Interruption during requiring pipeMetaKeeper write lock.", e);
      return false;
    }
  }

  protected void releaseWriteLock() {
    pipeMetaKeeper.releaseWriteLock();
  }

  ////////////////////////// Pipe Task Management Entry //////////////////////////

  public TPushPipeMetaRespExceptionMessage handleSinglePipeMetaChanges(
      final PipeMeta pipeMetaFromCoordinator) {
    acquireWriteLock();
    try {
      return handleSinglePipeMetaChangesInternal(pipeMetaFromCoordinator);
    } finally {
      releaseWriteLock();
    }
  }

  protected TPushPipeMetaRespExceptionMessage handleSinglePipeMetaChangesInternal(
      final PipeMeta pipeMetaFromCoordinator) {
    // Do nothing if node is removing or removed
    if (isShutdown()) {
      return null;
    }

    try {
      executeSinglePipeMetaChanges(pipeMetaFromCoordinator);
      return null;
    } catch (final Exception e) {
      final String pipeName = pipeMetaFromCoordinator.getStaticMeta().getPipeName();
      final String errorMessage =
          String.format(
              "Failed to handle single pipe meta changes for %s, because %s",
              pipeName, e.getMessage());
      LOGGER.warn("Failed to handle single pipe meta changes for {}", pipeName, e);
      return new TPushPipeMetaRespExceptionMessage(
          pipeName, errorMessage, System.currentTimeMillis());
    }
  }

  protected abstract boolean isShutdown();

  private void executeSinglePipeMetaChanges(final PipeMeta metaFromCoordinator)
      throws IllegalPathException {
    final String pipeName = metaFromCoordinator.getStaticMeta().getPipeName();

    // Do nothing with the subscription pipe if disable subscription
    if (PipeStaticMeta.isSubscriptionPipe(pipeName)
        && !SubscriptionConfig.getInstance().getSubscriptionEnabled()) {
      return;
    }

    final PipeMeta metaInAgent = pipeMetaKeeper.getPipeMeta(pipeName);

    // If pipe meta does not exist on local agent, create a new pipe
    if (metaInAgent == null) {
      if (createPipe(metaFromCoordinator)) {
        // If the status recorded in coordinator is RUNNING, start the pipe
        startPipe(pipeName, metaFromCoordinator.getStaticMeta().getCreationTime());
      }
      // If the status recorded in coordinator is STOPPED or DROPPED, do nothing
      return;
    }

    // If pipe meta exists on local agent, check if it has changed
    final PipeStaticMeta staticMetaInAgent = metaInAgent.getStaticMeta();
    final PipeStaticMeta staticMetaFromCoordinator = metaFromCoordinator.getStaticMeta();

    // First check if pipe static meta has changed, if so, drop the pipe and create a new one
    if (!staticMetaInAgent.equals(staticMetaFromCoordinator)) {
      dropPipe(pipeName);
      if (createPipe(metaFromCoordinator)) {
        startPipe(pipeName, metaFromCoordinator.getStaticMeta().getCreationTime());
      }
      // If the status is STOPPED or DROPPED, do nothing
      return;
    }

    // Then check if pipe runtime meta has changed, if so, update the pipe
    final PipeRuntimeMeta runtimeMetaInAgent = metaInAgent.getRuntimeMeta();
    final PipeRuntimeMeta runtimeMetaFromCoordinator = metaFromCoordinator.getRuntimeMeta();
    executeSinglePipeRuntimeMetaChanges(
        staticMetaFromCoordinator, runtimeMetaFromCoordinator, runtimeMetaInAgent);
  }

  private void executeSinglePipeRuntimeMetaChanges(
      /* @NotNull */ final PipeStaticMeta pipeStaticMeta,
      /* @NotNull */ final PipeRuntimeMeta runtimeMetaFromCoordinator,
      /* @NotNull */ final PipeRuntimeMeta runtimeMetaInAgent)
      throws IllegalPathException {
    // 1. Handle region group leader changed first
    final Map<Integer, PipeTaskMeta> consensusGroupIdToTaskMetaMapFromCoordinator =
        runtimeMetaFromCoordinator.getConsensusGroupId2TaskMetaMap();
    final Map<Integer, PipeTaskMeta> consensusGroupIdToTaskMetaMapInAgent =
        runtimeMetaInAgent.getConsensusGroupId2TaskMetaMap();

    // 1.1 Iterate over all consensus group ids in coordinator's pipe runtime meta, decide if we
    // need to drop and create a new task for each consensus group id
    for (final Map.Entry<Integer, PipeTaskMeta> entryFromCoordinator :
        consensusGroupIdToTaskMetaMapFromCoordinator.entrySet()) {
      final int consensusGroupIdFromCoordinator = entryFromCoordinator.getKey();

      final PipeTaskMeta taskMetaFromCoordinator = entryFromCoordinator.getValue();
      final PipeTaskMeta taskMetaInAgent =
          consensusGroupIdToTaskMetaMapInAgent.get(consensusGroupIdFromCoordinator);

      // If task meta does not exist on local agent, create a new task
      if (taskMetaInAgent == null) {
        createPipeTask(consensusGroupIdFromCoordinator, pipeStaticMeta, taskMetaFromCoordinator);
        // We keep the new created task's status consistent with the status recorded in local
        // agent's pipe runtime meta. please note that the status recorded in local agent's pipe
        // runtime meta is not reliable, but we will have a check later to make sure the status is
        // correct.
        if (runtimeMetaInAgent.getStatus().get() == PipeStatus.RUNNING) {
          startPipeTask(consensusGroupIdFromCoordinator, pipeStaticMeta);
        }
        continue;
      }

      // If task meta exists on local agent, check if it has changed
      final int nodeIdFromCoordinator = taskMetaFromCoordinator.getLeaderNodeId();
      final int nodeIdInAgent = taskMetaInAgent.getLeaderNodeId();

      if (nodeIdFromCoordinator != nodeIdInAgent) {
        dropPipeTask(consensusGroupIdFromCoordinator, pipeStaticMeta);
        createPipeTask(consensusGroupIdFromCoordinator, pipeStaticMeta, taskMetaFromCoordinator);
        // We keep the new created task's status consistent with the status recorded in local
        // agent's pipe runtime meta. please note that the status recorded in local agent's pipe
        // runtime meta is not reliable, but we will have a check later to make sure the status is
        // correct.
        if (runtimeMetaInAgent.getStatus().get() == PipeStatus.RUNNING) {
          startPipeTask(consensusGroupIdFromCoordinator, pipeStaticMeta);
        }
      }
    }

    // 1.2 Iterate over all consensus group ids on local agent's pipe runtime meta, decide if we
    // need to drop any task. we do not need to create any new task here because we have already
    // done that in 1.1.
    for (final Map.Entry<Integer, PipeTaskMeta> entryInAgent :
        consensusGroupIdToTaskMetaMapInAgent.entrySet()) {
      final int consensusGroupIdInAgent = entryInAgent.getKey();
      final PipeTaskMeta taskMetaFromCoordinator =
          consensusGroupIdToTaskMetaMapFromCoordinator.get(consensusGroupIdInAgent);
      if (taskMetaFromCoordinator == null) {
        dropPipeTask(consensusGroupIdInAgent, pipeStaticMeta);
      }
    }

    // 2. Handle pipe runtime meta status changes
    final PipeStatus statusFromCoordinator = runtimeMetaFromCoordinator.getStatus().get();
    final PipeStatus statusInAgent = runtimeMetaInAgent.getStatus().get();
    if (statusFromCoordinator == statusInAgent) {
      return;
    }

    switch (statusFromCoordinator) {
      case RUNNING:
        if (Objects.requireNonNull(statusInAgent) == PipeStatus.STOPPED) {
          startPipe(pipeStaticMeta.getPipeName(), pipeStaticMeta.getCreationTime());
        } else {
          throw new IllegalStateException(
              String.format(
                  MESSAGE_UNKNOWN_PIPE_STATUS, statusInAgent, pipeStaticMeta.getPipeName()));
        }
        break;
      case STOPPED:
        if (Objects.requireNonNull(statusInAgent) == PipeStatus.RUNNING) {
          // Only freeze rate for user stopped pipes
          // Freeze first to get better results in calculation
          freezeRate(pipeStaticMeta.getPipeName(), pipeStaticMeta.getCreationTime());
          stopPipe(pipeStaticMeta.getPipeName(), pipeStaticMeta.getCreationTime());
        } else {
          throw new IllegalStateException(
              String.format(
                  MESSAGE_UNKNOWN_PIPE_STATUS, statusInAgent, pipeStaticMeta.getPipeName()));
        }
        break;
      case DROPPED:
        // This should not happen, but we still handle it here
        dropPipe(pipeStaticMeta.getPipeName(), pipeStaticMeta.getCreationTime());
        break;
      default:
        throw new IllegalStateException(
            String.format(
                MESSAGE_UNKNOWN_PIPE_STATUS, statusFromCoordinator, pipeStaticMeta.getPipeName()));
    }
  }

  protected abstract void thawRate(final String pipeName, final long creationTime);

  protected abstract void freezeRate(final String pipeName, final long creationTime);

  public TPushPipeMetaRespExceptionMessage handleDropPipe(final String pipeName) {
    acquireWriteLock();
    try {
      return handleDropPipeInternal(pipeName);
    } finally {
      releaseWriteLock();
    }
  }

  protected TPushPipeMetaRespExceptionMessage handleDropPipeInternal(final String pipeName) {
    // Do nothing if node is removing or removed
    if (isShutdown()) {
      return null;
    }

    try {
      dropPipe(pipeName);
      return null;
    } catch (final Exception e) {
      final String errorMessage =
          String.format("Failed to drop pipe %s, because %s", pipeName, e.getMessage());
      LOGGER.warn("Failed to drop pipe {}", pipeName, e);
      return new TPushPipeMetaRespExceptionMessage(
          pipeName, errorMessage, System.currentTimeMillis());
    }
  }

  public List<TPushPipeMetaRespExceptionMessage> handlePipeMetaChanges(
      final List<PipeMeta> pipeMetaListFromCoordinator) {
    if (!tryWriteLockWithTimeOut(
        CommonDescriptor.getInstance().getConfig().getDnConnectionTimeoutInMS() * 2L / 3)) {
      return null;
    }
    try {
      return handlePipeMetaChangesInternal(pipeMetaListFromCoordinator);
    } finally {
      releaseWriteLock();
    }
  }

  protected List<TPushPipeMetaRespExceptionMessage> handlePipeMetaChangesInternal(
      final List<PipeMeta> pipeMetaListFromCoordinator) {
    // Do nothing if the node is removing or removed
    if (isShutdown()) {
      return Collections.emptyList();
    }

    final List<TPushPipeMetaRespExceptionMessage> exceptionMessages = new ArrayList<>();
<<<<<<< HEAD

    // Iterate through pipe meta list from coordinator, check if pipe meta exists on local agent
    // or has changed
    for (final PipeMeta metaFromCoordinator : pipeMetaListFromCoordinator) {
      try {
        executeSinglePipeMetaChanges(metaFromCoordinator);
      } catch (final Exception e) {
        final String pipeName = metaFromCoordinator.getStaticMeta().getPipeName();
        final String errorMessage =
            String.format(
                "Failed to handle pipe meta changes for %s, because %s", pipeName, e.getMessage());
        LOGGER.warn("Failed to handle pipe meta changes for {}", pipeName, e);
        exceptionMessages.add(
            new TPushPipeMetaRespExceptionMessage(
                pipeName, errorMessage, System.currentTimeMillis()));
=======
    final List<PipeMeta> copyPipeMetaListFromCoordinator =
        new LinkedList<>(pipeMetaListFromCoordinator);

    while (!copyPipeMetaListFromCoordinator.isEmpty()) {
      // Iterate through pipe meta list from coordinator, check if pipe meta exists on local agent
      // or has changed
      exceptionMessages.clear();
      Iterator<PipeMeta> pipeMetas = copyPipeMetaListFromCoordinator.iterator();
      int successfulPipeCount = 0;
      while (pipeMetas.hasNext()) {
        PipeMeta metaFromCoordinator = pipeMetas.next();
        try {
          executeSinglePipeMetaChanges(metaFromCoordinator);
          pipeMetas.remove();
          successfulPipeCount++;
        } catch (final Exception | Error e) {
          // To ensure that all Pipes cannot be started due to an Error in a certain pipeline, you
          // need to capture the Error. The reason for the Error may be a class loading failure. For
          // example, plugin A depends on plugin B, but because plugin B is not loaded, plugin A
          // cannot be loaded, so we need to ignore the Error of the loading process.
          final String pipeName = metaFromCoordinator.getStaticMeta().getPipeName();
          final String errorMessage =
              String.format(
                  "Failed to handle pipe meta changes for %s, because %s",
                  pipeName, e.getMessage());
          PipeLogger.log(LOGGER::warn, e, "Failed to handle pipe meta changes for %s", pipeName);
          exceptionMessages.add(
              new TPushPipeMetaRespExceptionMessage(
                  pipeName, errorMessage, System.currentTimeMillis()));
        }
      }
      // If the number of successful changes to pipe meta is 0, it means that the failure has
      // nothing to do with the loading order, so we can exit.
      if (successfulPipeCount == 0) {
        break;
>>>>>>> aaf51390
      }
    }

    // Check if there are pipes on local agent that do not exist on coordinator, if so, drop them
    final Set<String> pipeNamesFromCoordinator =
        pipeMetaListFromCoordinator.stream()
            .map(meta -> meta.getStaticMeta().getPipeName())
            .collect(Collectors.toSet());
    for (final PipeMeta metaInAgent : pipeMetaKeeper.getPipeMetaList()) {
      final String pipeName = metaInAgent.getStaticMeta().getPipeName();

      try {
        if (!pipeNamesFromCoordinator.contains(pipeName)) {
          dropPipe(metaInAgent.getStaticMeta().getPipeName());
        }
      } catch (final Exception e) {
        // Report the exception message for CN to sense the failure of meta sync
        final String errorMessage =
            String.format(
                "Failed to handle pipe meta changes for %s, because %s", pipeName, e.getMessage());
        PipeLogger.log(LOGGER::warn, e, "Failed to handle pipe meta changes for %s", pipeName);
        exceptionMessages.add(
            new TPushPipeMetaRespExceptionMessage(
                pipeName, errorMessage, System.currentTimeMillis()));
      }
    }

    return exceptionMessages;
  }

  public void dropAllPipeTasks() {
    if (!tryWriteLockWithTimeOut(
        TimeUnit.MILLISECONDS.toSeconds(PipeConfig.getInstance().getPipeMaxWaitFinishTime()))) {
      LOGGER.info("Failed to acquire lock when dropping all pipe tasks, will skip dropping");
      return;
    }
    try {
      dropAllPipeTasksInternal();
    } finally {
      releaseWriteLock();
    }
  }

  private void dropAllPipeTasksInternal() {
    for (final PipeMeta pipeMeta : pipeMetaKeeper.getPipeMetaList()) {
      try {
        dropPipe(
            pipeMeta.getStaticMeta().getPipeName(), pipeMeta.getStaticMeta().getCreationTime());
      } catch (final Exception e) {
        LOGGER.warn(
            "Failed to drop pipe {} with creation time {}",
            pipeMeta.getStaticMeta().getPipeName(),
            pipeMeta.getStaticMeta().getCreationTime(),
            e);
      }
    }
  }

  ////////////////////////// Manage by Pipe Name //////////////////////////

  /**
   * Create a new pipe. If the pipe already exists, do nothing and return {@code false}. Otherwise,
   * create the pipe and return {@code true}.
   *
   * @param pipeMetaFromCoordinator {@link PipeMeta} from coordinator
   * @return {@code true} if the pipe is created successfully and should be started, {@code false}
   *     if the pipe already exists or is created but should not be started
   * @throws IllegalStateException if the status is illegal
   */
  protected boolean createPipe(final PipeMeta pipeMetaFromCoordinator) throws IllegalPathException {
    final String pipeName = pipeMetaFromCoordinator.getStaticMeta().getPipeName();
    final long creationTime = pipeMetaFromCoordinator.getStaticMeta().getCreationTime();

    calculateMemoryUsage(
        pipeMetaFromCoordinator.getStaticMeta(),
        pipeMetaFromCoordinator.getStaticMeta().getSourceParameters(),
        pipeMetaFromCoordinator.getStaticMeta().getProcessorParameters(),
        pipeMetaFromCoordinator.getStaticMeta().getSinkParameters());

    final PipeMeta existedPipeMeta = pipeMetaKeeper.getPipeMeta(pipeName);
    if (existedPipeMeta != null) {
      if (!checkBeforeCreatePipe(existedPipeMeta, pipeName, creationTime)) {
        return false;
      }

      // Drop the pipe if
      // 1. The pipe with the same name but with different creation time has been created before
      // 2. The pipe with the same name and the same creation time has been dropped before, but the
      //  pipe task meta has not been cleaned up
      dropPipe(pipeName, existedPipeMeta.getStaticMeta().getCreationTime());
    }

    // Create pipe tasks
    final Map<Integer, PipeTask> pipeTasks = buildPipeTasks(pipeMetaFromCoordinator);

    // Trigger create() method for each pipe task by parallel stream
    final long startTime = System.currentTimeMillis();
    runPipeTasks(pipeTasks.values(), PipeTask::create);
    LOGGER.info(
        "Create all pipe tasks on Pipe {} successfully within {} ms",
        pipeName,
        System.currentTimeMillis() - startTime);

    pipeTaskManager.addPipeTasks(pipeMetaFromCoordinator.getStaticMeta(), pipeTasks);

    // No matter the pipe status from coordinator is RUNNING or STOPPED, we always set the status
    // of pipe meta to STOPPED when it is created. The STOPPED status should always be the initial
    // status of a pipe, which makes the status transition logic simpler.
    final AtomicReference<PipeStatus> pipeStatusFromCoordinator =
        pipeMetaFromCoordinator.getRuntimeMeta().getStatus();
    final boolean needToStartPipe = pipeStatusFromCoordinator.get() == PipeStatus.RUNNING;
    pipeStatusFromCoordinator.set(PipeStatus.STOPPED);

    pipeMetaKeeper.addPipeMeta(pipeMetaFromCoordinator);

    // If the pipe status from coordinator is RUNNING, we will start the pipe later.
    return needToStartPipe;
  }

  protected void calculateMemoryUsage(
      final PipeStaticMeta staticMeta,
      final PipeParameters extractorParameters,
      final PipeParameters processorParameters,
      final PipeParameters connectorParameters) {
    // do nothing
  }

  protected abstract Map<Integer, PipeTask> buildPipeTasks(final PipeMeta pipeMetaFromCoordinator)
      throws IllegalPathException;

  /**
   * @return {@code true} if a pipe has indeed been dropped, otherwise {@code false}.
   */
  protected boolean dropPipe(final String pipeName, final long creationTime) {
    final PipeMeta existedPipeMeta = pipeMetaKeeper.getPipeMeta(pipeName);

    if (!checkBeforeDropPipe(existedPipeMeta, pipeName, creationTime)) {
      return false;
    }

    // Mark pipe meta as dropped first. This will help us detect if the pipe meta has been dropped
    // but the pipe task meta has not been cleaned up (in case of failure when executing
    // dropPipeTaskByConsensusGroup).
    existedPipeMeta.getRuntimeMeta().getStatus().set(PipeStatus.DROPPED);

    // Drop pipe tasks
    final Map<Integer, PipeTask> pipeTasks =
        pipeTaskManager.removePipeTasks(existedPipeMeta.getStaticMeta());
    if (pipeTasks == null) {
      LOGGER.info(
          "Pipe {} (creation time = {}) has already been dropped or has not been created. "
              + "Skip dropping.",
          pipeName,
          creationTime);
      return false;
    }

    // Trigger drop() method for each pipe task by parallel stream
    final long startTime = System.currentTimeMillis();
    runPipeTasks(pipeTasks.values(), PipeTask::drop);
    LOGGER.info(
        "Drop all pipe tasks on Pipe {} successfully within {} ms",
        pipeName,
        System.currentTimeMillis() - startTime);

    // Remove pipe meta from pipe meta keeper
    pipeMetaKeeper.removePipeMeta(pipeName);

    return true;
  }

  /**
   * @return {@code true} if a pipe has indeed been dropped, otherwise {@code false}.
   */
  protected boolean dropPipe(final String pipeName) {
    final PipeMeta existedPipeMeta = pipeMetaKeeper.getPipeMeta(pipeName);

    if (!checkBeforeDropPipe(existedPipeMeta, pipeName)) {
      return false;
    }

    // Mark pipe meta as dropped first. This will help us detect if the pipe meta has been dropped
    // but the pipe task meta has not been cleaned up (in case of failure when executing
    // dropPipeTaskByConsensusGroup).
    existedPipeMeta.getRuntimeMeta().getStatus().set(PipeStatus.DROPPED);

    // Drop pipe tasks
    final Map<Integer, PipeTask> pipeTasks =
        pipeTaskManager.removePipeTasks(existedPipeMeta.getStaticMeta());
    if (pipeTasks == null) {
      LOGGER.info(
          "Pipe {} has already been dropped or has not been created. Skip dropping.", pipeName);
      return false;
    }

    // Trigger drop() method for each pipe task by parallel stream
    final long startTime = System.currentTimeMillis();
    runPipeTasks(pipeTasks.values(), PipeTask::drop);
    LOGGER.info(
        "Drop all pipe tasks on Pipe {} successfully within {} ms",
        pipeName,
        System.currentTimeMillis() - startTime);

    // Remove pipe meta from pipe meta keeper
    pipeMetaKeeper.removePipeMeta(pipeName);

    return true;
  }

  protected void startPipe(final String pipeName, final long creationTime) {
    final PipeMeta existedPipeMeta = pipeMetaKeeper.getPipeMeta(pipeName);

    if (!checkBeforeStartPipe(existedPipeMeta, pipeName, creationTime)) {
      return;
    }

    // Get pipe tasks
    final Map<Integer, PipeTask> pipeTasks =
        pipeTaskManager.getPipeTasks(existedPipeMeta.getStaticMeta());
    if (pipeTasks == null) {
      LOGGER.info(
          "Pipe {} (creation time = {}) has already been dropped or has not been created. "
              + "Skip starting.",
          pipeName,
          creationTime);
      return;
    }

    // Trigger start() method for each pipe task by parallel stream
    final long startTime = System.currentTimeMillis();
    runPipeTasks(pipeTasks.values(), PipeTask::start);
    LOGGER.info(
        "Start all pipe tasks on Pipe {} successfully within {} ms",
        pipeName,
        System.currentTimeMillis() - startTime);

    // Set pipe meta status to RUNNING
    existedPipeMeta.getRuntimeMeta().getStatus().set(PipeStatus.RUNNING);
    // Clear exception messages if started successfully
    existedPipeMeta
        .getRuntimeMeta()
        .getConsensusGroupId2TaskMetaMap()
        .values()
        .forEach(PipeTaskMeta::clearExceptionMessages);

    thawRate(pipeName, creationTime);
  }

  private void stopPipe(final String pipeName, final long creationTime) {
    final PipeMeta existedPipeMeta = pipeMetaKeeper.getPipeMeta(pipeName);

    if (!checkBeforeStopPipe(existedPipeMeta, pipeName, creationTime)) {
      return;
    }

    // Get pipe tasks
    final Map<Integer, PipeTask> pipeTasks =
        pipeTaskManager.getPipeTasks(existedPipeMeta.getStaticMeta());
    if (pipeTasks == null) {
      LOGGER.info(
          "Pipe {} (creation time = {}) has already been dropped or has not been created. "
              + "Skip stopping.",
          pipeName,
          creationTime);
      return;
    }

    // Trigger stop() method for each pipe task by parallel stream
    final long startTime = System.currentTimeMillis();
    runPipeTasks(pipeTasks.values(), PipeTask::stop);
    LOGGER.info(
        "Stop all pipe tasks on Pipe {} successfully within {} ms",
        pipeName,
        System.currentTimeMillis() - startTime);

    // Set pipe meta status to STOPPED
    existedPipeMeta.getRuntimeMeta().getStatus().set(PipeStatus.STOPPED);
  }

  ////////////////////////// Checker //////////////////////////

  /**
   * Check if we need to create {@link PipeTask}s.
   *
   * @return {@code true} if need to create {@link PipeTask}s, {@code false} if no need to create.
   * @throws IllegalStateException if current {@link PipeStatus} is illegal.
   */
  protected boolean checkBeforeCreatePipe(
      final PipeMeta existedPipeMeta, final String pipeName, final long creationTime)
      throws IllegalStateException {
    // Verify that Pipe is disabled if TSFile encryption is enabled
    if (!Objects.equals(TSFileDescriptor.getInstance().getConfig().getEncryptType(), "UNENCRYPTED")
        && !Objects.equals(
            TSFileDescriptor.getInstance().getConfig().getEncryptType(),
            "org.apache.tsfile.encrypt.UNENCRYPTED")) {
      throw new PipeException(
          String.format(
              "Failed to create Pipe %s because TSFile is configured with encryption, which prohibits the use of Pipe",
              pipeName));
    }

    if (existedPipeMeta.getStaticMeta().getCreationTime() == creationTime) {
      final PipeStatus status = existedPipeMeta.getRuntimeMeta().getStatus().get();
      switch (status) {
        case STOPPED:
        case RUNNING:
          if (LOGGER.isInfoEnabled()) {
            LOGGER.info(
                "Pipe {} (creation time = {}) has already been created. "
                    + "Current status = {}. Skip creating.",
                pipeName,
                creationTime,
                status.name());
          }
          return false;
        case DROPPED:
          if (LOGGER.isInfoEnabled()) {
            LOGGER.info(
                "Pipe {} (creation time = {}) has already been dropped, "
                    + "but the pipe task meta has not been cleaned up. "
                    + "Current status = {}. Try dropping the pipe and recreating it.",
                pipeName,
                creationTime,
                status.name());
          }
          // Need to drop the pipe and recreate it
          return true;
        default:
          throw new IllegalStateException(
              MESSAGE_UNEXPECTED_PIPE_STATUS
                  + existedPipeMeta.getRuntimeMeta().getStatus().get().name());
      }
    }

    return true;
  }

  /**
   * Check if we need to actually start the {@link PipeTask}s.
   *
   * @return {@code true} if need to start the {@link PipeTask}s, {@code false} if no need to start.
   * @throws IllegalStateException if current {@link PipeStatus} is illegal.
   */
  protected boolean checkBeforeStartPipe(
      final PipeMeta existedPipeMeta, final String pipeName, final long creationTime)
      throws IllegalStateException {
    if (existedPipeMeta == null) {
      LOGGER.info(
          "Pipe {} (creation time = {}) has already been dropped or has not been created. "
              + "Skip starting.",
          pipeName,
          creationTime);
      return false;
    }

    if (existedPipeMeta.getStaticMeta().getCreationTime() != creationTime) {
      LOGGER.info(
          "Pipe {} (creation time = {}) has been created but does not match "
              + "the creation time ({}) in startPipe request. Skip starting.",
          pipeName,
          existedPipeMeta.getStaticMeta().getCreationTime(),
          creationTime);
      return false;
    }

    final PipeStatus status = existedPipeMeta.getRuntimeMeta().getStatus().get();
    switch (status) {
      case STOPPED:
        // Only need to start the pipe tasks when current status is STOPPED.
        if (LOGGER.isInfoEnabled()) {
          LOGGER.info(
              "Pipe {} (creation time = {}) has been created. Current status = {}. Starting.",
              pipeName,
              creationTime,
              status.name());
        }
        return true;
      case RUNNING:
        if (LOGGER.isInfoEnabled()) {
          LOGGER.info(
              "Pipe {} (creation time = {}) has already been started. Current status = {}. "
                  + "Skip starting.",
              pipeName,
              creationTime,
              status.name());
        }
        return false;
      case DROPPED:
        if (LOGGER.isInfoEnabled()) {
          LOGGER.info(
              "Pipe {} (creation time = {}) has already been dropped. Current status = {}. "
                  + "Skip starting.",
              pipeName,
              creationTime,
              status.name());
        }
        return false;
      default:
        throw new IllegalStateException(
            MESSAGE_UNEXPECTED_PIPE_STATUS
                + existedPipeMeta.getRuntimeMeta().getStatus().get().name());
    }
  }

  /**
   * Check if we need to actually stop the {@link PipeTask}s.
   *
   * @return {@code true} if need to stop the {@link PipeTask}s, {@code false} if no need to stop.
   * @throws IllegalStateException if current {@link PipeStatus} is illegal.
   */
  protected boolean checkBeforeStopPipe(
      final PipeMeta existedPipeMeta, final String pipeName, final long creationTime)
      throws IllegalStateException {
    if (existedPipeMeta == null) {
      LOGGER.info(
          "Pipe {} (creation time = {}) has already been dropped or has not been created. "
              + "Skip stopping.",
          pipeName,
          creationTime);
      return false;
    }

    if (existedPipeMeta.getStaticMeta().getCreationTime() != creationTime) {
      LOGGER.info(
          "Pipe {} (creation time = {}) has been created but does not match "
              + "the creation time ({}) in stopPipe request. Skip stopping.",
          pipeName,
          existedPipeMeta.getStaticMeta().getCreationTime(),
          creationTime);
      return false;
    }

    final PipeStatus status = existedPipeMeta.getRuntimeMeta().getStatus().get();
    switch (status) {
      case STOPPED:
        if (LOGGER.isInfoEnabled()) {
          LOGGER.info(
              "Pipe {} (creation time = {}) has already been stopped. Current status = {}. "
                  + "Skip stopping.",
              pipeName,
              creationTime,
              status.name());
        }
        return false;
      case RUNNING:
        // Only need to start the pipe tasks when current status is RUNNING.
        if (LOGGER.isInfoEnabled()) {
          LOGGER.info(
              "Pipe {} (creation time = {}) has been started. Current status = {}. Stopping.",
              pipeName,
              creationTime,
              status.name());
        }
        return true;
      case DROPPED:
        if (LOGGER.isInfoEnabled()) {
          LOGGER.info(
              "Pipe {} (creation time = {}) has already been dropped. Current status = {}. "
                  + "Skip stopping.",
              pipeName,
              creationTime,
              status.name());
        }
        return false;
      default:
        throw new IllegalStateException(MESSAGE_UNEXPECTED_PIPE_STATUS + status.name());
    }
  }

  /**
   * Check if we need to drop {@link PipeTask}s.
   *
   * @return {@code true} if need to drop {@link PipeTask}s, {@code false} if no need to drop.
   */
  protected boolean checkBeforeDropPipe(
      final PipeMeta existedPipeMeta, final String pipeName, final long creationTime) {
    if (existedPipeMeta == null) {
      LOGGER.info(
          "Pipe {} (creation time = {}) has already been dropped or has not been created. "
              + "Skip dropping.",
          pipeName,
          creationTime);
      return false;
    }

    if (existedPipeMeta.getStaticMeta().getCreationTime() != creationTime) {
      LOGGER.info(
          "Pipe {} (creation time = {}) has been created but does not match "
              + "the creation time ({}) in dropPipe request. Skip dropping.",
          pipeName,
          existedPipeMeta.getStaticMeta().getCreationTime(),
          creationTime);
      return false;
    }

    return true;
  }

  /**
   * Check if we need to drop {@link PipeTask}s.
   *
   * @return {@code true} if need to drop {@link PipeTask}s, {@code false} if no need to drop.
   */
  protected boolean checkBeforeDropPipe(final PipeMeta existedPipeMeta, final String pipeName) {
    if (existedPipeMeta == null) {
      LOGGER.info(
          "Pipe {} has already been dropped or has not been created. Skip dropping.", pipeName);
      return false;
    }

    return true;
  }

  ///////////////////////// Manage by consensusGroupId /////////////////////////

  protected abstract void createPipeTask(
      final int consensusGroupId,
      final PipeStaticMeta pipeStaticMeta,
      final PipeTaskMeta pipeTaskMeta)
      throws IllegalPathException;

  private void dropPipeTask(final int consensusGroupId, final PipeStaticMeta pipeStaticMeta) {
    pipeMetaKeeper
        .getPipeMeta(pipeStaticMeta.getPipeName())
        .getRuntimeMeta()
        .getConsensusGroupId2TaskMetaMap()
        .remove(consensusGroupId);
    final PipeTask pipeTask = pipeTaskManager.removePipeTask(pipeStaticMeta, consensusGroupId);
    if (pipeTask != null) {
      pipeTask.drop();
    }
  }

  private void startPipeTask(final int consensusGroupId, final PipeStaticMeta pipeStaticMeta) {
    final PipeTask pipeTask = pipeTaskManager.getPipeTask(pipeStaticMeta, consensusGroupId);
    if (pipeTask != null) {
      pipeTask.start();
      thawRate(pipeStaticMeta.getPipeName(), pipeStaticMeta.getCreationTime());
    }
  }

  /**
   * Using try lock method to prevent deadlock when stopping all pipes with critical exceptions and
   * {@link PipeTaskAgent#handlePipeMetaChanges(List)}} concurrently.
   */
  protected void stopAllPipesWithCriticalException(final int currentNodeId) {
    // To avoid deadlock, we use a new thread to stop all pipes.
    CompletableFuture.runAsync(
        () -> {
          try {
            int retryCount = 0;
            while (true) {
              if (tryWriteLockWithTimeOut(5)) {
                try {
                  stopAllPipesWithCriticalExceptionInternal(currentNodeId);
                  LOGGER.info("Stopped all pipes with critical exception.");
                  return;
                } finally {
                  releaseWriteLock();
                }
              } else {
                Thread.sleep(1000);
                LOGGER.warn(
                    "Failed to stop all pipes with critical exception, retry count: {}.",
                    ++retryCount);
              }
            }
          } catch (final InterruptedException e) {
            LOGGER.error(
                "Interrupted when trying to stop all pipes with critical exception, exception message: {}",
                e.getMessage(),
                e);
            Thread.currentThread().interrupt();
          } catch (final Exception e) {
            LOGGER.error(
                "Failed to stop all pipes with critical exception, exception message: {}",
                e.getMessage(),
                e);
          }
        });
  }

  private void stopAllPipesWithCriticalExceptionInternal(final int currentNodeId) {
    // 1. track exception in all pipe tasks that share the same connector that have critical
    // exceptions.
    final Map<PipeParameters, PipeRuntimeSinkCriticalException>
        reusedConnectorParameters2ExceptionMap = new HashMap<>();

    pipeMetaKeeper
        .getPipeMetaList()
        .forEach(
            pipeMeta -> {
              final PipeStaticMeta staticMeta = pipeMeta.getStaticMeta();
              final PipeRuntimeMeta runtimeMeta = pipeMeta.getRuntimeMeta();

              runtimeMeta
                  .getConsensusGroupId2TaskMetaMap()
                  .values()
                  .forEach(
                      pipeTaskMeta -> {
                        if (pipeTaskMeta.getLeaderNodeId() != currentNodeId) {
                          return;
                        }

                        for (final PipeRuntimeException e : pipeTaskMeta.getExceptionMessages()) {
                          if (e instanceof PipeRuntimeSinkCriticalException) {
                            reusedConnectorParameters2ExceptionMap.putIfAbsent(
                                staticMeta.getSinkParameters(),
                                (PipeRuntimeSinkCriticalException) e);
                          }
                        }
                      });
            });
    pipeMetaKeeper
        .getPipeMetaList()
        .forEach(
            pipeMeta -> {
              final PipeStaticMeta staticMeta = pipeMeta.getStaticMeta();
              final PipeRuntimeMeta runtimeMeta = pipeMeta.getRuntimeMeta();

              runtimeMeta
                  .getConsensusGroupId2TaskMetaMap()
                  .values()
                  .forEach(
                      pipeTaskMeta -> {
                        if (pipeTaskMeta.getLeaderNodeId() == currentNodeId
                            && reusedConnectorParameters2ExceptionMap.containsKey(
                                staticMeta.getSinkParameters())
                            && !pipeTaskMeta.containsExceptionMessage(
                                reusedConnectorParameters2ExceptionMap.get(
                                    staticMeta.getSinkParameters()))) {
                          final PipeRuntimeSinkCriticalException exception =
                              reusedConnectorParameters2ExceptionMap.get(
                                  staticMeta.getSinkParameters());
                          pipeTaskMeta.trackExceptionMessage(exception);
                          PipeLogger.log(
                              LOGGER::warn,
                              "Pipe %s (creation time = %s) will be stopped because of critical exception "
                                  + "(occurred time %s) in connector %s.",
                              staticMeta.getPipeName(),
                              staticMeta.getCreationTime(),
                              exception.getTimeStamp(),
                              staticMeta.getSinkParameters());
                        }
                      });
            });

    // 2. stop all pipes that have critical exceptions.
    pipeMetaKeeper
        .getPipeMetaList()
        .forEach(
            pipeMeta -> {
              final PipeStaticMeta staticMeta = pipeMeta.getStaticMeta();
              final PipeRuntimeMeta runtimeMeta = pipeMeta.getRuntimeMeta();

              if (runtimeMeta.getStatus().get() == PipeStatus.RUNNING) {
                runtimeMeta
                    .getConsensusGroupId2TaskMetaMap()
                    .values()
                    .forEach(
                        pipeTaskMeta -> {
                          for (final PipeRuntimeException e : pipeTaskMeta.getExceptionMessages()) {
                            if (e instanceof PipeRuntimeCriticalException) {
                              stopPipe(staticMeta.getPipeName(), staticMeta.getCreationTime());
                              PipeLogger.log(
                                  LOGGER::warn,
                                  "Pipe %s (creation time = %s) was stopped because of critical exception "
                                      + "(occurred time %s).",
                                  staticMeta.getPipeName(),
                                  staticMeta.getCreationTime(),
                                  e.getTimeStamp());
                              return;
                            }
                          }
                        });
              }
            });
  }

  public void collectPipeMetaList(final TPipeHeartbeatReq req, final TPipeHeartbeatResp resp)
      throws TException {
    if (!tryReadLockWithTimeOut(
        CommonDescriptor.getInstance().getConfig().getDnConnectionTimeoutInMS() * 2L / 3)) {
      return;
    }
    try {
      collectPipeMetaListInternal(req, resp);
    } finally {
      releaseReadLock();
    }
  }

  protected abstract void collectPipeMetaListInternal(
      final TPipeHeartbeatReq req, final TPipeHeartbeatResp resp) throws TException;

  public abstract void runPipeTasks(
      final Collection<PipeTask> pipeTasks, final Consumer<PipeTask> runSingle);

  ///////////////////////// Maintain meta info /////////////////////////

  public long getPipeCreationTime(final String pipeName) {
    final PipeMeta pipeMeta = pipeMetaKeeper.getPipeMeta(pipeName);
    return pipeMeta == null ? 0 : pipeMeta.getStaticMeta().getCreationTime();
  }

  public String getPipeNameWithCreationTime(final String pipeName, final long creationTime) {
    final PipeMeta pipeMeta = pipeMetaKeeper.getPipeMeta(pipeName);
    return pipeMeta == null
        ? pipeName + "_" + creationTime
        : ((PipeTemporaryMetaInAgent) pipeMeta.getTemporaryMeta()).getPipeNameWithCreationTime();
  }

  public CommitterKey getCommitterKey(
      final String pipeName, final long creationTime, final int regionId, final int restartTime) {
    final PipeMeta pipeMeta = pipeMetaKeeper.getPipeMeta(pipeName);
    return pipeMeta == null
        ? new CommitterKey(pipeName, creationTime, regionId, restartTime)
        : ((PipeTemporaryMetaInAgent) pipeMeta.getTemporaryMeta())
            .getCommitterKey(pipeName, creationTime, regionId, restartTime);
  }

  public long getAllFloatingMemoryUsageInByte() {
    final AtomicLong bytes = new AtomicLong(0);
    pipeMetaKeeper
        .getPipeMetaList()
        .forEach(
            pipeMeta ->
                bytes.addAndGet(
                    ((PipeTemporaryMetaInAgent) pipeMeta.getTemporaryMeta())
                        .getFloatingMemoryUsageInByte()));
    return bytes.get();
  }

  public long getFloatingMemoryUsageInByte(final String pipeName) {
    final PipeMeta pipeMeta = pipeMetaKeeper.getPipeMeta(pipeName);
    return pipeMeta == null
        ? 0
        : ((PipeTemporaryMetaInAgent) pipeMeta.getTemporaryMeta()).getFloatingMemoryUsageInByte();
  }

  public void addFloatingMemoryUsageInByte(
      final String pipeName, final long creationTime, final long sizeInByte) {
    final PipeMeta pipeMeta = pipeMetaKeeper.getPipeMeta(pipeName);
    // To avoid stale pipe before alter
    if (Objects.nonNull(pipeMeta) && pipeMeta.getStaticMeta().getCreationTime() == creationTime) {
      ((PipeTemporaryMetaInAgent) pipeMeta.getTemporaryMeta())
          .addFloatingMemoryUsageInByte(sizeInByte);
    }
  }

  public void decreaseFloatingMemoryUsageInByte(
      final String pipeName, final long creationTime, final long sizeInByte) {
    final PipeMeta pipeMeta = pipeMetaKeeper.getPipeMeta(pipeName);
    // To avoid stale pipe before alter
    if (Objects.nonNull(pipeMeta) && pipeMeta.getStaticMeta().getCreationTime() == creationTime) {
      ((PipeTemporaryMetaInAgent) pipeMeta.getTemporaryMeta())
          .decreaseFloatingMemoryUsageInByte(sizeInByte);
    }
  }

  public int getPipeCount() {
    return pipeMetaKeeper.getPipeMetaCount();
  }
}<|MERGE_RESOLUTION|>--- conflicted
+++ resolved
@@ -52,6 +52,8 @@
 import java.util.Collection;
 import java.util.Collections;
 import java.util.HashMap;
+import java.util.Iterator;
+import java.util.LinkedList;
 import java.util.List;
 import java.util.Map;
 import java.util.Objects;
@@ -369,23 +371,6 @@
     }
 
     final List<TPushPipeMetaRespExceptionMessage> exceptionMessages = new ArrayList<>();
-<<<<<<< HEAD
-
-    // Iterate through pipe meta list from coordinator, check if pipe meta exists on local agent
-    // or has changed
-    for (final PipeMeta metaFromCoordinator : pipeMetaListFromCoordinator) {
-      try {
-        executeSinglePipeMetaChanges(metaFromCoordinator);
-      } catch (final Exception e) {
-        final String pipeName = metaFromCoordinator.getStaticMeta().getPipeName();
-        final String errorMessage =
-            String.format(
-                "Failed to handle pipe meta changes for %s, because %s", pipeName, e.getMessage());
-        LOGGER.warn("Failed to handle pipe meta changes for {}", pipeName, e);
-        exceptionMessages.add(
-            new TPushPipeMetaRespExceptionMessage(
-                pipeName, errorMessage, System.currentTimeMillis()));
-=======
     final List<PipeMeta> copyPipeMetaListFromCoordinator =
         new LinkedList<>(pipeMetaListFromCoordinator);
 
@@ -421,7 +406,6 @@
       // nothing to do with the loading order, so we can exit.
       if (successfulPipeCount == 0) {
         break;
->>>>>>> aaf51390
       }
     }
 
