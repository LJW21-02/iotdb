--- conflicted
+++ resolved
@@ -36,6 +36,8 @@
 import java.io.InputStream;
 import java.io.OutputStream;
 import java.nio.ByteBuffer;
+import java.util.ArrayList;
+import java.util.Iterator;
 import java.util.List;
 import java.util.Map;
 import java.util.Objects;
@@ -251,12 +253,6 @@
    * @param TTL The Time To Live
    * @param currentTimeSlot The current TimeSlot
    */
-<<<<<<< HEAD
-  public void autoCleanPartitionTable(long TTL, TTimePartitionSlot currentTimeSlot) {
-    seriesPartitionMap
-        .entrySet()
-        .removeIf(entry -> entry.getKey().getStartTime() + TTL < currentTimeSlot.getStartTime());
-=======
   public List<TTimePartitionSlot> autoCleanPartitionTable(
       long TTL, TTimePartitionSlot currentTimeSlot) {
     List<TTimePartitionSlot> removedTimePartitions = new ArrayList<>();
@@ -272,7 +268,6 @@
       }
     }
     return removedTimePartitions;
->>>>>>> d68180b2
   }
 
   public void serialize(OutputStream outputStream, TProtocol protocol)
