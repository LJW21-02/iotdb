--- conflicted
+++ resolved
@@ -261,397 +261,8 @@
     loadBinaryAllocatorProps(properties);
   }
 
-<<<<<<< HEAD
-  private void loadPipeProps(TrimProperties properties) {
-    config.setPipeNonForwardingEventsProgressReportInterval(
-        Integer.parseInt(
-            properties.getProperty(
-                "pipe_non_forwarding_events_progress_report_interval",
-                Integer.toString(config.getPipeNonForwardingEventsProgressReportInterval()))));
-
-    config.setPipeHardlinkBaseDirName(
-        properties.getProperty("pipe_hardlink_base_dir_name", config.getPipeHardlinkBaseDirName()));
-    config.setPipeHardlinkTsFileDirName(
-        properties.getProperty(
-            "pipe_hardlink_tsfile_dir_name", config.getPipeHardlinkTsFileDirName()));
-    config.setPipeHardlinkWALDirName(
-        properties.getProperty("pipe_hardlink_wal_dir_name", config.getPipeHardlinkWALDirName()));
-    config.setPipeHardLinkWALEnabled(
-        Boolean.parseBoolean(
-            properties.getProperty(
-                "pipe_hardlink_wal_enabled",
-                Boolean.toString(config.getPipeHardLinkWALEnabled()))));
-    config.setPipeFileReceiverFsyncEnabled(
-        Boolean.parseBoolean(
-            properties.getProperty(
-                "pipe_file_receiver_fsync_enabled",
-                Boolean.toString(config.getPipeFileReceiverFsyncEnabled()))));
-
-    config.setPipeDataStructureTabletRowSize(
-        Integer.parseInt(
-            properties.getProperty(
-                "pipe_data_structure_tablet_row_size",
-                String.valueOf(config.getPipeDataStructureTabletRowSize()))));
-    config.setPipeDataStructureTabletSizeInBytes(
-        Integer.parseInt(
-            properties.getProperty(
-                "pipe_data_structure_tablet_size_in_bytes",
-                String.valueOf(config.getPipeDataStructureTabletSizeInBytes()))));
-    config.setPipeDataStructureTabletMemoryBlockAllocationRejectThreshold(
-        Double.parseDouble(
-            properties.getProperty(
-                "pipe_data_structure_tablet_memory_block_allocation_reject_threshold",
-                String.valueOf(
-                    config.getPipeDataStructureTabletMemoryBlockAllocationRejectThreshold()))));
-    config.setPipeDataStructureTsFileMemoryBlockAllocationRejectThreshold(
-        Double.parseDouble(
-            properties.getProperty(
-                "pipe_data_structure_ts_file_memory_block_allocation_reject_threshold",
-                String.valueOf(
-                    config.getPipeDataStructureTsFileMemoryBlockAllocationRejectThreshold()))));
-
-    config.setPipeRealTimeQueuePollHistoryThreshold(
-        Integer.parseInt(
-            properties.getProperty(
-                "pipe_realtime_queue_poll_history_threshold",
-                Integer.toString(config.getPipeRealTimeQueuePollHistoryThreshold()))));
-
-    config.setPipeSubtaskExecutorMaxThreadNum(
-        Integer.parseInt(
-            properties.getProperty(
-                "pipe_subtask_executor_max_thread_num",
-                Integer.toString(config.getPipeSubtaskExecutorMaxThreadNum()))));
-    if (config.getPipeSubtaskExecutorMaxThreadNum() <= 0) {
-      config.setPipeSubtaskExecutorMaxThreadNum(5);
-    }
-    config.setPipeSubtaskExecutorBasicCheckPointIntervalByConsumedEventCount(
-        Integer.parseInt(
-            properties.getProperty(
-                "pipe_subtask_executor_basic_check_point_interval_by_consumed_event_count",
-                String.valueOf(
-                    config.getPipeSubtaskExecutorBasicCheckPointIntervalByConsumedEventCount()))));
-    config.setPipeSubtaskExecutorBasicCheckPointIntervalByTimeDuration(
-        Long.parseLong(
-            properties.getProperty(
-                "pipe_subtask_executor_basic_check_point_interval_by_time_duration",
-                String.valueOf(
-                    config.getPipeSubtaskExecutorBasicCheckPointIntervalByTimeDuration()))));
-    config.setPipeSubtaskExecutorPendingQueueMaxBlockingTimeMs(
-        Long.parseLong(
-            properties.getProperty(
-                "pipe_subtask_executor_pending_queue_max_blocking_time_ms",
-                String.valueOf(config.getPipeSubtaskExecutorPendingQueueMaxBlockingTimeMs()))));
-    config.setPipeSubtaskExecutorCronHeartbeatEventIntervalSeconds(
-        Long.parseLong(
-            properties.getProperty(
-                "pipe_subtask_executor_cron_heartbeat_event_interval_seconds",
-                String.valueOf(config.getPipeSubtaskExecutorCronHeartbeatEventIntervalSeconds()))));
-    config.setPipeSubtaskExecutorForcedRestartIntervalMs(
-        Long.parseLong(
-            properties.getProperty(
-                "pipe_subtask_executor_forced_restart_interval_ms",
-                String.valueOf(config.getPipeSubtaskExecutorForcedRestartIntervalMs()))));
-
-    config.setPipeExtractorAssignerDisruptorRingBufferSize(
-        Integer.parseInt(
-            Optional.ofNullable(
-                    properties.getProperty("pipe_source_assigner_disruptor_ring_buffer_size"))
-                .orElse(
-                    properties.getProperty(
-                        "pipe_extractor_assigner_disruptor_ring_buffer_size",
-                        String.valueOf(
-                            config.getPipeExtractorAssignerDisruptorRingBufferSize())))));
-    config.setPipeExtractorAssignerDisruptorRingBufferEntrySizeInBytes( // 1MB
-        Integer.parseInt(
-            Optional.ofNullable(
-                    properties.getProperty(
-                        "pipe_source_assigner_disruptor_ring_buffer_entry_size_in_bytes"))
-                .orElse(
-                    properties.getProperty(
-                        "pipe_extractor_assigner_disruptor_ring_buffer_entry_size_in_bytes",
-                        String.valueOf(
-                            config
-                                .getPipeExtractorAssignerDisruptorRingBufferEntrySizeInBytes())))));
-    config.setPipeExtractorMatcherCacheSize(
-        Integer.parseInt(
-            Optional.ofNullable(properties.getProperty("pipe_source_matcher_cache_size"))
-                .orElse(
-                    properties.getProperty(
-                        "pipe_extractor_matcher_cache_size",
-                        String.valueOf(config.getPipeExtractorMatcherCacheSize())))));
-
-    config.setPipeConnectorHandshakeTimeoutMs(
-        Long.parseLong(
-            Optional.ofNullable(properties.getProperty("pipe_sink_handshake_timeout_ms"))
-                .orElse(
-                    properties.getProperty(
-                        "pipe_connector_handshake_timeout_ms",
-                        String.valueOf(config.getPipeConnectorHandshakeTimeoutMs())))));
-    config.setPipeConnectorTransferTimeoutMs(
-        Long.parseLong(
-            Optional.ofNullable(properties.getProperty("pipe_sink_timeout_ms"))
-                .orElse(
-                    properties.getProperty(
-                        "pipe_connector_timeout_ms",
-                        String.valueOf(config.getPipeConnectorTransferTimeoutMs())))));
-    config.setPipeConnectorReadFileBufferSize(
-        Integer.parseInt(
-            Optional.ofNullable(properties.getProperty("pipe_sink_read_file_buffer_size"))
-                .orElse(
-                    properties.getProperty(
-                        "pipe_connector_read_file_buffer_size",
-                        String.valueOf(config.getPipeConnectorReadFileBufferSize())))));
-    config.setPipeConnectorRetryIntervalMs(
-        Long.parseLong(
-            Optional.ofNullable(properties.getProperty("pipe_sink_retry_interval_ms"))
-                .orElse(
-                    properties.getProperty(
-                        "pipe_connector_retry_interval_ms",
-                        String.valueOf(config.getPipeConnectorRetryIntervalMs())))));
-    config.setPipeConnectorRPCThriftCompressionEnabled(
-        Boolean.parseBoolean(
-            Optional.ofNullable(properties.getProperty("pipe_sink_rpc_thrift_compression_enabled"))
-                .orElse(
-                    properties.getProperty(
-                        "pipe_connector_rpc_thrift_compression_enabled",
-                        String.valueOf(config.isPipeConnectorRPCThriftCompressionEnabled())))));
-
-    config.setPipeAsyncConnectorSelectorNumber(
-        Integer.parseInt(
-            Optional.ofNullable(properties.getProperty("pipe_sink_selector_number"))
-                .orElse(
-                    properties.getProperty(
-                        "pipe_async_connector_selector_number",
-                        String.valueOf(config.getPipeAsyncConnectorSelectorNumber())))));
-    config.setPipeAsyncConnectorMaxClientNumber(
-        Integer.parseInt(
-            Optional.ofNullable(properties.getProperty("pipe_sink_max_client_number"))
-                .orElse(
-                    properties.getProperty(
-                        "pipe_async_connector_max_client_number",
-                        String.valueOf(config.getPipeAsyncConnectorMaxClientNumber())))));
-
-    config.setPipeAllSinksRateLimitBytesPerSecond(
-        Double.parseDouble(
-            properties.getProperty(
-                "pipe_all_sinks_rate_limit_bytes_per_second",
-                String.valueOf(config.getPipeAllSinksRateLimitBytesPerSecond()))));
-    config.setRateLimiterHotReloadCheckIntervalMs(
-        Integer.parseInt(
-            properties.getProperty(
-                "rate_limiter_hot_reload_check_interval_ms",
-                String.valueOf(config.getRateLimiterHotReloadCheckIntervalMs()))));
-
-    config.setPipeConnectorRequestSliceThresholdBytes(
-        Integer.parseInt(
-            properties.getProperty(
-                "pipe_connector_request_slice_threshold_bytes",
-                String.valueOf(config.getPipeConnectorRequestSliceThresholdBytes()))));
-
-    config.setSeperatedPipeHeartbeatEnabled(
-        Boolean.parseBoolean(
-            properties.getProperty(
-                "pipe_heartbeat_seperated_mode_enabled",
-                String.valueOf(config.isSeperatedPipeHeartbeatEnabled()))));
-    config.setPipeHeartbeatIntervalSecondsForCollectingPipeMeta(
-        Integer.parseInt(
-            properties.getProperty(
-                "pipe_heartbeat_interval_seconds_for_collecting_pipe_meta",
-                String.valueOf(config.getPipeHeartbeatIntervalSecondsForCollectingPipeMeta()))));
-    config.setPipeMetaSyncerInitialSyncDelayMinutes(
-        Long.parseLong(
-            properties.getProperty(
-                "pipe_meta_syncer_initial_sync_delay_minutes",
-                String.valueOf(config.getPipeMetaSyncerInitialSyncDelayMinutes()))));
-    config.setPipeMetaSyncerSyncIntervalMinutes(
-        Long.parseLong(
-            properties.getProperty(
-                "pipe_meta_syncer_sync_interval_minutes",
-                String.valueOf(config.getPipeMetaSyncerSyncIntervalMinutes()))));
-    config.setPipeMetaSyncerAutoRestartPipeCheckIntervalRound(
-        Long.parseLong(
-            properties.getProperty(
-                "pipe_meta_syncer_auto_restart_pipe_check_interval_round",
-                String.valueOf(config.getPipeMetaSyncerAutoRestartPipeCheckIntervalRound()))));
-    config.setPipeAutoRestartEnabled(
-        Boolean.parseBoolean(
-            properties.getProperty(
-                "pipe_auto_restart_enabled", String.valueOf(config.getPipeAutoRestartEnabled()))));
-
-    config.setPipeAirGapReceiverEnabled(
-        Boolean.parseBoolean(
-            properties.getProperty(
-                "pipe_air_gap_receiver_enabled",
-                Boolean.toString(config.getPipeAirGapReceiverEnabled()))));
-    config.setPipeAirGapReceiverPort(
-        Integer.parseInt(
-            properties.getProperty(
-                "pipe_air_gap_receiver_port",
-                Integer.toString(config.getPipeAirGapReceiverPort()))));
-
-    config.setPipeReceiverLoginPeriodicVerificationIntervalMs(
-        Long.parseLong(
-            properties.getProperty(
-                "pipe_receiver_login_periodic_verification_interval_ms",
-                Long.toString(config.getPipeReceiverLoginPeriodicVerificationIntervalMs()))));
-
-    config.setPipeMaxAllowedHistoricalTsFilePerDataRegion(
-        Integer.parseInt(
-            properties.getProperty(
-                "pipe_max_allowed_historical_tsfile_per_data_region",
-                String.valueOf(config.getPipeMaxAllowedHistoricalTsFilePerDataRegion()))));
-    config.setPipeMaxAllowedPendingTsFileEpochPerDataRegion(
-        Integer.parseInt(
-            properties.getProperty(
-                "pipe_max_allowed_pending_tsfile_epoch_per_data_region",
-                String.valueOf(config.getPipeMaxAllowedPendingTsFileEpochPerDataRegion()))));
-    config.setPipeMaxAllowedPinnedMemTableCount(
-        Integer.parseInt(
-            properties.getProperty(
-                "pipe_max_allowed_pinned_memtable_count",
-                String.valueOf(config.getPipeMaxAllowedPinnedMemTableCount()))));
-    config.setPipeMaxAllowedLinkedTsFileCount(
-        Long.parseLong(
-            properties.getProperty(
-                "pipe_max_allowed_linked_tsfile_count",
-                String.valueOf(config.getPipeMaxAllowedLinkedTsFileCount()))));
-    config.setPipeMaxAllowedLinkedDeletedTsFileDiskUsagePercentage(
-        Float.parseFloat(
-            properties.getProperty(
-                "pipe_max_allowed_linked_deleted_tsfile_disk_usage_percentage",
-                String.valueOf(config.getPipeMaxAllowedLinkedDeletedTsFileDiskUsagePercentage()))));
-    config.setPipeStuckRestartIntervalSeconds(
-        Long.parseLong(
-            properties.getProperty(
-                "pipe_stuck_restart_interval_seconds",
-                String.valueOf(config.getPipeStuckRestartIntervalSeconds()))));
-    config.setPipeStuckRestartMinIntervalMs(
-        Long.parseLong(
-            properties.getProperty(
-                "pipe_stuck_restart_min_interval_ms",
-                String.valueOf(config.getPipeStuckRestartMinIntervalMs()))));
-
-    config.setPipeMetaReportMaxLogNumPerRound(
-        Integer.parseInt(
-            properties.getProperty(
-                "pipe_meta_report_max_log_num_per_round",
-                String.valueOf(config.getPipeMetaReportMaxLogNumPerRound()))));
-    config.setPipeMetaReportMaxLogIntervalRounds(
-        Integer.parseInt(
-            properties.getProperty(
-                "pipe_meta_report_max_log_interval_rounds",
-                String.valueOf(config.getPipeMetaReportMaxLogIntervalRounds()))));
-    config.setPipeTsFilePinMaxLogNumPerRound(
-        Integer.parseInt(
-            properties.getProperty(
-                "pipe_tsfile_pin_max_log_num_per_round",
-                String.valueOf(config.getPipeTsFilePinMaxLogNumPerRound()))));
-    config.setPipeTsFilePinMaxLogIntervalRounds(
-        Integer.parseInt(
-            properties.getProperty(
-                "pipe_tsfile_pin_max_log_interval_rounds",
-                String.valueOf(config.getPipeTsFilePinMaxLogIntervalRounds()))));
-    config.setPipeWalPinMaxLogNumPerRound(
-        Integer.parseInt(
-            properties.getProperty(
-                "pipe_wal_pin_max_log_num_per_round",
-                String.valueOf(config.getPipeWalPinMaxLogNumPerRound()))));
-    config.setPipeWalPinMaxLogIntervalRounds(
-        Integer.parseInt(
-            properties.getProperty(
-                "pipe_wal_pin_max_log_interval_rounds",
-                String.valueOf(config.getPipeWalPinMaxLogIntervalRounds()))));
-
-    config.setPipeMemoryManagementEnabled(
-        Boolean.parseBoolean(
-            properties.getProperty(
-                "pipe_memory_management_enabled",
-                String.valueOf(config.getPipeMemoryManagementEnabled()))));
-    config.setPipeMemoryAllocateMaxRetries(
-        Integer.parseInt(
-            properties.getProperty(
-                "pipe_memory_allocate_max_retries",
-                String.valueOf(config.getPipeMemoryAllocateMaxRetries()))));
-    config.setPipeMemoryAllocateRetryIntervalInMs(
-        Long.parseLong(
-            properties.getProperty(
-                "pipe_memory_allocate_retry_interval_in_ms",
-                String.valueOf(config.getPipeMemoryAllocateRetryIntervalInMs()))));
-    config.setPipeMemoryAllocateMinSizeInBytes(
-        Long.parseLong(
-            properties.getProperty(
-                "pipe_memory_allocate_min_size_in_bytes",
-                String.valueOf(config.getPipeMemoryAllocateMinSizeInBytes()))));
-    config.setPipeMemoryAllocateForTsFileSequenceReaderInBytes(
-        Long.parseLong(
-            properties.getProperty(
-                "pipe_memory_allocate_for_tsfile_sequence_reader_in_bytes",
-                String.valueOf(config.getPipeMemoryAllocateForTsFileSequenceReaderInBytes()))));
-    config.setPipeMemoryExpanderIntervalSeconds(
-        Long.parseLong(
-            properties.getProperty(
-                "pipe_memory_expander_interval_seconds",
-                String.valueOf(config.getPipeMemoryExpanderIntervalSeconds()))));
-    config.setPipeTsFileParserCheckMemoryEnoughIntervalMs(
-        Long.parseLong(
-            properties.getProperty(
-                "pipe_tsfile_parser_check_memory_enough_interval_ms",
-                String.valueOf(config.getPipeTsFileParserCheckMemoryEnoughIntervalMs()))));
-    config.setPipeLeaderCacheMemoryUsagePercentage(
-        Float.parseFloat(
-            properties.getProperty(
-                "pipe_leader_cache_memory_usage_percentage",
-                String.valueOf(config.getPipeLeaderCacheMemoryUsagePercentage()))));
-    config.setPipeListeningQueueTransferSnapshotThreshold(
-        Long.parseLong(
-            properties.getProperty(
-                "pipe_listening_queue_transfer_snapshot_threshold",
-                String.valueOf(config.getPipeListeningQueueTransferSnapshotThreshold()))));
-
-    config.setPipeSnapshotExecutionMaxBatchSize(
-        Integer.parseInt(
-            properties.getProperty(
-                "pipe_snapshot_execution_max_batch_size",
-                String.valueOf(config.getPipeSnapshotExecutionMaxBatchSize()))));
-    config.setPipeRemainingTimeCommitRateAutoSwitchSeconds(
-        Long.parseLong(
-            properties.getProperty(
-                "pipe_remaining_time_commit_rate_auto_switch_seconds",
-                String.valueOf(config.getPipeRemainingTimeCommitRateAutoSwitchSeconds()))));
-    config.setPipeRemainingTimeCommitRateAverageTime(
-        PipeRemainingTimeRateAverageTime.valueOf(
-            properties
-                .getProperty(
-                    "pipe_remaining_time_commit_rate_average_time",
-                    String.valueOf(config.getPipeRemainingTimeCommitRateAverageTime()))
-                .trim()));
-    config.setPipeTsFileScanParsingThreshold(
-        Double.parseDouble(
-            properties.getProperty(
-                "pipe_tsfile_scan_parsing_threshold",
-                String.valueOf(config.getPipeTsFileScanParsingThreshold()))));
-
-    config.setTwoStageAggregateMaxCombinerLiveTimeInMs(
-        Long.parseLong(
-            properties.getProperty(
-                "two_stage_aggregate_max_combiner_live_time_in_ms",
-                String.valueOf(config.getTwoStageAggregateMaxCombinerLiveTimeInMs()))));
-    config.setTwoStageAggregateDataRegionInfoCacheTimeInMs(
-        Long.parseLong(
-            properties.getProperty(
-                "two_stage_aggregate_data_region_info_cache_time_in_ms",
-                String.valueOf(config.getTwoStageAggregateDataRegionInfoCacheTimeInMs()))));
-    config.setTwoStageAggregateSenderEndPointsCacheInMs(
-        Long.parseLong(
-            properties.getProperty(
-                "two_stage_aggregate_sender_end_points_cache_in_ms",
-                String.valueOf(config.getTwoStageAggregateSenderEndPointsCacheInMs()))));
-
-    config.setPipeEventReferenceTrackingEnabled(
-=======
   private void loadSubscriptionProps(TrimProperties properties) {
     config.setSubscriptionEnabled(
->>>>>>> d68180b2
         Boolean.parseBoolean(
             properties.getProperty(
                 "subscription_enabled", String.valueOf(config.getSubscriptionEnabled()))));
