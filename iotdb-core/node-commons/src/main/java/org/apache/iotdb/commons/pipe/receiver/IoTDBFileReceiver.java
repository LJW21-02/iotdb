--- conflicted
+++ resolved
@@ -87,6 +87,8 @@
   // Used to determine current strategy is sync or async
   protected final AtomicBoolean isUsingAsyncLoadTsFileStrategy = new AtomicBoolean(false);
   protected final AtomicBoolean validateTsFile = new AtomicBoolean(true);
+
+  protected final AtomicBoolean shouldMarkAsPipeRequest = new AtomicBoolean(true);
 
   @Override
   public IoTDBSinkRequestVersion getVersion() {
@@ -303,6 +305,12 @@
                 .getOrDefault(
                     PipeTransferHandshakeConstant.HANDSHAKE_KEY_VALIDATE_TSFILE, "true")));
 
+    shouldMarkAsPipeRequest.set(
+        Boolean.parseBoolean(
+            req.getParams()
+                .getOrDefault(
+                    PipeTransferHandshakeConstant.HANDSHAKE_KEY_MARK_AS_PIPE_REQUEST, "true")));
+
     // Handle the handshake request as a v1 request.
     // Here we construct a fake "dataNode" request to valid from v1 validation logic, though
     // it may not require the actual type of the v1 request.
@@ -446,14 +454,10 @@
     return writingFile != null && writingFile.exists() && writingFile.getName().equals(fileName);
   }
 
-  private void closeCurrentWritingFileWriter(final boolean fsyncAfterClose) {
+  private void closeCurrentWritingFileWriter(final boolean fsyncBeforeClose) {
     if (writingFileWriter != null) {
       try {
-<<<<<<< HEAD
-        if (IS_FSYNC_ENABLED && fsyncAfterClose) {
-=======
         if (PIPE_CONFIG.getPipeFileReceiverFsyncEnabled() && fsyncBeforeClose) {
->>>>>>> d68180b2
           writingFileWriter.getFD().sync();
         }
         writingFileWriter.close();
