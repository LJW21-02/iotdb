/*
 * Licensed to the Apache Software Foundation (ASF) under one
 * or more contributor license agreements.  See the NOTICE file
 * distributed with this work for additional information
 * regarding copyright ownership.  The ASF licenses this file
 * to you under the Apache License, Version 2.0 (the
 * "License"); you may not use this file except in compliance
 * with the License.  You may obtain a copy of the License at
 *
 *     http://www.apache.org/licenses/LICENSE-2.0
 *
 * Unless required by applicable law or agreed to in writing,
 * software distributed under the License is distributed on an
 * "AS IS" BASIS, WITHOUT WARRANTIES OR CONDITIONS OF ANY
 * KIND, either express or implied.  See the License for the
 * specific language governing permissions and limitations
 * under the License.
 */

package org.apache.iotdb.commons.pipe.config.constant;

import org.apache.iotdb.commons.conf.CommonDescriptor;
import org.apache.iotdb.commons.pipe.config.PipeConfig;

import com.github.luben.zstd.Zstd;

import java.io.File;
import java.util.Arrays;
import java.util.Collections;
import java.util.HashSet;
import java.util.Set;

import static org.apache.iotdb.commons.conf.IoTDBConstant.MB;

public class PipeConnectorConstant {

  public static final String CONNECTOR_KEY = "connector";
  public static final String SINK_KEY = "sink";

  public static final String CONNECTOR_IOTDB_IP_KEY = "connector.ip";
  public static final String SINK_IOTDB_IP_KEY = "sink.ip";
  public static final String CONNECTOR_IOTDB_HOST_KEY = "connector.host";
  public static final String SINK_IOTDB_HOST_KEY = "sink.host";
  public static final String CONNECTOR_IOTDB_PORT_KEY = "connector.port";
  public static final String SINK_IOTDB_PORT_KEY = "sink.port";
  public static final String CONNECTOR_IOTDB_NODE_URLS_KEY = "connector.node-urls";
  public static final String SINK_IOTDB_NODE_URLS_KEY = "sink.node-urls";

  public static final String SINK_IOTDB_SSL_ENABLE_KEY = "sink.ssl.enable";
  public static final String SINK_IOTDB_SSL_TRUST_STORE_PATH_KEY = "sink.ssl.trust-store-path";
  public static final String SINK_IOTDB_SSL_TRUST_STORE_PWD_KEY = "sink.ssl.trust-store-pwd";

  public static final String CONNECTOR_IOTDB_PARALLEL_TASKS_KEY = "connector.parallel.tasks";
  public static final String SINK_IOTDB_PARALLEL_TASKS_KEY = "sink.parallel.tasks";
  public static final int CONNECTOR_IOTDB_PARALLEL_TASKS_DEFAULT_VALUE =
      PipeConfig.getInstance().getPipeSubtaskExecutorMaxThreadNum();

  public static final String CONNECTOR_REALTIME_FIRST_KEY = "connector.realtime-first";
  public static final String SINK_REALTIME_FIRST_KEY = "sink.realtime-first";
  public static final boolean CONNECTOR_REALTIME_FIRST_DEFAULT_VALUE = true;

  public static final String CONNECTOR_IOTDB_BATCH_MODE_ENABLE_KEY = "connector.batch.enable";
  public static final String SINK_IOTDB_BATCH_MODE_ENABLE_KEY = "sink.batch.enable";
  public static final boolean CONNECTOR_IOTDB_BATCH_MODE_ENABLE_DEFAULT_VALUE = true;

  public static final String CONNECTOR_IOTDB_BATCH_DELAY_KEY = "connector.batch.max-delay-seconds";
  public static final String SINK_IOTDB_BATCH_DELAY_KEY = "sink.batch.max-delay-seconds";
  public static final int CONNECTOR_IOTDB_PLAIN_BATCH_DELAY_DEFAULT_VALUE = 1;
  public static final int CONNECTOR_IOTDB_TS_FILE_BATCH_DELAY_DEFAULT_VALUE = 5;

  public static final String CONNECTOR_IOTDB_BATCH_SIZE_KEY = "connector.batch.size-bytes";
  public static final String SINK_IOTDB_BATCH_SIZE_KEY = "sink.batch.size-bytes";
  public static final long CONNECTOR_IOTDB_PLAIN_BATCH_SIZE_DEFAULT_VALUE = 16 * MB;
  public static final long CONNECTOR_IOTDB_TS_FILE_BATCH_SIZE_DEFAULT_VALUE = 80 * MB;

  public static final String CONNECTOR_IOTDB_USER_KEY = "connector.user";
  public static final String SINK_IOTDB_USER_KEY = "sink.user";
  public static final String CONNECTOR_IOTDB_USERNAME_KEY = "connector.username";
  public static final String SINK_IOTDB_USERNAME_KEY = "sink.username";
  public static final String CONNECTOR_IOTDB_USER_DEFAULT_VALUE = "root";

  public static final String CONNECTOR_IOTDB_PASSWORD_KEY = "connector.password";
  public static final String SINK_IOTDB_PASSWORD_KEY = "sink.password";
  public static final String CONNECTOR_IOTDB_PASSWORD_DEFAULT_VALUE = "root";

  public static final String CONNECTOR_EXCEPTION_DATA_CONVERT_ON_TYPE_MISMATCH_KEY =
      "connector.exception.data.convert-on-type-mismatch";
  public static final String SINK_EXCEPTION_DATA_CONVERT_ON_TYPE_MISMATCH_KEY =
      "sink.exception.data.convert-on-type-mismatch";
  public static final boolean CONNECTOR_EXCEPTION_DATA_CONVERT_ON_TYPE_MISMATCH_DEFAULT_VALUE =
      true;

  public static final String CONNECTOR_EXCEPTION_CONFLICT_RESOLVE_STRATEGY_KEY =
      "connector.exception.conflict.resolve-strategy";
  public static final String SINK_EXCEPTION_CONFLICT_RESOLVE_STRATEGY_KEY =
      "sink.exception.conflict.resolve-strategy";
  public static final String CONNECTOR_EXCEPTION_CONFLICT_RESOLVE_STRATEGY_DEFAULT_VALUE = "retry";

  public static final String CONNECTOR_EXCEPTION_CONFLICT_RETRY_MAX_TIME_SECONDS_KEY =
      "connector.exception.conflict.retry-max-time-seconds";
  public static final String SINK_EXCEPTION_CONFLICT_RETRY_MAX_TIME_SECONDS_KEY =
      "sink.exception.conflict.retry-max-time-seconds";
  public static final long CONNECTOR_EXCEPTION_CONFLICT_RETRY_MAX_TIME_SECONDS_DEFAULT_VALUE = 60;

  public static final String CONNECTOR_EXCEPTION_CONFLICT_RECORD_IGNORED_DATA_KEY =
      "connector.exception.conflict.record-ignored-data";
  public static final String SINK_EXCEPTION_CONFLICT_RECORD_IGNORED_DATA_KEY =
      "sink.exception.conflict.record-ignored-data";
  public static final boolean CONNECTOR_EXCEPTION_CONFLICT_RECORD_IGNORED_DATA_DEFAULT_VALUE = true;

  public static final String CONNECTOR_EXCEPTION_OTHERS_RETRY_MAX_TIME_SECONDS_KEY =
      "connector.exception.others.retry-max-time-seconds";
  public static final String SINK_EXCEPTION_OTHERS_RETRY_MAX_TIME_SECONDS_KEY =
      "sink.exception.others.retry-max-time-seconds";
  public static final long CONNECTOR_EXCEPTION_OTHERS_RETRY_MAX_TIME_SECONDS_DEFAULT_VALUE = -1;

  public static final String CONNECTOR_EXCEPTION_OTHERS_RECORD_IGNORED_DATA_KEY =
      "connector.exception.others.record-ignored-data";
  public static final String SINK_EXCEPTION_OTHERS_RECORD_IGNORED_DATA_KEY =
      "sink.exception.others.record-ignored-data";
  public static final boolean CONNECTOR_EXCEPTION_OTHERS_RECORD_IGNORED_DATA_DEFAULT_VALUE = true;

  public static final String CONNECTOR_AIR_GAP_E_LANGUAGE_ENABLE_KEY =
      "connector.air-gap.e-language.enable";
  public static final String SINK_AIR_GAP_E_LANGUAGE_ENABLE_KEY = "sink.air-gap.e-language.enable";
  public static final boolean CONNECTOR_AIR_GAP_E_LANGUAGE_ENABLE_DEFAULT_VALUE = false;

  public static final String CONNECTOR_AIR_GAP_HANDSHAKE_TIMEOUT_MS_KEY =
      "connector.air-gap.handshake-timeout-ms";
  public static final String SINK_AIR_GAP_HANDSHAKE_TIMEOUT_MS_KEY =
      "sink.air-gap.handshake-timeout-ms";
  public static final int CONNECTOR_AIR_GAP_HANDSHAKE_TIMEOUT_MS_DEFAULT_VALUE = 5000;

  public static final String CONNECTOR_IOTDB_SYNC_CONNECTOR_VERSION_KEY = "connector.version";
  public static final String SINK_IOTDB_SYNC_CONNECTOR_VERSION_KEY = "sink.version";
  public static final String CONNECTOR_IOTDB_SYNC_CONNECTOR_VERSION_DEFAULT_VALUE = "1.1";

  public static final String CONNECTOR_WEBSOCKET_PORT_KEY = "connector.websocket.port";
  public static final String SINK_WEBSOCKET_PORT_KEY = "sink.websocket.port";
  public static final int CONNECTOR_WEBSOCKET_PORT_DEFAULT_VALUE = 8080;

  public static final String CONNECTOR_OPC_UA_MODEL_KEY = "connector.opcua.model";
  public static final String SINK_OPC_UA_MODEL_KEY = "sink.opcua.model";
  public static final String CONNECTOR_OPC_UA_MODEL_CLIENT_SERVER_VALUE = "client-server";
  public static final String CONNECTOR_OPC_UA_MODEL_PUB_SUB_VALUE = "pub-sub";
  public static final String CONNECTOR_OPC_UA_MODEL_DEFAULT_VALUE =
      CONNECTOR_OPC_UA_MODEL_CLIENT_SERVER_VALUE;

  public static final String CONNECTOR_OPC_UA_TCP_BIND_PORT_KEY = "connector.opcua.tcp.port";
  public static final String SINK_OPC_UA_TCP_BIND_PORT_KEY = "sink.opcua.tcp.port";
  public static final int CONNECTOR_OPC_UA_TCP_BIND_PORT_DEFAULT_VALUE = 12686;

  public static final String CONNECTOR_OPC_UA_HTTPS_BIND_PORT_KEY = "connector.opcua.https.port";
  public static final String SINK_OPC_UA_HTTPS_BIND_PORT_KEY = "sink.opcua.https.port";
  public static final int CONNECTOR_OPC_UA_HTTPS_BIND_PORT_DEFAULT_VALUE = 8443;

  public static final String CONNECTOR_OPC_UA_SECURITY_DIR_KEY = "connector.opcua.security.dir";
  public static final String SINK_OPC_UA_SECURITY_DIR_KEY = "sink.opcua.security.dir";
  public static final String CONNECTOR_OPC_UA_SECURITY_DIR_DEFAULT_VALUE =
      CommonDescriptor.getInstance().getConfDir() != null
          ? CommonDescriptor.getInstance().getConfDir() + File.separatorChar + "opc_security"
          : System.getProperty("user.home") + File.separatorChar + "iotdb_opc_security";

  public static final String CONNECTOR_OPC_UA_ENABLE_ANONYMOUS_ACCESS_KEY =
      "connector.opcua.enable-anonymous-access";
  public static final String SINK_OPC_UA_ENABLE_ANONYMOUS_ACCESS_KEY =
      "sink.opcua.enable-anonymous-access";
  public static final boolean CONNECTOR_OPC_UA_ENABLE_ANONYMOUS_ACCESS_DEFAULT_VALUE = true;

  public static final String CONNECTOR_OPC_UA_PLACEHOLDER_KEY = "connector.opcua.placeholder";
  public static final String SINK_OPC_UA_PLACEHOLDER_KEY = "sink.opcua.placeholder";
  public static final String CONNECTOR_OPC_UA_PLACEHOLDER_DEFAULT_VALUE = "null";

  public static final String CONNECTOR_LEADER_CACHE_ENABLE_KEY = "connector.leader-cache.enable";
  public static final String SINK_LEADER_CACHE_ENABLE_KEY = "sink.leader-cache.enable";
  public static final boolean CONNECTOR_LEADER_CACHE_ENABLE_DEFAULT_VALUE = true;

  public static final String CONNECTOR_LOAD_BALANCE_STRATEGY_KEY =
      "connector.load-balance-strategy";
  public static final String SINK_LOAD_BALANCE_STRATEGY_KEY = "sink.load-balance-strategy";
  public static final String CONNECTOR_LOAD_BALANCE_ROUND_ROBIN_STRATEGY = "round-robin";
  public static final String CONNECTOR_LOAD_BALANCE_RANDOM_STRATEGY = "random";
  public static final String CONNECTOR_LOAD_BALANCE_PRIORITY_STRATEGY = "priority";
  public static final Set<String> CONNECTOR_LOAD_BALANCE_STRATEGY_SET =
      Collections.unmodifiableSet(
          new HashSet<>(
              Arrays.asList(
                  CONNECTOR_LOAD_BALANCE_ROUND_ROBIN_STRATEGY,
                  CONNECTOR_LOAD_BALANCE_RANDOM_STRATEGY,
                  CONNECTOR_LOAD_BALANCE_PRIORITY_STRATEGY)));

  public static final String CONNECTOR_COMPRESSOR_KEY = "connector.compressor";
  public static final String SINK_COMPRESSOR_KEY = "sink.compressor";
  public static final String CONNECTOR_COMPRESSOR_DEFAULT_VALUE = "";
  public static final String CONNECTOR_COMPRESSOR_SNAPPY = "snappy";
  public static final String CONNECTOR_COMPRESSOR_GZIP = "gzip";
  public static final String CONNECTOR_COMPRESSOR_LZ4 = "lz4";
  public static final String CONNECTOR_COMPRESSOR_ZSTD = "zstd";
  public static final String CONNECTOR_COMPRESSOR_LZMA2 = "lzma2";
  public static final Set<String> CONNECTOR_COMPRESSOR_SET =
      Collections.unmodifiableSet(
          new HashSet<>(
              Arrays.asList(
                  CONNECTOR_COMPRESSOR_SNAPPY,
                  CONNECTOR_COMPRESSOR_GZIP,
                  CONNECTOR_COMPRESSOR_LZ4,
                  CONNECTOR_COMPRESSOR_ZSTD,
                  CONNECTOR_COMPRESSOR_LZMA2)));

  public static final String CONNECTOR_COMPRESSOR_ZSTD_LEVEL_KEY =
      "connector.compressor.zstd.level";
  public static final String SINK_COMPRESSOR_ZSTD_LEVEL_KEY = "sink.compressor.zstd.level";
  public static final int CONNECTOR_COMPRESSOR_ZSTD_LEVEL_DEFAULT_VALUE =
      Zstd.defaultCompressionLevel();
  public static final int CONNECTOR_COMPRESSOR_ZSTD_LEVEL_MIN_VALUE = Zstd.minCompressionLevel();
  public static final int CONNECTOR_COMPRESSOR_ZSTD_LEVEL_MAX_VALUE = Zstd.maxCompressionLevel();

  public static final String CONNECTOR_RATE_LIMIT_KEY = "connector.rate-limit-bytes-per-second";
  public static final String SINK_RATE_LIMIT_KEY = "sink.rate-limit-bytes-per-second";
  public static final double CONNECTOR_RATE_LIMIT_DEFAULT_VALUE = -1;

  public static final String CONNECTOR_FORMAT_KEY = "connector.format";
  public static final String SINK_FORMAT_KEY = "sink.format";
  public static final String CONNECTOR_FORMAT_TABLET_VALUE = "tablet";
  public static final String CONNECTOR_FORMAT_TS_FILE_VALUE = "tsfile";
  public static final String CONNECTOR_FORMAT_HYBRID_VALUE = "hybrid";

  public static final String SINK_TOPIC_KEY = "sink.topic";
  public static final String SINK_CONSUMER_GROUP_KEY = "sink.consumer-group";

  public static final String CONNECTOR_CONSENSUS_GROUP_ID_KEY = "connector.consensus.group-id";
  public static final String CONNECTOR_CONSENSUS_PIPE_NAME = "connector.consensus.pipe-name";

  public static final String CONNECTOR_LOAD_TSFILE_STRATEGY_KEY = "connector.load-tsfile-strategy";
  public static final String SINK_LOAD_TSFILE_STRATEGY_KEY = "sink.load-tsfile-strategy";
  public static final String CONNECTOR_LOAD_TSFILE_STRATEGY_ASYNC_VALUE = "async";
  public static final String CONNECTOR_LOAD_TSFILE_STRATEGY_SYNC_VALUE = "sync";
  public static final Set<String> CONNECTOR_LOAD_TSFILE_STRATEGY_SET =
      Collections.unmodifiableSet(
          new HashSet<>(
              Arrays.asList(
                  CONNECTOR_LOAD_TSFILE_STRATEGY_ASYNC_VALUE,
                  CONNECTOR_LOAD_TSFILE_STRATEGY_SYNC_VALUE)));

  public static final String CONNECTOR_LOAD_TSFILE_VALIDATION_KEY =
      "connector.load-tsfile-validation";
  public static final String SINK_LOAD_TSFILE_VALIDATION_KEY = "sink.load-tsfile-validation";
  public static final boolean CONNECTOR_LOAD_TSFILE_VALIDATION_DEFAULT_VALUE = true;

<<<<<<< HEAD
=======
  public static final String CONNECTOR_MARK_AS_PIPE_REQUEST_KEY = "connector.mark-as-pipe-request";
  public static final String SINK_MARK_AS_PIPE_REQUEST_KEY = "sink.mark-as-pipe-request";
  public static final boolean CONNECTOR_MARK_AS_PIPE_REQUEST_DEFAULT_VALUE = true;

  public static final String CONNECTOR_OPC_DA_CLSID_KEY = "connector.opcda.clsid";
  public static final String SINK_OPC_DA_CLSID_KEY = "sink.opcda.clsid";

  public static final String CONNECTOR_OPC_DA_PROGID_KEY = "connector.opcda.progid";
  public static final String SINK_OPC_DA_PROGID_KEY = "sink.opcda.progid";

>>>>>>> 5e1bd035
  private PipeConnectorConstant() {
    throw new IllegalStateException("Utility class");
  }
}<|MERGE_RESOLUTION|>--- conflicted
+++ resolved
@@ -247,8 +247,6 @@
   public static final String SINK_LOAD_TSFILE_VALIDATION_KEY = "sink.load-tsfile-validation";
   public static final boolean CONNECTOR_LOAD_TSFILE_VALIDATION_DEFAULT_VALUE = true;
 
-<<<<<<< HEAD
-=======
   public static final String CONNECTOR_MARK_AS_PIPE_REQUEST_KEY = "connector.mark-as-pipe-request";
   public static final String SINK_MARK_AS_PIPE_REQUEST_KEY = "sink.mark-as-pipe-request";
   public static final boolean CONNECTOR_MARK_AS_PIPE_REQUEST_DEFAULT_VALUE = true;
@@ -259,7 +257,6 @@
   public static final String CONNECTOR_OPC_DA_PROGID_KEY = "connector.opcda.progid";
   public static final String SINK_OPC_DA_PROGID_KEY = "sink.opcda.progid";
 
->>>>>>> 5e1bd035
   private PipeConnectorConstant() {
     throw new IllegalStateException("Utility class");
   }
