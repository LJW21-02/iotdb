--- conflicted
+++ resolved
@@ -177,6 +177,10 @@
     return COMMON_CONFIG.getPipeConnectorReadFileBufferSize();
   }
 
+  public boolean isPipeConnectorReadFileBufferMemoryControlEnabled() {
+    return COMMON_CONFIG.isPipeConnectorReadFileBufferMemoryControlEnabled();
+  }
+
   public long getPipeConnectorRetryIntervalMs() {
     return COMMON_CONFIG.getPipeConnectorRetryIntervalMs();
   }
@@ -339,13 +343,8 @@
     return COMMON_CONFIG.getPipeReceiverReqDecompressedMaxLengthInBytes();
   }
 
-<<<<<<< HEAD
-  public long getPipeStuckRestartMinIntervalMs() {
-    return COMMON_CONFIG.getPipeStuckRestartMinIntervalMs();
-=======
   public boolean isPipeReceiverLoadConversionEnabled() {
     return COMMON_CONFIG.isPipeReceiverLoadConversionEnabled();
->>>>>>> d68180b2
   }
 
   /////////////////////////////// Logger ///////////////////////////////
@@ -392,8 +391,8 @@
     return COMMON_CONFIG.getPipeMemoryExpanderIntervalSeconds();
   }
 
-  public long getPipeTsFileParserCheckMemoryEnoughIntervalMs() {
-    return COMMON_CONFIG.getPipeTsFileParserCheckMemoryEnoughIntervalMs();
+  public long getPipeCheckMemoryEnoughIntervalMs() {
+    return COMMON_CONFIG.getPipeCheckMemoryEnoughIntervalMs();
   }
 
   /////////////////////////////// TwoStage ///////////////////////////////
@@ -484,6 +483,9 @@
     LOGGER.info("PipeConnectorHandshakeTimeoutMs: {}", getPipeConnectorHandshakeTimeoutMs());
     LOGGER.info("PipeConnectorTransferTimeoutMs: {}", getPipeConnectorTransferTimeoutMs());
     LOGGER.info("PipeConnectorReadFileBufferSize: {}", getPipeConnectorReadFileBufferSize());
+    LOGGER.info(
+        "PipeConnectorReadFileBufferMemoryControlEnabled: {}",
+        isPipeConnectorReadFileBufferMemoryControlEnabled());
     LOGGER.info("PipeConnectorRetryIntervalMs: {}", getPipeConnectorRetryIntervalMs());
     LOGGER.info(
         "PipeConnectorRPCThriftCompressionEnabled: {}",
@@ -572,19 +574,12 @@
         "PipeReceiverLoginPeriodicVerificationIntervalMs: {}",
         getPipeReceiverLoginPeriodicVerificationIntervalMs());
     LOGGER.info(
-<<<<<<< HEAD
-        "PipeMaxAllowedLinkedDeletedTsFileDiskUsagePercentage: {}",
-        getPipeMaxAllowedLinkedDeletedTsFileDiskUsagePercentage());
-    LOGGER.info("PipeStuckRestartIntervalSeconds: {}", getPipeStuckRestartIntervalSeconds());
-    LOGGER.info("PipeStuckRestartMinIntervalMs: {}", getPipeStuckRestartMinIntervalMs());
-=======
         "PipeReceiverActualToEstimatedMemoryRatio: {}",
         getPipeReceiverActualToEstimatedMemoryRatio());
     LOGGER.info(
         "PipeReceiverReqDecompressedMaxLengthInBytes: {}",
         getPipeReceiverReqDecompressedMaxLengthInBytes());
     LOGGER.info("PipeReceiverLoadConversionEnabled: {}", isPipeReceiverLoadConversionEnabled());
->>>>>>> d68180b2
 
     LOGGER.info("PipeMetaReportMaxLogNumPerRound: {}", getPipeMetaReportMaxLogNumPerRound());
     LOGGER.info("PipeMetaReportMaxLogIntervalRounds: {}", getPipeMetaReportMaxLogIntervalRounds());
@@ -600,9 +595,7 @@
         "PipeMemoryAllocateForTsFileSequenceReaderInBytes: {}",
         getPipeMemoryAllocateForTsFileSequenceReaderInBytes());
     LOGGER.info("PipeMemoryExpanderIntervalSeconds: {}", getPipeMemoryExpanderIntervalSeconds());
-    LOGGER.info(
-        "PipeTsFileParserCheckMemoryEnoughIntervalMs: {}",
-        getPipeTsFileParserCheckMemoryEnoughIntervalMs());
+    LOGGER.info("PipeCheckMemoryEnoughIntervalMs: {}", getPipeCheckMemoryEnoughIntervalMs());
 
     LOGGER.info(
         "TwoStageAggregateMaxCombinerLiveTimeInMs: {}",
