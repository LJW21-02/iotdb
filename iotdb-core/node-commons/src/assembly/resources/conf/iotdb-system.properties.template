#
# Licensed to the Apache Software Foundation (ASF) under one
# or more contributor license agreements.  See the NOTICE file
# distributed with this work for additional information
# regarding copyright ownership.  The ASF licenses this file
# to you under the Apache License, Version 2.0 (the
# "License"); you may not use this file except in compliance
# with the License.  You may obtain a copy of the License at
#
#     http://www.apache.org/licenses/LICENSE-2.0
#
# Unless required by applicable law or agreed to in writing,
# software distributed under the License is distributed on an
# "AS IS" BASIS, WITHOUT WARRANTIES OR CONDITIONS OF ANY
# KIND, either express or implied.  See the License for the
# specific language governing permissions and limitations
# under the License.
#

####################
### Cluster Configuration
####################

# Used for indicate cluster name and distinguish different cluster.
# If you need to modify the cluster name, it's recommended to use 'set configuration "cluster_name=xxx"' sql.
# Manually modifying configuration file is not recommended, which may cause node restart fail.
# effectiveMode: hot_reload
# Datatype: string
cluster_name=defaultCluster

####################
### Seed ConfigNode
####################

# For the first ConfigNode to start, cn_seed_config_node points to its own cn_internal_address:cn_internal_port.
# For other ConfigNodes that to join the cluster, cn_seed_config_node points to any running ConfigNode's cn_internal_address:cn_internal_port.
# Note: After this ConfigNode successfully joins the cluster for the first time, this parameter is no longer used.
# Each node automatically maintains the list of ConfigNodes and traverses connections when restarting.
# Format: address:port   e.g. 127.0.0.1:10710
# effectiveMode: first_start
# Datatype: String
cn_seed_config_node=127.0.0.1:10710

# dn_seed_config_node points to any running ConfigNode's cn_internal_address:cn_internal_port.
# Note: After this DataNode successfully joins the cluster for the first time, this parameter is no longer used.
# Each node automatically maintains the list of ConfigNodes and traverses connections when restarting.
# Format: address:port   e.g. 127.0.0.1:10710
# effectiveMode: first_start
# Datatype: String
dn_seed_config_node=127.0.0.1:10710

####################
### Node RPC Configuration
####################

# Used for RPC communication inside cluster.
# Could set 127.0.0.1(for local test) or ipv4 address.
# effectiveMode: first_start
# Datatype: String
cn_internal_address=127.0.0.1

# Used for RPC communication inside cluster.
# effectiveMode: first_start
# Datatype: int
cn_internal_port=10710

# Used for consensus communication among ConfigNodes inside cluster.
# effectiveMode: first_start
# Datatype: int
cn_consensus_port=10720

# Used for connection of IoTDB native clients(Session)
# Could set 127.0.0.1(for local test) or ipv4 address
# effectiveMode: restart
# Datatype: String
dn_rpc_address=0.0.0.0

# Used for connection of IoTDB native clients(Session)
# Bind with dn_rpc_address
# effectiveMode: restart
# Datatype: int
dn_rpc_port=6667

# Used for communication inside cluster.
# could set 127.0.0.1(for local test) or ipv4 address.
# effectiveMode: first_start
# Datatype: String
dn_internal_address=127.0.0.1

# Used for communication inside cluster.
# Bind with dn_internal_address
# effectiveMode: first_start
# Datatype: int
dn_internal_port=10730

# Port for data exchange among DataNodes inside cluster
# Bind with dn_internal_address
# effectiveMode: first_start
# Datatype: int
dn_mpp_data_exchange_port=10740

# port for consensus's communication for schema region inside cluster.
# Bind with dn_internal_address
# effectiveMode: first_start
# Datatype: int
dn_schema_region_consensus_port=10750

# port for consensus's communication for data region inside cluster.
# Bind with dn_internal_address
# effectiveMode: first_start
# Datatype: int
dn_data_region_consensus_port=10760

# The time of data node waiting for the next retry to join into the cluster.
# effectiveMode: restart
# Datatype: long
dn_join_cluster_retry_interval_ms=5000

####################
### Replication configuration
####################

# ConfigNode consensus protocol type.
# This parameter is unmodifiable after ConfigNode starts for the first time.
# These consensus protocols are currently supported:
# 1. org.apache.iotdb.consensus.ratis.RatisConsensus
# 2. org.apache.iotdb.consensus.simple.SimpleConsensus   (Only 1 ConfigNode can be deployed)
# effectiveMode: first_start
# Datatype: string
config_node_consensus_protocol_class=org.apache.iotdb.consensus.ratis.RatisConsensus

# Default number of schema replicas
# effectiveMode: first_start
# Datatype: int
schema_replication_factor=1

# SchemaRegion consensus protocol type.
# This parameter is unmodifiable after ConfigNode starts for the first time.
# These consensus protocols are currently supported:
# 1. org.apache.iotdb.consensus.ratis.RatisConsensus
# 2. org.apache.iotdb.consensus.simple.SimpleConsensus   (The schema_replication_factor can only be set to 1)
# effectiveMode: first_restart
# Datatype: string
schema_region_consensus_protocol_class=org.apache.iotdb.consensus.ratis.RatisConsensus

# Default number of data replicas
# effectiveMode: first_start
# Datatype: int
data_replication_factor=1

# DataRegion consensus protocol type.
# This parameter is unmodifiable after ConfigNode starts for the first time.
# These consensus protocols are currently supported:
# 1. org.apache.iotdb.consensus.simple.SimpleConsensus   (The data_replication_factor can only be set to 1)
# 2. org.apache.iotdb.consensus.iot.IoTConsensus
# 3. org.apache.iotdb.consensus.ratis.RatisConsensus
# 4. org.apache.iotdb.consensus.iot.IoTConsensusV2
# effectiveMode: first_start
# Datatype: string
data_region_consensus_protocol_class=org.apache.iotdb.consensus.iot.IoTConsensus

####################
### Directory configuration
####################

# system dir
# If this property is unset, system will save the data in the default relative path directory under the confignode folder(i.e., %CONFIGNODE_HOME%/data/confignode/system).
# If it is absolute, system will save the data in exact location it points to.
# If it is relative, system will save the data in the relative path directory it indicates under the confignode folder.
# effectiveMode: restart
# For windows platform
# If its prefix is a drive specifier followed by "\\", or if its prefix is "\\\\", then the path is absolute. Otherwise, it is relative.
# cn_system_dir=data\\confignode\\system
# For Linux platform
# If its prefix is "/", then the path is absolute. Otherwise, it is relative.
cn_system_dir=data/confignode/system

# consensus dir
# If this property is unset, system will save the data in the default relative path directory under the confignode folder(i.e., %CONFIGNODE_HOME%/data/confignode/consensus).
# If it is absolute, system will save the data in exact location it points to.
# If it is relative, system will save the data in the relative path directory it indicates under the confignode folder.
# Note: If data_dir is assigned an empty string(i.e.,zero-size), it will be handled as a relative path.
# effectiveMode: restart
# For windows platform
# If its prefix is a drive specifier followed by "\\", or if its prefix is "\\\\", then the path is absolute. Otherwise, it is relative.
# cn_consensus_dir=data\\confignode\\consensus
# For Linux platform
# If its prefix is "/", then the path is absolute. Otherwise, it is relative.
cn_consensus_dir=data/confignode/consensus

# cn_pipe_receiver_file_dir
# If this property is unset, system will save the data in the default relative path directory under the IoTDB folder(i.e., %IOTDB_HOME%/${cn_system_dir}/pipe/receiver).
# If it is absolute, system will save the data in the exact location it points to.
# If it is relative, system will save the data in the relative path directory it indicates under the IoTDB folder.
# Note: If cn_pipe_receiver_file_dir is assigned an empty string(i.e.,zero-size), it will be handled as a relative path.
# effectiveMode: restart
# For windows platform
# If its prefix is a drive specifier followed by "\\", or if its prefix is "\\\\", then the path is absolute. Otherwise, it is relative.
# cn_pipe_receiver_file_dir=data\\confignode\\system\\pipe\\receiver
# For Linux platform
# If its prefix is "/", then the path is absolute. Otherwise, it is relative.
cn_pipe_receiver_file_dir=data/confignode/system/pipe/receiver

# system dir
# If this property is unset, system will save the data in the default relative path directory under the IoTDB folder(i.e., %IOTDB_HOME%/data/datanode/system).
# If it is absolute, system will save the data in exact location it points to.
# If it is relative, system will save the data in the relative path directory it indicates under the IoTDB folder.
# effectiveMode: restart
# For windows platform
# If its prefix is a drive specifier followed by "\\", or if its prefix is "\\\\", then the path is absolute. Otherwise, it is relative.
# dn_system_dir=data\\datanode\\system
# For Linux platform
# If its prefix is "/", then the path is absolute. Otherwise, it is relative.
dn_system_dir=data/datanode/system


# data dirs
# If this property is unset, system will save the data in the default relative path directory under the IoTDB folder(i.e., %IOTDB_HOME%/data/datanode/data).
# If it is absolute, system will save the data in exact location it points to.
# If it is relative, system will save the data in the relative path directory it indicates under the IoTDB folder.
# If there are more than one directory, please separate them by commas ",".
# Note: If data_dirs is assigned an empty string(i.e.,zero-size), it will be handled as a relative path.
# effectiveMode: hot_reload
# For windows platform
# If its prefix is a drive specifier followed by "\\", or if its prefix is "\\\\", then the path is absolute. Otherwise, it is relative.
# dn_data_dirs=data\\datanode\\data
# For Linux platform
# If its prefix is "/", then the path is absolute. Otherwise, it is relative.
dn_data_dirs=data/datanode/data


# multi_dir_strategy
# The strategy is used to choose a directory from data_dirs for the system to store a new tsfile.
# System provides two strategies to choose from, or user can create his own strategy by extending org.apache.iotdb.db.conf.directories.strategy.DirectoryStrategy.
# The info of the two strategies are as follows:
# 1. SequenceStrategy: the system will choose the directory in sequence.
# 2. MaxDiskUsableSpaceFirstStrategy: the system will choose the directory whose disk has the maximum space.
# Set SequenceStrategy or MaxDiskUsableSpaceFirstStrategy to apply the corresponding strategy.
# If this property is unset, system will use SequenceStrategy as default strategy.
# For this property, fully-qualified class name (include package name) and simple class name are both acceptable.
# effectiveMode: hot_reload
# Datatype: String
dn_multi_dir_strategy=SequenceStrategy

# consensus dir
# If this property is unset, system will save the data in the default relative path directory under the IoTDB folder(i.e., %IOTDB_HOME%/data/datanode).
# If it is absolute, system will save the data in the exact location it points to.
# If it is relative, system will save the data in the relative path directory it indicates under the IoTDB folder.
# Note: If consensus_dir is assigned an empty string(i.e.,zero-size), it will be handled as a relative path.
# effectiveMode: restart
# For windows platform
# If its prefix is a drive specifier followed by "\\", or if its prefix is "\\\\", then the path is absolute. Otherwise, it is relative.
# dn_consensus_dir=data\\datanode\\consensus
# For Linux platform
# If its prefix is "/", then the path is absolute. Otherwise, it is relative.
dn_consensus_dir=data/datanode/consensus

# wal dirs
# If this property is unset, system will save the data in the default relative path directory under the IoTDB folder(i.e., %IOTDB_HOME%/data/datanode).
# If it is absolute, system will save the data in the exact location it points to.
# If it is relative, system will save the data in the relative path directory it indicates under the IoTDB folder.
# If there are more than one directory, please separate them by commas ",".
# Note: If wal_dirs is assigned an empty string(i.e.,zero-size), it will be handled as a relative path.
# effectiveMode: restart
# For windows platform
# If its prefix is a drive specifier followed by "\\", or if its prefix is "\\\\", then the path is absolute. Otherwise, it is relative.
# dn_wal_dirs=data\\datanode\\wal
# For Linux platform
# If its prefix is "/", then the path is absolute. Otherwise, it is relative.
dn_wal_dirs=data/datanode/wal

# tracing dir
# Uncomment following fields to configure the tracing root directory.
# effectiveMode: restart
# For Windows platform, the index is as follows:
# dn_tracing_dir=datanode\\tracing
# For Linux platform
# If its prefix is "/", then the path is absolute. Otherwise, it is relative.
dn_tracing_dir=datanode/tracing

# sync dir
# If this property is unset, system will save the data in the default relative path directory under the IoTDB folder(i.e., %IOTDB_HOME%/data/datanode).
# If it is absolute, system will save the data in the exact location it points to.
# If it is relative, system will save the data in the relative path directory it indicates under the IoTDB folder.
# Note: If sync_dir is assigned an empty string(i.e.,zero-size), it will be handled as a relative path.
# effectiveMode: restart
# For windows platform
# If its prefix is a drive specifier followed by "\\", or if its prefix is "\\\\", then the path is absolute. Otherwise, it is relative.
# dn_sync_dir=data\\datanode\\sync
# For Linux platform
# If its prefix is "/", then the path is absolute. Otherwise, it is relative.
dn_sync_dir=data/datanode/sync

# sort_tmp_dir
# This property is used to configure the temporary directory for sorting operation.
# If this property is unset, system will save the data in the default relative path directory under the IoTDB folder(i.e., %IOTDB_HOME%/data/datanode).
# If it is absolute, system will save the data in the exact location it points to.
# If it is relative, system will save the data in the relative path directory it indicates under the IoTDB folder.
# Note: If sort_tmp_dir is assigned an empty string(i.e.,zero-size), it will be handled as a relative path.
# effectiveMode: restart
# For windows platform
# If its prefix is a drive specifier followed by "\\", or if its prefix is "\\\\", then the path is absolute. Otherwise, it is relative.
# sort_tmp_dir=data\\datanode\\tmp
# For Linux platform
# If its prefix is "/", then the path is absolute. Otherwise, it is relative.
sort_tmp_dir=data/datanode/tmp

# dn_pipe_receiver_file_dirs
# If this property is unset, system will save the data in the default relative path directory under the IoTDB folder(i.e., %IOTDB_HOME%/${dn_system_dir}/pipe/receiver).
# If it is absolute, system will save the data in the exact location it points to.
# If it is relative, system will save the data in the relative path directory it indicates under the IoTDB folder.
# If there are more than one directory, please separate them by commas ",".
# Note: If dn_pipe_receiver_file_dirs is assigned an empty string(i.e.,zero-size), it will be handled as a relative path.
# effectiveMode: restart
# For windows platform
# If its prefix is a drive specifier followed by "\\", or if its prefix is "\\\\", then the path is absolute. Otherwise, it is relative.
# dn_pipe_receiver_file_dirs=data\\datanode\\system\\pipe\\receiver
# For Linux platform
# If its prefix is "/", then the path is absolute. Otherwise, it is relative.
dn_pipe_receiver_file_dirs=data/datanode/system/pipe/receiver

# iot_consensus_v2_receiver_file_dirs
# If this property is unset, system will save the data in the default relative path directory under the IoTDB folder(i.e., %IOTDB_HOME%/${dn_system_dir}/pipe/consensus/receiver).
# If it is absolute, system will save the data in the exact location it points to.
# If it is relative, system will save the data in the relative path directory it indicates under the IoTDB folder.
# If there are more than one directory, please separate them by commas ",".
# Note: If iot_consensus_v2_receiver_file_dirs is assigned an empty string(i.e.,zero-size), it will be handled as a relative path.
# effectiveMode: restart
# For windows platform
# If its prefix is a drive specifier followed by "\\", or if its prefix is "\\\\", then the path is absolute. Otherwise, it is relative.
# iot_consensus_v2_receiver_file_dirs=data\\datanode\\system\\pipe\\consensus\\receiver
# For Linux platform
# If its prefix is "/", then the path is absolute. Otherwise, it is relative.
iot_consensus_v2_receiver_file_dirs=data/datanode/system/pipe/consensus/receiver

# iot_consensus_v2_deletion_file_dir
# If this property is unset, system will save the data in the default relative path directory under the IoTDB folder(i.e., %IOTDB_HOME%/${dn_system_dir}/pipe/consensus/deletion).
# If it is absolute, system will save the data in the exact location it points to.
# If it is relative, system will save the data in the relative path directory it indicates under the IoTDB folder.
# Note: If iot_consensus_v2_deletion_file_dir is assigned an empty string(i.e.,zero-size), it will be handled as a relative path.
# effectiveMode: restart
# For windows platform
# If its prefix is a drive specifier followed by "\\", or if its prefix is "\\\\", then the path is absolute. Otherwise, it is relative.
# iot_consensus_v2_deletion_file_dir=data\\datanode\\system\\pipe\\consensus\\deletion
# For Linux platform
# If its prefix is "/", then the path is absolute. Otherwise, it is relative.
iot_consensus_v2_deletion_file_dir=data/datanode/system/pipe/consensus/deletion

####################
### Metric Configuration
####################

# The reporters of metric module to report metrics
# If there are more than one reporter, please separate them by commas ",".
# Options: [JMX, PROMETHEUS]
# effectiveMode: restart
# Datatype: String
cn_metric_reporter_list=

# The level of metric module
# Options: [OFF, CORE, IMPORTANT, NORMAL, ALL]
# effectiveMode: restart
# Datatype: String
cn_metric_level=IMPORTANT

# The period of async collection of some metrics in second
# effectiveMode: restart
# Datatype: int
cn_metric_async_collect_period=5

# The port of prometheus reporter of metric module
# effectiveMode: restart
# Datatype: int
cn_metric_prometheus_reporter_port=9091

# The reporters of metric module to report metrics
# If there are more than one reporter, please separate them by commas ",".
# Options: [JMX, PROMETHEUS]
# effectiveMode: restart
# Datatype: String
dn_metric_reporter_list=

# The level of metric module
# Options: [OFF, CORE, IMPORTANT, NORMAL, ALL]
# effectiveMode: restart
# Datatype: String
dn_metric_level=IMPORTANT

# The period of async collection of some metrics in second
# effectiveMode: restart
# Datatype: int
dn_metric_async_collect_period=5

# The port of prometheus reporter of metric module
# effectiveMode: restart
# Datatype: int
dn_metric_prometheus_reporter_port=9092

# The type of internal reporter in metric module, used for checking flushed point number
# Options: [MEMORY, IOTDB]
# effectiveMode: restart
# Datatype: String
dn_metric_internal_reporter_type=MEMORY

####################
### SSL Configuration
####################

# Does dn_rpc_port enable SSL
# effectiveMode: restart
# Datatype: boolean
enable_thrift_ssl=false

# Rest Service enabled SSL
# effectiveMode: restart
# Datatype: boolean
enable_https=false

# SSL key store path
# linux e.g. /home/iotdb/server.keystore (absolute path) or server.keystore (relative path)
# windows e.g. C:\\iotdb\\server.keystore (absolute path) or server.keystore (relative path)
# effectiveMode: restart
key_store_path=

# SSL key store password
# effectiveMode: restart
# Datatype: String
key_store_pwd=

####################
### Connection Configuration
####################

# this feature is under development, set this as false before it is done.
# effectiveMode: restart
# Datatype: boolean
cn_rpc_thrift_compression_enable=false

# The maximum number of concurrent clients that can be connected to the configNode.
# effectiveMode: restart
# Datatype: int
cn_rpc_max_concurrent_client_num=65535

# Thrift socket and connection timeout between raft nodes, in milliseconds.
# effectiveMode: restart
# Datatype: int
cn_connection_timeout_ms=60000

# selector thread (TAsyncClientManager) nums for async thread in a clientManager
# effectiveMode: restart
# Datatype: int
cn_selector_thread_nums_of_client_manager=1

# The maximum number of clients that can be allocated for a node in a clientManager.
# when the number of the client to a single node exceeds this number, the thread for applying for a client will be blocked
# for a while, then ClientManager will throw ClientManagerException if there are no clients after the block time.
# effectiveMode: restart
# Datatype: int
cn_max_client_count_for_each_node_in_client_manager=1000

# The maximum session idle time. unit: ms
# Idle sessions are the ones that performs neither query or non-query operations for a period of time
# Set to 0 to disable session timeout
# effectiveMode: first_start
# Datatype: int
dn_session_timeout_threshold=0

# whether enable thrift compression
# effectiveMode: restart
# Datatype: boolean
dn_rpc_thrift_compression_enable=false

# if true, a snappy based compression method will be called before sending data by the network
# effectiveMode: restart
# Datatype: boolean
# this feature is under development, set this as false before it is done.
dn_rpc_advanced_compression_enable=false

# the number of rpc selector
# effectiveMode: restart
# Datatype: int
dn_rpc_selector_thread_count=1

# The min number of concurrent clients that can be connected to the dataNode.
# effectiveMode: restart
# Datatype: int
dn_rpc_min_concurrent_client_num=1

# The maximum number of concurrent clients that can be connected to the dataNode.
# effectiveMode: restart
# Datatype: int
dn_rpc_max_concurrent_client_num=65535

# thrift max frame size, 512MB by default
# effectiveMode: restart
# Datatype: int
dn_thrift_max_frame_size=536870912

# thrift init buffer size
# effectiveMode: restart
# Datatype: int
dn_thrift_init_buffer_size=1024

# Thrift socket and connection timeout between raft nodes, in milliseconds.
# effectiveMode: restart
# Datatype: int
dn_connection_timeout_ms=60000

# selector thread (TAsyncClientManager) nums for async thread in a clientManager
# effectiveMode: restart
# Datatype: int
dn_selector_thread_count_of_client_manager=1

# The maximum number of clients that can be allocated for a node in a clientManager.
# When the number of the client to a single node exceeds this number, the thread for applying for a client will be blocked
# for a while, then ClientManager will throw ClientManagerException if there are no clients after the block time.
# effectiveMode: restart
# Datatype: int
dn_max_client_count_for_each_node_in_client_manager=1000

####################
### REST Service Configuration
####################

# Is the REST service enabled
# effectiveMode: restart
# Datatype: boolean
enable_rest_service=false

# the binding port of the REST service
# effectiveMode: restart
# Datatype: int
rest_service_port=18080

# Whether to display rest service interface information through swagger. eg: http://ip:port/swagger.json
# effectiveMode: restart
# Datatype: boolean
enable_swagger=false

# the default row limit to a REST query response when the rowSize parameter is not given in request
# effectiveMode: restart
# Datatype: int
rest_query_default_row_size_limit=10000

# the expiration time of the user login information cache (in seconds)
# effectiveMode: restart
# Datatype: int
cache_expire_in_seconds=28800

# maximum number of users can be stored in the user login cache.
# effectiveMode: restart
# Datatype: int
cache_max_num=100

# init capacity of users can be stored in the user login cache.
# effectiveMode: restart
# Datatype: int
cache_init_num=10

# Is client authentication required
# effectiveMode: restart
# Datatype: boolean
client_auth=false

# SSL trust store path
# effectiveMode: restart
trust_store_path=""

# SSL trust store password.
# effectiveMode: restart
# Datatype: String
trust_store_pwd=""

# SSL timeout (in seconds)
# effectiveMode: restart
# Datatype: int
idle_timeout_in_seconds=50000

####################
### Load balancing configuration
####################

# All parameters in Partition configuration is unmodifiable after ConfigNode starts for the first time.
# And these parameters should be consistent within the ConfigNodeGroup.
# Number of SeriesPartitionSlots per Database
# effectiveMode: first_start
# Datatype: Integer
series_slot_num=1000

# SeriesPartitionSlot executor class
# These hashing algorithms are currently supported:
# 1. BKDRHashExecutor(Default)
# 2. APHashExecutor
# 3. JSHashExecutor
# 4. SDBMHashExecutor
# Also, if you want to implement your own SeriesPartition executor, you can inherit the SeriesPartitionExecutor class and
# modify this parameter to correspond to your Java class
# effectiveMode: first_start
# Datatype: String
series_partition_executor_class=org.apache.iotdb.commons.partition.executor.hash.BKDRHashExecutor

# The policy of extension SchemaRegionGroup for each Database.
# These policies are currently supported:
# 1. CUSTOM(Each Database will allocate schema_region_group_per_database RegionGroups as soon as created)
# 2. AUTO(Each Database will automatically extend SchemaRegionGroups based on the data it has)
# effectiveMode: restart
# Datatype: String
schema_region_group_extension_policy=AUTO

# When set schema_region_group_extension_policy=CUSTOM,
# this parameter is the default number of SchemaRegionGroups for each Database.
# When set schema_region_group_extension_policy=AUTO,
# this parameter is the default minimal number of SchemaRegionGroups for each Database.
# effectiveMode: restart
# Datatype: Integer
default_schema_region_group_num_per_database=1

# Only take effect when set schema_region_group_extension_policy=AUTO.
# This parameter is the maximum number of SchemaRegions expected to be managed by each DataNode.
# Notice: Since each Database requires at least one SchemaRegionGroup to manage its schema,
# this parameter doesn't limit the upper bound of cluster SchemaRegions when there are too many Databases.
# effectiveMode: restart
# Datatype: Integer
schema_region_per_data_node=1

# The policy of extension DataRegionGroup for each Database.
# These policies are currently supported:
# 1. CUSTOM(Each Database will allocate data_region_group_per_database DataRegionGroups as soon as created)
# 2. AUTO(Each Database will automatically extend DataRegionGroups based on the data it has)
# effectiveMode: restart
# Datatype: String
data_region_group_extension_policy=AUTO

# When set data_region_group_extension_policy=CUSTOM,
# this parameter is the default number of DataRegionGroups for each Database.
# When set data_region_group_extension_policy=AUTO,
# this parameter is the default minimal number of DataRegionGroups for each Database.
# effectiveMode: restart
# Datatype: Integer
default_data_region_group_num_per_database=2

# Only take effect when set data_region_group_extension_policy=AUTO.
# This parameter is the maximum number of DataRegions expected to be managed by each DataNode.
# Set to 0 means that each node automatically has the number of CPU cores / 2 regions
# Notice: Since each Database requires at least two DataRegionGroups to manage its data,
# this parameter doesn't limit the upper bound of cluster DataRegions when there are too many Databases.
# effectiveMode: restart
# Datatype: Integer
data_region_per_data_node=0

# Whether to enable auto leader balance for Ratis consensus protocol.
# The ConfigNode-leader will balance the leader of Ratis-RegionGroups by leader_distribution_policy if set true.
# Notice: Default is false because the Ratis is unstable for this function.
# effectiveMode: restart
# Datatype: Boolean
enable_auto_leader_balance_for_ratis_consensus=true

# Whether to enable auto leader balance for IoTConsensus protocol.
# The ConfigNode-leader will balance the leader of IoTConsensus-RegionGroups by leader_distribution_policy if set true.
# Notice: Default is true because the IoTConsensus depends on this function to distribute leader.
# effectiveMode: restart
# Datatype: Boolean
enable_auto_leader_balance_for_iot_consensus=true

####################
### Cluster management
####################

# Time partition origin in milliseconds, default is equal to zero.
# This origin is set by default to the beginning of Unix time, which is January 1, 1970, at 00:00 UTC (Coordinated Universal Time).
# This point is known as the Unix epoch, and its timestamp is 0.
# If you want to specify a different time partition origin, you can set this value to a specific Unix timestamp in milliseconds.
# effectiveMode: first_start
# Datatype: long
time_partition_origin=0

# Time partition interval in milliseconds, and partitioning data inside each data region, default is equal to one week
# effectiveMode: first_start
# Datatype: long
time_partition_interval=604800000

# The heartbeat interval in milliseconds, default is 1000ms
# effectiveMode: restart
# Datatype: long
heartbeat_interval_in_ms=1000

# Default failure detector, enum from {fixed, phi_accrual}
# effectiveMode: restart
# Datatype: string
failure_detector=phi_accrual

# Fixed failure detector threshold of time elapsed without receiving heartbeat replies
# effectiveMode: restart
# Datatype: long
failure_detector_fixed_threshold_in_ms=20000

# Phi accrual: threshold to determine a node is down
# effectiveMode: restart
# Datatype: long
failure_detector_phi_threshold=30

# Phi accrual: acceptable heartbeat pause time (due to JVM GC, etc)
# effectiveMode: restart
# Datatype: long
failure_detector_phi_acceptable_pause_in_ms=10000

# Disk remaining threshold at which DataNode is set to ReadOnly status
# effectiveMode: restart
# Datatype: double(percentage)
disk_space_warning_threshold=0.05

####################
### Memory Control Configuration
####################

# Memory Allocation Ratio: StorageEngine, QueryEngine, SchemaEngine, Consensus, StreamingEngine and Free Memory.
# The parameter form is a:b:c:d:e:f, where a, b, c, d, e and f are integers. for example: 1:1:1:1:1:1 , 6:2:1:1:1:1
# If you have high level of writing pressure and low level of reading pressure, please adjust it to for example 6:1:1:1:1:1
# effectiveMode: restart
datanode_memory_proportion=3:3:1:1:1:1

# Schema Memory Allocation Ratio: SchemaRegion, SchemaCache, and PartitionCache.
# The parameter form is a:b:c, where a, b and c are integers. for example: 1:1:1 , 6:2:1
# effectiveMode: restart
schema_memory_proportion=5:4:1

# Memory allocation ratio in StorageEngine: Write, Compaction
# The parameter form is a:b:c:d, where a, b, c and d are integers. for example: 8:2 , 7:3
# effectiveMode: restart
storage_engine_memory_proportion=8:2

# Memory allocation ratio in writing: Memtable, TimePartitionInfo
# Memtable is the total memory size of all memtables
# TimePartitionInfo is the total memory size of last flush time of all data regions
# effectiveMode: restart
write_memory_proportion=19:1

# primitive array size (length of each array) in array pool
# effectiveMode: restart
# Datatype: int
primitive_array_size=64

# Ratio of compaction memory for chunk metadata maintains in memory when doing compaction
# effectiveMode: restart
# Datatype: double
chunk_metadata_size_proportion=0.1

# Ratio of memtable memory for invoking flush disk, 0.4 by default
# If you have extremely high write load (like batch=1000), it can be set lower than the default value like 0.2
# effectiveMode: restart
# Datatype: double
flush_proportion=0.4

# Ratio of memtable memory allocated for buffered arrays, 0.6 by default
# effectiveMode: restart
# Datatype: double
buffered_arrays_memory_proportion=0.6

# Ratio of memtable memory for rejecting insertion, 0.8 by default
# If you have extremely high write load (like batch=1000) and the physical memory size is large enough,
# it can be set higher than the default value like 0.9
# effectiveMode: restart
# Datatype: double
reject_proportion=0.8

# Ratio of memtable memory for controlling the max memory size of WAL buffer queues, 0.1 by default
# effectiveMode: restart
# Datatype: double
wal_buffer_queue_proportion=0.1

# Ratio of memtable memory for the DevicePathCache. DevicePathCache is the deviceId cache, keep only one copy of the same deviceId in memory
# effectiveMode: restart
# Datatype: double
device_path_cache_proportion=0.05

# If memory cost of data region increased more than proportion of allocated memory for write, report to system. The default value is 0.001
# effectiveMode: restart
# Datatype: double
write_memory_variation_report_proportion=0.001

# When an inserting is rejected, waiting period (in ms) to check system again, 50 by default.
# If the insertion has been rejected and the read load is low, it can be set larger.
# effectiveMode: restart
# Datatype: int
check_period_when_insert_blocked=50

# size of ioTaskQueue. The default value is 10
# effectiveMode: restart
# Datatype: int
io_task_queue_size_for_flushing=10

# If true, we will estimate each query's possible memory footprint before executing it and deny it if its estimated memory exceeds current free memory
# effectiveMode: hot_reload
# Datatype: bool
enable_query_memory_estimation=true

####################
### Schema Engine Configuration
####################

# The schema management mode of schema engine. Currently, support Memory and PBTree.
# This config of all DataNodes in one cluster must keep same.
# effectiveMode: first_start
# Datatype: string
schema_engine_mode=Memory

# cache size for partition.
# This cache is used to improve partition fetch from config node.
# effectiveMode: restart
# Datatype: int
partition_cache_size=1000

# The cycle when metadata log is periodically forced to be written to disk(in milliseconds)
# If sync_mlog_period_in_ms=0 it means force metadata log to be written to disk after each refreshment
# Set this parameter to 0 may slow down the operation on slow disk.
# effectiveMode: restart
# Datatype: int
sync_mlog_period_in_ms=100

# interval num for tag and attribute records when force flushing to disk
# When a certain amount of tag and attribute records is reached, they will be force flushed to disk
# It is possible to lose at most tag_attribute_flush_interval records
# effectiveMode: first_start
# Datatype: int
tag_attribute_flush_interval=1000

# max size for a storage block for tags and attributes of one time series. If the combined size of tags and
# attributes exceeds the tag_attribute_total_size, a new storage block will be allocated to continue storing
# the excess data.
# the unit is byte
# effectiveMode: first_start
# Datatype: int
tag_attribute_total_size=700

# max measurement num of internal request
# When creating timeseries with Session.createMultiTimeseries, the user input plan, the timeseries num of
# which exceeds this num, will be split to several plans with timeseries no more than this num.
# effectiveMode: restart
# Datatype: int
max_measurement_num_of_internal_request=10000

# Policy of DataNodeSchemaCache eviction.
# Support FIFO and LRU policy. FIFO takes low cache update overhead. LRU takes high cache hit rate.
# effectiveMode: restart
# Datatype: int
datanode_schema_cache_eviction_policy=FIFO

# This configuration parameter sets the maximum number of time series allowed in the cluster.
# The value should be a positive integer representing the desired threshold.
# When the threshold is reached, users will be prohibited from creating new time series.
# -1 means unlimited
# effectiveMode: restart
# Datatype: int
cluster_timeseries_limit_threshold=-1

# This configuration parameter sets the maximum number of device allowed in the cluster.
# The value should be a positive integer representing the desired threshold.
# When the threshold is reached, users will be prohibited from creating new time series.
# -1 means unlimited
# effectiveMode: restart
# Datatype: int
cluster_device_limit_threshold=-1

# This configuration parameter sets the maximum number of Cluster Databases allowed.
# The value should be a positive integer representing the desired threshold.
# When the threshold is reached, users will be prohibited from creating new databases.
# -1 means unlimited.
# effectiveMode: restart
# Datatype: int
database_limit_threshold = -1



####################
### Configurations for creating schema automatically
####################

# Whether creating schema automatically is enabled
# If true, then create database and timeseries automatically when not exists in insertion
# Or else, user need to create database and timeseries before insertion.
# effectiveMode: hot_reload
# Datatype: boolean
enable_auto_create_schema=true

# Database level when creating schema automatically is enabled
# e.g. root.sg0.d1.s2
#      we will set root.sg0 as the database if database level is 1
# If the incoming path is shorter than this value, the creation/insertion will fail.
# effectiveMode: hot_reload
# Datatype: int
# Range: [1, Integer.MAX_VALUE]
# Default: 1
# When illegal: report an error and change nothing during hot-reload; use the default value in
# start-up
default_storage_group_level=1

# ALL data types: BOOLEAN, INT32, INT64, FLOAT, DOUBLE, TEXT

# register time series as which type when receiving boolean string "true" or "false"
# effectiveMode: hot_reload
# Datatype: TSDataType
# Options: BOOLEAN, TEXT
boolean_string_infer_type=BOOLEAN

# register time series as which type when receiving an integer string and using float or double may lose precision
# effectiveMode: hot_reload
# Datatype: TSDataType
# Options: DOUBLE, FLOAT, INT32, INT64, TEXT
integer_string_infer_type=DOUBLE

# register time series as which type when receiving a floating number string "6.7"
# effectiveMode: hot_reload
# Datatype: TSDataType
# Options: DOUBLE, FLOAT, TEXT
floating_string_infer_type=DOUBLE

# register time series as which type when receiving the Literal NaN.
# effectiveMode: hot_reload
# Datatype: TSDataType
# Options: DOUBLE, FLOAT, TEXT
nan_string_infer_type=DOUBLE

# BOOLEAN encoding when creating schema automatically is enabled
# effectiveMode: hot_reload
# Datatype: TSEncoding
default_boolean_encoding=RLE

# INT32 encoding when creating schema automatically is enabled
# effectiveMode: hot_reload
# Datatype: TSEncoding
default_int32_encoding=TS_2DIFF

# INT64 encoding when creating schema automatically is enabled
# effectiveMode: hot_reload
# Datatype: TSEncoding
default_int64_encoding=TS_2DIFF

# FLOAT encoding when creating schema automatically is enabled
# effectiveMode: hot_reload
# Datatype: TSEncoding
default_float_encoding=GORILLA

# DOUBLE encoding when creating schema automatically is enabled
# effectiveMode: hot_reload
# Datatype: TSEncoding
default_double_encoding=GORILLA

# TEXT encoding when creating schema automatically is enabled
# effectiveMode: hot_reload
# Datatype: TSEncoding
default_text_encoding=PLAIN

####################
### Query Configurations
####################

# The read consistency level
# These consistency levels are currently supported:
# 1. strong(Default, read from the leader replica)
# 2. weak(Read from a random replica)
# effectiveMode: restart
# Datatype: string
read_consistency_level=strong

# Whether to cache meta data(BloomFilter, ChunkMetadata and TimeSeriesMetadata) or not.
# effectiveMode: restart
# Datatype: boolean
meta_data_cache_enable=true

# Read memory Allocation Ratio: BloomFilterCache : ChunkCache : TimeSeriesMetadataCache : Coordinator : Operators : DataExchange : timeIndex in TsFileResourceList : others.
# The parameter form is a:b:c:d:e:f:g:h, where a, b, c, d, e, f, g and h are integers. for example: 1:1:1:1:1:1:1:1 , 1:100:200:50:200:200:200:50
# effectiveMode: restart
chunk_timeseriesmeta_free_memory_proportion=1:100:200:50:200:200:200:50

# Whether to enable LAST cache
# effectiveMode: restart
# Datatype: boolean
enable_last_cache=true

# Core size of ThreadPool of MPP data exchange
# effectiveMode: restart
# Datatype: int
mpp_data_exchange_core_pool_size=10

# Max size of ThreadPool of MPP data exchange
# effectiveMode: restart
# Datatype: int
mpp_data_exchange_max_pool_size=10

# Max waiting time for MPP data exchange
# effectiveMode: restart
# Datatype: int
mpp_data_exchange_keep_alive_time_in_ms=1000

# The max execution time of a DriverTask
# effectiveMode: restart
# Datatype: int, Unit: ms
driver_task_execution_time_slice_in_ms=200

# The max capacity of a TsBlock
# effectiveMode: hot_reload
# Datatype: int, Unit: byte
max_tsblock_size_in_bytes=131072

# The max number of lines in a single TsBlock
# effectiveMode: hot_reload
# Datatype: int
max_tsblock_line_number=1000

# Time cost(ms) threshold for slow query
# effectiveMode: hot_reload
# Datatype: long
slow_query_threshold=10000

# The max executing time of query. unit: ms
# effectiveMode: restart
# Datatype: int
query_timeout_threshold=60000

# The maximum allowed concurrently executing queries
# effectiveMode: restart
# Datatype: int
max_allowed_concurrent_queries=1000

# How many threads can concurrently execute query statement. When <= 0, use CPU core number.
# effectiveMode: restart
# Datatype: int
query_thread_count=0

# How many pipeline drivers will be created for one fragment instance. When <= 0, use CPU core number / 2.
# effectiveMode: restart
# Datatype: int
degree_of_query_parallelism=0

# The threshold of count map size when calculating the MODE aggregation function
# effectiveMode: restart
# Datatype: int
mode_map_size_threshold=10000

# The amount of data iterate each time in server (the number of data strips, that is, the number of different timestamps.)
# effectiveMode: restart
# Datatype: int
batch_size=100000

# The memory for external sort in sort operator, when the data size is smaller than sort_buffer_size_in_bytes, the sort operator will use in-memory sort.
# effectiveMode: restart
# Datatype: long
sort_buffer_size_in_bytes=1048576

# The threshold of operator count in the result set of EXPLAIN ANALYZE, if the number of operator in the result set is larger than this threshold, operator will be merged.
# effectiveMode: hot_reload
# Datatype: int
merge_threshold_of_explain_analyze=10

# The limit of query sampling throughput merge can reach per second
# 0 means no queries will be recorded
# negative number means no limit, all queries will be recorded.
# effectiveMode: hot_reload
# Datatype: int, Unit: bytes
query_sample_throughput_bytes_per_sec=160

####################
### TTL Configuration
####################

# The interval of TTL check task in each database. The TTL check task will inspect and select files with a higher volume of expired data for compaction. Default is 2 hours.
# Notice: It is not recommended to change it too small, as it will affect the read and write performance of the system.
# effectiveMode: restart
# Unit: ms
# Datatype: int
ttl_check_interval=7200000

# The maximum expiring time of device which has a ttl. Default is 1 month.
# If the data elapsed time (current timestamp minus the maximum data timestamp of the device in the file) of such devices exceeds this value, then the file will be cleaned by compaction.
# Notice: It is not recommended to change it too small, as it will affect the read and write performance of the system.
# effectiveMode: restart
# Unit: ms
# Datatype: int
max_expired_time=2592000000

# The expired device ratio. If the ratio of expired devices in one file exceeds this value, then expired data of this file will be cleaned by compaction.
# effectiveMode: restart
# Datatype: float
expired_data_ratio=0.3

####################
### Storage Engine Configuration
####################

# Use this value to set timestamp precision as "ms", "us" or "ns".
# Once the precision has been set, it can not be changed.
# effectiveMode: first_start
# Datatype: String
timestamp_precision=ms

# When the timestamp precision check is enabled, the timestamps those are over 13 digits for ms precision, or over 16 digits for us precision are not allowed to be inserted.
# For all precisions, ms, us and ns, the timestamps cannot exceed the range of [-9223372036854775808, 9223372036854775807], regardless of whether the check is enabled or not.
# effectiveMode: first_start
# Datatype: Boolean
timestamp_precision_check_enabled=true

# When the waiting time (in ms) of an inserting exceeds this, throw an exception. 10000 by default.
# If the insertion has been rejected and the read load is low, it can be set larger
# effectiveMode: restart
# Datatype: int
max_waiting_time_when_insert_blocked=10000

# Add a switch to enable separate sequence and unsequence data.
# If it is true, then data will be separated into seq and unseq data dir. If it is false, then all data will be written into unseq data dir.
# effectiveMode: restart
# Datatype: boolean
enable_separate_data=true

# What will the system do when unrecoverable error occurs.
# Datatype: String
# Optional strategies are as follows:
# 1. CHANGE_TO_READ_ONLY: set system status to read-only and the system only accepts query operations.
# 2. SHUTDOWN: the system will be shutdown.
# effectiveMode: restart
handle_system_error=CHANGE_TO_READ_ONLY

# Whether to timed flush sequence tsfiles' memtables.
# effectiveMode: hot_reload
# Datatype: boolean
enable_timed_flush_seq_memtable=true

# If a memTable's last update time is older than current time minus this, the memtable will be flushed to disk.
# Only check sequence tsfiles' memtables.
# The default flush interval is 10 * 60 * 1000. (unit: ms)
# effectiveMode: hot_reload
# Datatype: long
seq_memtable_flush_interval_in_ms=600000

# The interval to check whether sequence memtables need flushing.
# The default flush check interval is 30 * 1000. (unit: ms)
# effectiveMode: hot_reload
# Datatype: long
seq_memtable_flush_check_interval_in_ms=30000

# Whether to timed flush unsequence tsfiles' memtables.
# effectiveMode: hot_reload
# Datatype: boolean
enable_timed_flush_unseq_memtable=true

# If a memTable's last update time is older than current time minus this, the memtable will be flushed to disk.
# Only check unsequence tsfiles' memtables.
# The default flush interval is 10 * 60 * 1000. (unit: ms)
# effectiveMode: hot_reload
# Datatype: long
unseq_memtable_flush_interval_in_ms=600000

# The interval to check whether unsequence memtables need flushing.
# The default flush check interval is 30 * 1000. (unit: ms)
# effectiveMode: hot_reload
# Datatype: long
unseq_memtable_flush_check_interval_in_ms=30000

# The sort algorithms used in the memtable's TVList
# TIM: default tim sort,
# QUICK: quick sort,
# BACKWARD: backward sort
# effectiveMode: restart
tvlist_sort_algorithm=TIM

# When the average point number of timeseries in memtable exceeds this, the memtable is flushed to disk. The default threshold is 100000.
# effectiveMode: restart
# Datatype: int
avg_series_point_number_threshold=100000

# How many threads can concurrently flush. When <= 0, use CPU core number.
# effectiveMode: restart
# Datatype: int
flush_thread_count=0

# In one insert (one device, one timestamp, multiple measurements),
# if enable partial insert, one measurement failure will not impact other measurements
# effectiveMode: hot_reload
# Datatype: boolean
enable_partial_insert=true

# the interval to log recover progress of each vsg when starting iotdb
# effectiveMode: restart
# Datatype: int
recovery_log_interval_in_ms=5000

# If using v0.13 client to insert data, please set this configuration to true.
# Notice: if using v0.13/v1.0 client or setting Client Version to V_0_13 manually, enable this config will disable insert redirection.
# effectiveMode: restart
# Datatype: boolean
0.13_data_insert_adapt=false

# Verify that TSfiles generated by Flush, Load, and Compaction are correct. The following is verified:
# 1. Check whether the file contains a header and a tail
# 2. Check whether files can be deserialized successfully
# 3. Check whether the file contains data
# 4. Whether there is time range overlap between data, whether it is increased, and whether the metadata index offset of the sequence is correct
# effectiveMode: hot_reload
# Datatype: boolean
enable_tsfile_validation=false

# Default tier TTL. When the survival time of the data exceeds the threshold, it will be migrated to the next tier.
# Negative value means the tier TTL is unlimited.
# effectiveMode: restart
# Datatype: long
# Unit: ms
tier_ttl_in_ms=-1

####################
### Compaction Configurations
####################
# sequence space compaction: only compact the sequence files
# effectiveMode: hot_reload
# Datatype: boolean
enable_seq_space_compaction=true

# unsequence space compaction: only compact the unsequence files
# effectiveMode: hot_reload
# Datatype: boolean
enable_unseq_space_compaction=true

# cross space compaction: compact the unsequence files into the overlapped sequence files
# effectiveMode: hot_reload
# Datatype: boolean
enable_cross_space_compaction=true

# enable auto repair unsorted file by compaction
# effectiveMode: hot_reload
# Datatype: boolean
enable_auto_repair_compaction=true

# the selector of cross space compaction task
# effectiveMode: restart
# Options: rewrite
cross_selector=rewrite

# the compaction performer of cross space compaction task
# effectiveMode: hot_reload
# Options: read_point, fast
cross_performer=fast

# the selector of inner sequence space compaction task
# effectiveMode: hot_reload
# Options: size_tiered_single_target,size_tiered_multi_target
inner_seq_selector=size_tiered_multi_target

# the performer of inner sequence space compaction task
# effectiveMode: hot_reload
# Options: read_chunk, fast
inner_seq_performer=read_chunk

# the selector of inner unsequence space compaction task
# effectiveMode: hot_reload
# Options: size_tiered_single_target,size_tiered_multi_target
inner_unseq_selector=size_tiered_multi_target

# the performer of inner unsequence space compaction task
# effectiveMode: hot_reload
# Options: read_point, fast
inner_unseq_performer=fast

# The priority of compaction execution
# INNER_CROSS: prioritize inner space compaction, reduce the number of files first
# CROSS_INNER: prioritize cross space compaction, eliminate the unsequence files first
# BALANCE: alternate two compaction types
# effectiveMode: restart
compaction_priority=INNER_CROSS

# The size of candidate compaction task queue.
# effectiveMode: restart
# Datatype: int
candidate_compaction_task_queue_size=50

# This parameter is used in two places:
# 1. The target tsfile size of inner space compaction.
# 2. The candidate size of seq tsfile in cross space compaction will be smaller than target_compaction_file_size * 1.5.
# In most cases, the target file size of cross compaction won't exceed this threshold, and if it does, it will not be much larger than it.
# default is 2GB
# effectiveMode: hot_reload
# Datatype: long, Unit: byte
target_compaction_file_size=2147483648

# The total file size limit in inner space compaction.
# default is 10GB
# effectiveMode: hot_reload
# Datatype: long, Unit: byte
inner_compaction_total_file_size_threshold=10737418240

# The total file num limit in inner space compaction.
# default is 100
# effectiveMode: hot_reload
# Datatype: int
inner_compaction_total_file_num_threshold=100

# The max level gap in inner compaction selection, default is 2.
# effectiveMode: hot_reload
# Datatype: int
max_level_gap_in_inner_compaction=2

# The target chunk size in compaction and when memtable reaches this threshold, flush the memtable to disk.
# default is 1MB
# effectiveMode: restart
# Datatype: long, Unit: byte
target_chunk_size=1048576

# The target point nums in one chunk in compaction
# effectiveMode: restart
# Datatype: long
target_chunk_point_num=100000

# If the chunk size is lower than this threshold, it will be deserialized into points, default is 128 byte
# effectiveMode: restart
# Datatype: long, Unit:byte
chunk_size_lower_bound_in_compaction=128

# If the chunk point num is lower than this threshold, it will be deserialized into points
# effectiveMode: restart
# Datatype: long
chunk_point_num_lower_bound_in_compaction=100

# The file num requirement when selecting inner space compaction candidate files
# effectiveMode: hot_reload
# Datatype: int
inner_compaction_candidate_file_num=30

# The max file when selecting cross space compaction candidate files
# At least one unseq file with it's overlapped seq files will be selected even exceeded this number
# effectiveMode: hot_reload
# Datatype: int
max_cross_compaction_candidate_file_num=500

# The max total size when selecting cross space compaction candidate files
# At least one unseq file with it's overlapped seq files will be selected even exceeded this number
# effectiveMode: hot_reload
# Datatype: long, Unit: byte
max_cross_compaction_candidate_file_size=5368709120

# The min inner compaction level of unsequence file which can be selected as candidate
# effectiveMode: hot_reload
# Datatype: int
min_cross_compaction_unseq_file_level=1

# How many threads will be set up to perform compaction, 10 by default.
# Set to 1 when less than or equal to 0.
# effectiveMode: hot_reload
# Datatype: int
compaction_thread_count=10

# How many chunk will be compacted in aligned series compaction, 10 by default.
# Set to Integer.MAX_VALUE when less than or equal to 0.
# effectiveMode: hot_reload
# Datatype: int
compaction_max_aligned_series_num_in_one_batch=10

# The interval of compaction task schedule
# effectiveMode: restart
# Datatype: long, Unit: ms
compaction_schedule_interval_in_ms=60000

# The limit of write throughput merge can reach per second
# values less than or equal to 0 means no limit
# effectiveMode: hot_reload
# Datatype: int, Unit: megabyte
compaction_write_throughput_mb_per_sec=16

# The limit of read throughput merge can reach per second
# values less than or equal to 0 means no limit
# effectiveMode: hot_reload
# Datatype: int, Unit: megabyte
compaction_read_throughput_mb_per_sec=0

# The limit of read operation merge can reach per second
# values less than or equal to 0 means no limit
# effectiveMode: hot_reload
# Datatype: int
compaction_read_operation_per_sec=0

# The number of sub compaction threads to be set up to perform compaction.
# Currently only works for nonAligned data in cross space compaction and unseq inner space compaction.
# Set to 1 when less than or equal to 0.
# effectiveMode: hot_reload
# Datatype: int
sub_compaction_thread_count=4

# Redundancy value of disk availability, only use for inner compaction.
# When disk availability is lower than the sum of (disk_space_warning_threshold + inner_compaction_task_selection_disk_redundancy), inner compaction tasks containing mods files are selected first.
# effectiveMode: hot_reload
# DataType: double
inner_compaction_task_selection_disk_redundancy=0.05

# Mods file size threshold, only use for inner compaction.
# When the size of the mods file corresponding to TsFile exceeds this value, inner compaction tasks containing mods files are selected first.
# effectiveMode: hot_reload
# DataType: long
inner_compaction_task_selection_mods_file_threshold=131072

# The number of threads to be set up to select compaction task.
# effectiveMode: hot_reload
# Datatype: int
compaction_schedule_thread_num=4

####################
### Write Ahead Log Configuration
####################

# Write mode of wal
# The details of these three modes are as follows:
# 1. DISABLE: the system will disable wal.
# 2. SYNC: the system will submit wal synchronously, write request will not return until its wal is fsynced to the disk successfully.
# 3. ASYNC: the system will submit wal asynchronously, write request will return immediately no matter its wal is fsynced to the disk successfully.
# The write performance order is DISABLE > ASYNC > SYNC, but only SYNC mode can ensure data durability.
# effectiveMode: restart
wal_mode=ASYNC

# Max number of wal nodes, each node corresponds to one wal directory
# This parameter is only valid in the standalone mode. IoTConsensus uses one wal per data region and RatisConsensus doesn't use wal.
# The default value 0 means the number is determined by the system, the number is in the range of [data region num / 2, data region num].
# Notice: this value affects write performance significantly.
# For non-SSD disks, values between one third and half of databases number are recommended.
# effectiveMode: restart
# Datatype: int
max_wal_nodes_num=0

# Duration a wal flush operation will wait before calling fsync in the async mode
# A duration greater than 0 batches multiple wal fsync calls into one. This is useful when disks are slow or WAL write contention exists.
# Notice: this value affects write performance significantly, values in the range of 10ms-2000ms are recommended.
# effective: hot_reload
# Datatype: long
wal_async_mode_fsync_delay_in_ms=1000

# Duration a wal flush operation will wait before calling fsync in the sync mode
# A duration greater than 0 batches multiple wal fsync calls into one. This is useful when disks are slow or WAL write contention exists.
# Notice: this value affects write performance significantly, values in the range of 0ms-10ms are recommended.
# effective: hot_reload
# Datatype: long
wal_sync_mode_fsync_delay_in_ms=3

# Buffer size of each wal node
# If it's a value smaller than 0, use the default value 32 * 1024 * 1024 bytes (32MB).
# effectiveMode: restart
# Datatype: int
wal_buffer_size_in_byte=33554432

# Size threshold of each wal file
# When a wal file's size exceeds this, the wal file will be closed and a new wal file will be created.
# If it's a value smaller than 0, use the default value 30 * 1024 * 1024 (30MB).
# effectiveMode: hot_reload
# Datatype: long
wal_file_size_threshold_in_byte=31457280

# Minimum ratio of effective information in wal files
# This value should be between 0.0 and 1.0
# If effective information ratio is below this value, MemTable snapshot or flush will be triggered.
# Increase this value when wal occupies too much disk space. But, if this parameter is too large, the write performance may decline.
# effectiveMode: hot_reload
# Datatype: double
wal_min_effective_info_ratio=0.1

# MemTable size threshold for triggering MemTable snapshot in wal
# When a memTable's size (in byte) exceeds this, wal can flush this memtable to disk, otherwise wal will snapshot this memtable in wal.
# If it's a value smaller than 0, use the default value 8 * 1024 * 1024 bytes (8MB).
# effectiveMode: hot_reload
# Datatype: long
wal_memtable_snapshot_threshold_in_byte=8388608

# MemTable's max snapshot number in wal
# If one memTable's snapshot number in wal exceeds this value, it will be flushed to disk.
# effectiveMode: hot_reload
# Datatype: int
max_wal_memtable_snapshot_num=1

# The period when outdated wal files are periodically deleted
# If this value is too large, outdated wal files may not able to be deleted in time.
# If it's a value smaller than 0, use the default value 20 * 1000 ms (20 seconds).
# effectiveMode: hot_reload
# Datatype: long
delete_wal_files_period_in_ms=20000

# The minimum size of wal files when throttle down in IoTConsensus
# If this value is not set, it will be carefully chosen according to the available disk space.
# If this value is set smaller than 0, it will default to 200 * 1024 * 1024 * 1024 bytes (200GB).
# effectiveMode: hot_reload
# Datatype: long
wal_throttle_threshold_in_byte=214748364800

# Maximum wait time of write cache in IoTConsensus
# If this value is less than or equal to 0, use the default value 10 * 1000 ms (10s)
# effectiveMode: hot_reload
# Datatype: long
iot_consensus_cache_window_time_in_ms=-1

# Enable Write Ahead Log compression.
# With this parameter enabled, IoTDB can save a lot of IO resources at the cost of a small amount
# of additional CPU resources, which is generally suitable for the scenario
# where CPU is not the bottleneck but IO is the bottleneck.
# effectiveMode: hot_reload
# Datatype: boolean
enable_wal_compression=true

####################
### IoTConsensus Configuration
####################

# The maximum log entries num in IoTConsensus Batch
# effectiveMode: hot_reload
# Datatype: int
data_region_iot_max_log_entries_num_per_batch = 1024

# The maximum size in IoTConsensus Batch
# effectiveMode: hot_reload
# Datatype: int
data_region_iot_max_size_per_batch = 16777216

# The maximum pending batches num in IoTConsensus
# effectiveMode: hot_reload
# Datatype: int
data_region_iot_max_pending_batches_num = 5

# The maximum memory ratio for queue in IoTConsensus
# effectiveMode: hot_reload
# Datatype: double
data_region_iot_max_memory_ratio_for_queue = 0.6

# The maximum transit size in byte per second for region migration
# values less than or equal to 0 means no limit
# effectiveMode: hot_reload
# Datatype: long
region_migration_speed_limit_bytes_per_second = 50331648

####################
### Blob Allocator Configuration
####################
# Whether to enable binary allocator.
# For scenarios where large binary streams cause severe GC, enabling this parameter significantly improves performance.
# effectiveMode: hot_reload
enable_binary_allocator=true

# The size boundaries that allocator is responsible for
# lower boundary for allocation size
# unit: bytes
# Datatype: int
# effectiveMode: restart
small_binary_object=4096

# The size boundaries that allocator is responsible for
# upper boundary for allocation size
# unit: bytes
# Datatype: int
# effectiveMode: restart
huge_binary_object=1048576

# Number of arena regions in blob allocator, used to control concurrent performance
# Datatype: int
# effectiveMode: restart
arena_num=4

# Control the number of slabs in allocator
# The number of different sizes in each power-of-2 interval is 2^LOG2_SIZE_CLASS_GROUP
# For example: if LOG2_SIZE_CLASS_GROUP=3, between 1024-2048 there will be 8 different sizes
# Datatype: int
# effectiveMode: restart
log2_size_class_group=3

####################
### TsFile Configurations
####################

# The maximum number of bytes written to disk each time the data in memory is written to disk
# effectiveMode: hot_reload
# Datatype: int
group_size_in_byte=134217728

# The memory size for each series writer to pack page, default value is 64KB
# effectiveMode: hot_reload
# Datatype: int
page_size_in_byte=65536

# The maximum number of data points in a page, default 10000
# effectiveMode: hot_reload
# Datatype: int
max_number_of_points_in_page=10000

# The threshold for pattern matching in regex
# effectiveMode: restart
# Datatype: int
pattern_matching_threshold=1000000

# Floating-point precision of query results.
# Only effective for RLE and TS_2DIFF encodings.
# Due to the limitation of machine precision, some values may not be interpreted strictly.
# E.g.: 1.111111 with precision=3 will be shown as 1.11100001
# effectiveMode: hot_reload
# Datatype: int
float_precision=2

# Encoder of value series. default value is PLAIN.
# For int, long data type, also supports TS_2DIFF and RLE(run-length encoding), GORILLA and ZIGZAG.
# effectiveMode: hot_reload
value_encoder=PLAIN

# Compression configuration
# Data compression method, supports UNCOMPRESSED, SNAPPY, ZSTD, LZMA2 or LZ4. Default value is LZ4
# And it is also used as the default compressor of time column in aligned timeseries.
# effectiveMode: hot_reload
compressor=LZ4

####################
### Authorization Configuration
####################

# which class to serve for authorization. By default, it is LocalFileAuthorizer.
# Another choice is org.apache.iotdb.commons.auth.authorizer.OpenIdAuthorizer
# effectiveMode: restart
authorizer_provider_class=org.apache.iotdb.commons.auth.authorizer.LocalFileAuthorizer

# If OpenIdAuthorizer is enabled, then openID_url must be set.
# effectiveMode: restart
openID_url=

# encryption provider class
# effectiveMode: first_start
iotdb_server_encrypt_decrypt_provider=org.apache.iotdb.commons.security.encrypt.MessageDigestEncrypt

# encryption provided class parameter
# effectiveMode: first_start
iotdb_server_encrypt_decrypt_provider_parameter=

# Cache size of user and role
# effectiveMode: restart
# Datatype: int
author_cache_size=1000

# Cache expire time of user and role
# effectiveMode: restart
# Datatype: int
author_cache_expire_time=30

# A regex pattern representing trusted uri by system
# effectiveMode: hot_reload
# Datatype: regex
# If you want to allow all URIs, you can specify it as .*
trusted_uri_pattern=file:.*

####################
### UDF Configuration
####################

# Used to estimate the memory usage of text fields in a UDF query.
# It is recommended to set this value to be slightly larger than the average length of all text
# records.
# effectiveMode: restart
# Datatype: int
udf_initial_byte_array_length_for_memory_control=48

# How much memory may be used in ONE UDF query (in MB).
# The upper limit is 20% of allocated memory for read.
# effectiveMode: restart
# Datatype: float
udf_memory_budget_in_mb=30.0

# UDF memory allocation ratio.
# The parameter form is a:b:c, where a, b, and c are integers.
# effectiveMode: restart
udf_reader_transformer_collector_memory_proportion=1:1:1

# UDF lib dir
# If this property is unset, system will save the data in the default relative path directory under
# the UDF folder(i.e., %CONFIGNODE_HOME%/ext/udf).
#
# If it is absolute, system will save the data in exact location it points to.
# If it is relative, system will save the data in the relative path directory it indicates under the
# UDF folder.
# Note: If data_dir is assigned an empty string(i.e.,zero-size), it will be handled as a relative
# path.
# effectiveMode: restart
# For Windows platform
# If its prefix is a drive specifier followed by "\\", or if its prefix is "\\\\", then the path is
# absolute. Otherwise, it is relative.
# udf_lib_dir=ext\\udf
# For Linux platform
# If its prefix is "/", then the path is absolute. Otherwise, it is relative.
udf_lib_dir=ext/udf

####################
### Trigger Configuration
####################

# Uncomment the following field to configure the trigger lib directory.
# effectiveMode: restart
# For Windows platform
# If its prefix is a drive specifier followed by "\\", or if its prefix is "\\\\", then the path is
# absolute. Otherwise, it is relative.
# trigger_lib_dir=ext\\trigger
# For Linux platform
# If its prefix is "/", then the path is absolute. Otherwise, it is relative.
trigger_lib_dir=ext/trigger

# How many times will we retry to found an instance of stateful trigger on DataNodes
# 3 by default.
# effectiveMode: restart
# Datatype: int
stateful_trigger_retry_num_when_not_found=3


####################
### Select-Into Configuration
####################

# The maximum memory occupied by the data to be written when executing select-into statements.
# effectiveMode: hot_reload
# Datatype: long
into_operation_buffer_size_in_byte=104857600

# The maximum number of rows can be processed in insert-tablet-plan when executing select-into statements.
# When <= 0, use 10000.
# effectiveMode: hot_reload
# Datatype: int
select_into_insert_tablet_plan_row_limit=10000

# The number of threads in the thread pool that execute insert-tablet tasks
# effectiveMode: restart
# Datatype: int
into_operation_execution_thread_count=2

####################
### Continuous Query Configuration
####################

# The number of threads in the scheduled thread pool that submit continuous query tasks periodically
# effectiveMode: restart
# Datatype: int
continuous_query_submit_thread_count=2

# The minimum value of the continuous query execution time interval
# effectiveMode: restart
# Datatype: long(duration)
continuous_query_min_every_interval_in_ms=1000

####################
### Pipe Configuration
####################

# Uncomment the following field to configure the pipe lib directory.
# effectiveMode: first_start
# For Windows platform
# If its prefix is a drive specifier followed by "\\", or if its prefix is "\\\\", then the path is
# absolute. Otherwise, it is relative.
# pipe_lib_dir=ext\\pipe
# For Linux platform
# If its prefix is "/", then the path is absolute. Otherwise, it is relative.
pipe_lib_dir=ext/pipe

# The maximum number of threads that can be used to execute the pipe subtasks in PipeSubtaskExecutor.
# The actual value will be min(pipe_subtask_executor_max_thread_num, max(1, CPU core number / 2)).
# effectiveMode: restart
# Datatype: int
pipe_subtask_executor_max_thread_num=5

# The connection timeout (in milliseconds) for the thrift client.
# effectiveMode: restart
# Datatype: int
pipe_sink_timeout_ms=900000

# The maximum number of selectors that can be used in the sink.
# Recommend to set this value to less than or equal to pipe_sink_max_client_number.
# effectiveMode: restart
# Datatype: int
pipe_sink_selector_number=4

# The maximum number of clients that can be used in the sink.
# effectiveMode: restart
# Datatype: int
pipe_sink_max_client_number=16

# Whether to enable receiving pipe data through air gap.
# The receiver can only return 0 or 1 in tcp mode to indicate whether the data is received successfully.
# effectiveMode: restart
# Datatype: Boolean
pipe_air_gap_receiver_enabled=false

# The port for the server to receive pipe data through air gap.
# Datatype: int
# effectiveMode: restart
pipe_air_gap_receiver_port=9780

# The total bytes that all pipe sinks can transfer per second.
# When given a value less than or equal to 0, it means no limit.
# default value is -1, which means no limit.
# effectiveMode: hot_reload
# Datatype: double
pipe_all_sinks_rate_limit_bytes_per_second=-1

####################
### RatisConsensus Configuration
####################

# max payload size for a single log-sync-RPC from leader to follower(in byte, by default 16MB)
# effectiveMode: restart
# Datatype: int
config_node_ratis_log_appender_buffer_size_max=16777216
schema_region_ratis_log_appender_buffer_size_max=16777216
data_region_ratis_log_appender_buffer_size_max=16777216

# trigger a snapshot when snapshot_trigger_threshold logs are written
# effectiveMode: restart
# Datatype: int
config_node_ratis_snapshot_trigger_threshold=400000
schema_region_ratis_snapshot_trigger_threshold=400000
data_region_ratis_snapshot_trigger_threshold=400000

# allow flushing Raft Log asynchronously
# effectiveMode: restart
# Datatype: Boolean
config_node_ratis_log_unsafe_flush_enable=false
schema_region_ratis_log_unsafe_flush_enable=false
data_region_ratis_log_unsafe_flush_enable=false

# max capacity of a single Log segment file (in byte, by default 24MB)
# effectiveMode: restart
# Datatype: int
config_node_ratis_log_segment_size_max_in_byte=25165824
schema_region_ratis_log_segment_size_max_in_byte=25165824
data_region_ratis_log_segment_size_max_in_byte=25165824
config_node_simple_consensus_log_segment_size_max_in_byte=25165824

# flow control window for ratis grpc log appender
# effectiveMode: restart
# Datatype: int
config_node_ratis_grpc_flow_control_window=4194304
schema_region_ratis_grpc_flow_control_window=4194304
data_region_ratis_grpc_flow_control_window=4194304
config_node_ratis_grpc_leader_outstanding_appends_max=128
schema_region_ratis_grpc_leader_outstanding_appends_max=128
data_region_ratis_grpc_leader_outstanding_appends_max=128
config_node_ratis_log_force_sync_num=128
schema_region_ratis_log_force_sync_num=128
data_region_ratis_log_force_sync_num=128

# min election timeout for leader election
# effectiveMode: restart
# Datatype: int
config_node_ratis_rpc_leader_election_timeout_min_ms=2000
schema_region_ratis_rpc_leader_election_timeout_min_ms=2000
data_region_ratis_rpc_leader_election_timeout_min_ms=2000

# max election timeout for leader election
# effectiveMode: restart
# Datatype: int
config_node_ratis_rpc_leader_election_timeout_max_ms=4000
schema_region_ratis_rpc_leader_election_timeout_max_ms=4000
data_region_ratis_rpc_leader_election_timeout_max_ms=4000

# ratis client retry threshold
# effectiveMode: restart
# Datatype: int
config_node_ratis_request_timeout_ms=10000
schema_region_ratis_request_timeout_ms=10000
data_region_ratis_request_timeout_ms=10000

# currently we use exponential back-off retry policy for ratis
# effectiveMode: restart
# Datatype: int
config_node_ratis_max_retry_attempts=10
config_node_ratis_initial_sleep_time_ms=100
config_node_ratis_max_sleep_time_ms=10000
schema_region_ratis_max_retry_attempts=10
schema_region_ratis_initial_sleep_time_ms=100
schema_region_ratis_max_sleep_time_ms=10000
data_region_ratis_max_retry_attempts=10
data_region_ratis_initial_sleep_time_ms=100
data_region_ratis_max_sleep_time_ms=10000

# first election timeout
# effectiveMode: restart
# Datatype: int
ratis_first_election_timeout_min_ms=50
ratis_first_election_timeout_max_ms=150

# preserve certain logs when take snapshot and purge
# effectiveMode: restart
# Datatype: int
config_node_ratis_preserve_logs_num_when_purge=1000
schema_region_ratis_preserve_logs_num_when_purge=1000
data_region_ratis_preserve_logs_num_when_purge=1000

# Raft Log disk size control
# effectiveMode: restart
# Datatype: int
config_node_ratis_log_max_size = 2147483648
schema_region_ratis_log_max_size = 2147483648
data_region_ratis_log_max_size = 21474836480

# Raft periodic snapshot interval, time unit is second
# effectiveMode: restart
# Datatype: int
config_node_ratis_periodic_snapshot_interval=86400
schema_region_ratis_periodic_snapshot_interval=86400
data_region_ratis_periodic_snapshot_interval=86400

####################
### IoTConsensusV2 Configuration
####################
# Default event buffer size for connector and receiver in iot consensus v2
# effectiveMode: restart
# DataType: int
iot_consensus_v2_pipeline_size=5

# IoTConsensusV2 mode.
# These consensus protocol modes are currently supported:
# 1. batch
# 2. stream
# effectiveMode: restart
# Datatype: string
iot_consensus_v2_mode=batch

# Blocking queue capacity of each deletion ahead log buffer for iot consensus v2,
# restricts maximum number of entry in the blocking queue.
# effectiveMode: restart
# Datatype: int
deletion_ahead_log_buffer_queue_capacity=500

####################
### Procedure Configuration
####################

# Default number of worker thread count
# effectiveMode: restart
# Datatype: int
procedure_core_worker_thread_count=4

# Default time interval of completed procedure cleaner work in, time unit is second
# effectiveMode: restart
# Datatype: int
procedure_completed_clean_interval=30

# Default ttl of completed procedure, time unit is second
# effectiveMode: restart
# Datatype: int
procedure_completed_evict_ttl=60

####################
### MQTT Broker Configuration
####################

# whether to enable the mqtt service.
# effectiveMode: restart
# Datatype: boolean
enable_mqtt_service=false

# the mqtt service binding host.
# effectiveMode: restart
# Datatype: String
mqtt_host=127.0.0.1

# the mqtt service binding port.
# effectiveMode: restart
# Datatype: int
mqtt_port=1883

# the handler pool size for handing the mqtt messages.
# effectiveMode: restart
# Datatype: int
mqtt_handler_pool_size=1

# the mqtt message payload formatter.
# effectiveMode: restart
<<<<<<< HEAD
=======
# Options: [json, line]
# The built-in json only supports tree models, and the line only supports table models.
>>>>>>> 5e1bd035
# Datatype: String
mqtt_payload_formatter=json

# max length of mqtt message in byte
# effectiveMode: restart
# Datatype: int
mqtt_max_message_size=1048576

####################
### IoTDB-AI Configuration
####################

# The thread count which can be used for model inference operation.
# effectiveMode: restart
# Datatype: int
model_inference_execution_thread_count=5

####################
### Load TsFile Configuration
####################

# Load clean up task is used to clean up the unsuccessful loaded tsfile after a certain period of time.
# The parameter is the delay time after an unsuccessful load operation (in seconds).
# effectiveMode: hot_reload
# Datatype: int
load_clean_up_task_execution_delay_time_seconds=1800

# The maximum bytes per second of disk write throughput when loading tsfile.
# When given a value less than or equal to 0, it means no limit.
# Default value is -1, which means no limit.
# effectiveMode: hot_reload
# Datatype: int
load_write_throughput_bytes_per_second=-1

# Whether to enable the active listening mode for tsfile loading.
# effectiveMode: hot_reload
# Datatype: Boolean
load_active_listening_enable=true

# The directory to be actively listened for tsfile loading.
# Multiple directories should be separated by a ','.
# The default directory is 'ext/load/pending'.
# effectiveMode: hot_reload
# Datatype: String
# For windows platform
# If its prefix is a drive specifier followed by "\\", or if its prefix is "\\\\", then the path is absolute.
# Otherwise, it is relative.
# load_active_listening_dirs=ext\\load\\pending
# For Linux platform
# If its prefix is "/", then the path is absolute. Otherwise, it is relative.
load_active_listening_dirs=ext/load/pending

# The directory where tsfile are moved if the active listening mode fails to load them.
# Only one directory can be configured.
# effectiveMode: hot_reload
# Datatype: String
# For windows platform
# If its prefix is a drive specifier followed by "\\", or if its prefix is "\\\\", then the path is absolute.
# Otherwise, it is relative.
# load_active_listening_fail_dir=ext\\load\\failed
# For Linux platform
# If its prefix is "/", then the path is absolute. Otherwise, it is relative.
load_active_listening_fail_dir=ext/load/failed

# The maximum number of threads that can be used to load tsfile actively.
# The default value, when this parameter is commented out or <= 0, use CPU core number.
# effectiveMode: restart
# Datatype: int
load_active_listening_max_thread_num=0

# The interval specified in seconds for the active listening mode to check the directory specified in load_active_listening_dirs.
# The active listening mode will check the directory every load_active_listening_check_interval_seconds seconds.
# effectiveMode: restart
# Datatype: int
load_active_listening_check_interval_seconds=5

####################
### Dispatch Retry Configuration
####################

# The maximum retrying time for write request remotely dispatching, time unit is milliseconds.
# It only takes effect for write request remotely dispatching, not including locally dispatching and query
# Set to 0 or negative number to disable remote dispatching write request retrying
# We will sleep for some time between each retry, 100ms, 200ms, 400ms, 800ms and so on, util reaching 20,000ms, we won't increase the sleeping time any more
# effectiveMode: hot_reload
# Datatype: long
write_request_remote_dispatch_max_retry_duration_in_ms=60000

# Whether retrying for unknown errors.
# Current unknown errors includes EXECUTE_STATEMENT_ERROR(301) and INTERNAL_SERVER_ERROR(305)
# effectiveMode: hot_reload
# Datatype: boolean
enable_retry_for_unknown_error=false<|MERGE_RESOLUTION|>--- conflicted
+++ resolved
@@ -1095,7 +1095,7 @@
 
 # When the timestamp precision check is enabled, the timestamps those are over 13 digits for ms precision, or over 16 digits for us precision are not allowed to be inserted.
 # For all precisions, ms, us and ns, the timestamps cannot exceed the range of [-9223372036854775808, 9223372036854775807], regardless of whether the check is enabled or not.
-# effectiveMode: first_start
+# effectiveMode: hot_reload
 # Datatype: Boolean
 timestamp_precision_check_enabled=true
 
@@ -1162,10 +1162,24 @@
 # effectiveMode: restart
 tvlist_sort_algorithm=TIM
 
-# When the average point number of timeseries in memtable exceeds this, the memtable is flushed to disk. The default threshold is 100000.
-# effectiveMode: restart
-# Datatype: int
-avg_series_point_number_threshold=100000
+# When point number in the working TVList exceeds this, it is sorted and handover in writable memtable
+# default 0 means it does not handover working tvlist
+# effectiveMode: hot_reload
+# Datatype: int
+tvlist_sort_threshold=0
+
+# The target point nums in one chunk in flushing and compaction.
+# If the point number of a timeseries in memtable exceeds this, the data will be flushed to multiple chunks.
+# effectiveMode: restart
+# Datatype: long
+target_chunk_point_num=100000
+
+# The target chunk size in flushing and compaction.
+# If the size of a timeseries in memtable exceeds this, the data will be flushed to multiple chunks.
+# default is 1.6MB
+# effectiveMode: restart
+# Datatype: long, Unit: byte
+target_chunk_size=1600000
 
 # How many threads can concurrently flush. When <= 0, use CPU core number.
 # effectiveMode: restart
@@ -1295,17 +1309,6 @@
 # effectiveMode: hot_reload
 # Datatype: int
 max_level_gap_in_inner_compaction=2
-
-# The target chunk size in compaction and when memtable reaches this threshold, flush the memtable to disk.
-# default is 1MB
-# effectiveMode: restart
-# Datatype: long, Unit: byte
-target_chunk_size=1048576
-
-# The target point nums in one chunk in compaction
-# effectiveMode: restart
-# Datatype: long
-target_chunk_point_num=100000
 
 # If the chunk size is lower than this threshold, it will be deserialized into points, default is 128 byte
 # effectiveMode: restart
@@ -1750,10 +1753,10 @@
 pipe_lib_dir=ext/pipe
 
 # The maximum number of threads that can be used to execute the pipe subtasks in PipeSubtaskExecutor.
-# The actual value will be min(pipe_subtask_executor_max_thread_num, max(1, CPU core number / 2)).
-# effectiveMode: restart
-# Datatype: int
-pipe_subtask_executor_max_thread_num=5
+# When <= 0, use max(5, CPU core number / 2).
+# effectiveMode: restart
+# Datatype: int
+pipe_subtask_executor_max_thread_num=0
 
 # The connection timeout (in milliseconds) for the thrift client.
 # effectiveMode: restart
@@ -1762,14 +1765,16 @@
 
 # The maximum number of selectors that can be used in the sink.
 # Recommend to set this value to less than or equal to pipe_sink_max_client_number.
-# effectiveMode: restart
-# Datatype: int
-pipe_sink_selector_number=4
+# When <= 0, use max(4, CPU core number / 2).
+# effectiveMode: restart
+# Datatype: int
+pipe_sink_selector_number=0
 
 # The maximum number of clients that can be used in the sink.
-# effectiveMode: restart
-# Datatype: int
-pipe_sink_max_client_number=16
+# When <= 0, use max(16, CPU core number / 2).
+# effectiveMode: restart
+# Datatype: int
+pipe_sink_max_client_number=0
 
 # Whether to enable receiving pipe data through air gap.
 # The receiver can only return 0 or 1 in tcp mode to indicate whether the data is received successfully.
@@ -1963,11 +1968,8 @@
 
 # the mqtt message payload formatter.
 # effectiveMode: restart
-<<<<<<< HEAD
-=======
 # Options: [json, line]
 # The built-in json only supports tree models, and the line only supports table models.
->>>>>>> 5e1bd035
 # Datatype: String
 mqtt_payload_formatter=json
 
