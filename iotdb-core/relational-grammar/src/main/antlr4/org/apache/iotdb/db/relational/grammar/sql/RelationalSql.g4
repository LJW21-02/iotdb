--- conflicted
+++ resolved
@@ -125,11 +125,8 @@
     | extendRegionStatement
     | removeRegionStatement
     | removeDataNodeStatement
-<<<<<<< HEAD
-=======
     | removeConfigNodeStatement
     | removeAINodeStatement
->>>>>>> d68180b2
 
     // Admin Statement
     | showVariablesStatement
@@ -144,6 +141,7 @@
     | loadConfigurationStatement
     | setConfigurationStatement
     | showCurrentSqlDialectStatement
+    | setSqlDialectStatement
     | showCurrentUserStatement
     | showCurrentDatabaseStatement
     | showCurrentTimestampStatement
@@ -587,7 +585,11 @@
     ;
 
 removeDataNodeStatement
-    : REMOVE DATANODE dataNodeId=INTEGER_VALUE (',' dataNodeId=INTEGER_VALUE)*
+    : REMOVE DATANODE dataNodeId=INTEGER_VALUE
+    ;
+
+removeConfigNodeStatement
+    : REMOVE CONFIGNODE configNodeId=INTEGER_VALUE
     ;
 
 removeAINodeStatement
@@ -656,6 +658,10 @@
 
 showCurrentSqlDialectStatement
     : SHOW CURRENT_SQL_DIALECT
+    ;
+
+setSqlDialectStatement
+    : SET SQL_DIALECT EQ (TABLE | TREE)
     ;
 
 showCurrentUserStatement
@@ -1342,13 +1348,8 @@
     // IMPORTANT: this rule must only contain tokens. Nested rules are not supported. See SqlParser.exitNonReserved
     : ABSENT | ADD | ADMIN | AFTER | ALL | ANALYZE | ANY | ARRAY | ASC | AT | ATTRIBUTE | AUTHORIZATION
     | BEGIN | BERNOULLI | BOTH
-<<<<<<< HEAD
-    | CACHE | CALL | CALLED | CASCADE | CATALOG | CATALOGS | CHAR | CHARACTER | CHARSET | CLEAR | CLUSTER | CLUSTERID | COLUMN | COLUMNS | COMMENT | COMMIT | COMMITTED | CONDITION | CONDITIONAL | CONFIGNODES | CONFIGURATION | CONNECTOR | CONSTANT | COPARTITION | COUNT | CURRENT
-    | DATA | DATABASE | DATABASES | DATANODE | DATANODES | DATE | DAY | DECLARE | DEFAULT | DEFINE | DEFINER | DENY | DESC | DESCRIPTOR | DETAILS| DETERMINISTIC | DEVICES | DISTRIBUTED | DO | DOUBLE
-=======
     | CACHE | CALL | CALLED | CASCADE | CATALOG | CATALOGS | CHAR | CHARACTER | CHARSET | CLEAR | CLUSTER | CLUSTERID | COLUMN | COLUMNS | COMMENT | COMMIT | COMMITTED | CONDITION | CONDITIONAL | CONFIGNODES | CONFIGNODE | CONFIGURATION | CONNECTOR | CONSTANT | COPARTITION | COUNT | CURRENT
     | DATA | DATABASE | DATABASES | DATANODE | DATANODES | DATASET | DATE | DAY | DECLARE | DEFAULT | DEFINE | DEFINER | DENY | DESC | DESCRIPTOR | DETAILS| DETERMINISTIC | DEVICES | DISTRIBUTED | DO | DOUBLE
->>>>>>> d68180b2
     | ELSEIF | EMPTY | ENCODING | ERROR | EXCLUDING | EXPLAIN | EXTRACTOR
     | FETCH | FIELD | FILTER | FINAL | FIRST | FLUSH | FOLLOWING | FORMAT | FUNCTION | FUNCTIONS
     | GRACE | GRANT | GRANTED | GRANTS | GRAPHVIZ | GROUPS
@@ -1362,11 +1363,7 @@
     | OBJECT | OF | OFFSET | OMIT | ONE | ONLY | OPTION | ORDINALITY | OUTPUT | OVER | OVERFLOW
     | PARTITION | PARTITIONS | PASSING | PAST | PATH | PATTERN | PER | PERIOD | PERMUTE | PIPE | PIPEPLUGIN | PIPEPLUGINS | PIPES | PLAN | POSITION | PRECEDING | PRECISION | PRIVILEGES | PREVIOUS | PROCESSLIST | PROCESSOR | PROPERTIES | PRUNE
     | QUERIES | QUERY | QUOTES
-<<<<<<< HEAD
-    | RANGE | READ | READONLY | REFRESH | REGION | REGIONID | REGIONS | REMOVE | RENAME | REPAIR | REPEAT  | REPEATABLE | REPLACE | RESET | RESPECT | RESTRICT | RETURN | RETURNING | RETURNS | REVOKE | ROLE | ROLES | ROLLBACK | ROW | ROWS | RUNNING
-=======
     | RANGE | READ | READONLY | RECONSTRUCT | REFRESH | REGION | REGIONID | REGIONS | REMOVE | RENAME | REPAIR | REPEAT | REPEATABLE | REPLACE | RESET | RESPECT | RESTRICT | RETURN | RETURNING | RETURNS | REVOKE | ROLE | ROLES | ROLLBACK | ROOT | ROW | ROWS | RPR_FIRST | RPR_LAST | RUNNING
->>>>>>> d68180b2
     | SERIESSLOTID | SCALAR | SCHEMA | SCHEMAS | SECOND | SECURITY | SEEK | SERIALIZABLE | SESSION | SET | SETS
     | SHOW | SINK | SOME | SOURCE | START | STATS | STOP | SUBSCRIPTION | SUBSCRIPTIONS | SUBSET | SUBSTRING | SYSTEM
     | TABLES | TABLESAMPLE | TAG | TEXT | TEXT_STRING | TIES | TIME | TIMEPARTITION | TIMER | TIMER_XL | TIMESERIES | TIMESLOTID | TIMESTAMP | TO | TOPIC | TOPICS | TRAILING | TRANSACTION | TRUNCATE | TRY_CAST | TYPE
@@ -1423,6 +1420,7 @@
 CONDITION: 'CONDITION';
 CONDITIONAL: 'CONDITIONAL';
 CONFIGNODES: 'CONFIGNODES';
+CONFIGNODE: 'CONFIGNODE';
 CONFIGURATION: 'CONFIGURATION';
 CONNECTOR: 'CONNECTOR';
 CONSTANT: 'CONSTANT';
@@ -1645,6 +1643,7 @@
 RANGE: 'RANGE';
 READ: 'READ';
 READONLY: 'READONLY';
+RECONSTRUCT: 'RECONSTRUCT';
 RECURSIVE: 'RECURSIVE';
 REFRESH: 'REFRESH';
 REGION: 'REGION';
@@ -1691,6 +1690,7 @@
 SKIP_TOKEN: 'SKIP';
 SOME: 'SOME';
 SOURCE: 'SOURCE';
+SQL_DIALECT: 'SQL_DIALECT';
 START: 'START';
 STATS: 'STATS';
 STOP: 'STOP';
@@ -1722,6 +1722,7 @@
 TOPICS: 'TOPICS';
 TRAILING: 'TRAILING';
 TRANSACTION: 'TRANSACTION';
+TREE: 'TREE';
 TRIM: 'TRIM';
 TRUE: 'TRUE';
 TRUNCATE: 'TRUNCATE';
