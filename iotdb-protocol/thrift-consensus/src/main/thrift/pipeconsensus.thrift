--- conflicted
+++ resolved
@@ -21,11 +21,7 @@
 namespace java org.apache.iotdb.consensus.pipe.thrift
 
 struct TCommitId {
-<<<<<<< HEAD
-  1:required i64 commitIndex
-=======
   1:required i64 replicateIndex
->>>>>>> d68180b2
   2:required i32 pipeTaskRestartTimes
   3:required i32 dataNodeRebootTimes
 }
