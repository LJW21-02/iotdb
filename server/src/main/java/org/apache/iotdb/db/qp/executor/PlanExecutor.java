--- conflicted
+++ resolved
@@ -398,12 +398,8 @@
         new Path(COLUMN_TIMESERIES_COMPRESSION)),
         Arrays.asList(TSDataType.TEXT, TSDataType.TEXT, TSDataType.TEXT, TSDataType.TEXT,
             TSDataType.TEXT));
-<<<<<<< HEAD
-    List<String[]> timeseriesList = getTimeseriesSchemas(timeSeriesPlan.getPath().toString());
-=======
     List<String[]> timeseriesList = MManager.getInstance()
         .getAllMeasurementSchema(timeSeriesPlan.getPath().toString());
->>>>>>> af3be5f8
     for (String[] list : timeseriesList) {
       RowRecord record = new RowRecord(0);
       for (String s : list) {
@@ -417,7 +413,7 @@
   }
 
   protected List<String[]> getTimeseriesSchemas(String path) throws MetadataException {
-    return MManager.getInstance().getAllTimeseriesSchema(path);
+    return MManager.getInstance().getAllMeasurementSchema(path);
   }
 
   private QueryDataSet processShowTTLQuery(ShowTTLPlan showTTLPlan) {
