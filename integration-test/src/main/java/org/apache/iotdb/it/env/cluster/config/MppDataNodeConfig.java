--- conflicted
+++ resolved
@@ -95,8 +95,6 @@
         "compaction_schedule_interval_in_ms", String.valueOf(compactionScheduleInterval));
     return this;
   }
-<<<<<<< HEAD
-=======
 
   @Override
   public DataNodeConfig setEnableMQTTService(boolean enableMQTTService) {
@@ -139,5 +137,4 @@
     setProperty("datanode_memory_proportion", dataNodeMemoryProportion);
     return this;
   }
->>>>>>> d68180b2
 }