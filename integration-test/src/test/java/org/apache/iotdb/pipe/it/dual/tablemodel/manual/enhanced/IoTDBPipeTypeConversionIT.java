/*
 * Licensed to the Apache Software Foundation (ASF) under one
 * or more contributor license agreements.  See the NOTICE file
 * distributed with this work for additional information
 * regarding copyright ownership.  The ASF licenses this file
 * to you under the Apache License, Version 2.0 (the
 * "License"); you may not use this file except in compliance
 * with the License.  You may obtain a copy of the License at
 *
 *     http://www.apache.org/licenses/LICENSE-2.0
 *
 * Unless required by applicable law or agreed to in writing,
 * software distributed under the License is distributed on an
 * "AS IS" BASIS, WITHOUT WARRANTIES OR CONDITIONS OF ANY
 * KIND, either express or implied.  See the License for the
 * specific language governing permissions and limitations
 * under the License.
 */

package org.apache.iotdb.pipe.it.dual.tablemodel.manual.enhanced;

import org.apache.iotdb.db.it.utils.TestUtils;
import org.apache.iotdb.db.pipe.receiver.transform.converter.ValueConverter;
import org.apache.iotdb.it.framework.IoTDBTestRunner;
import org.apache.iotdb.itbase.category.MultiClusterIT2DualTableManualEnhanced;
import org.apache.iotdb.itbase.env.BaseEnv;
import org.apache.iotdb.pipe.it.dual.tablemodel.manual.AbstractPipeTableModelDualManualIT;
import org.apache.iotdb.rpc.RpcUtils;

import org.apache.tsfile.enums.TSDataType;
import org.apache.tsfile.utils.Binary;
import org.apache.tsfile.utils.BytesUtils;
import org.apache.tsfile.utils.DateUtils;
import org.apache.tsfile.utils.Pair;
<<<<<<< HEAD
=======
import org.junit.Before;
import org.junit.Ignore;
>>>>>>> d68180b2
import org.junit.Test;
import org.junit.experimental.categories.Category;
import org.junit.runner.RunWith;

import java.nio.charset.StandardCharsets;
import java.time.ZoneOffset;
import java.util.ArrayList;
import java.util.Arrays;
import java.util.Collections;
import java.util.Date;
import java.util.HashSet;
import java.util.List;
import java.util.Random;
import java.util.Set;
import java.util.function.Consumer;

@RunWith(IoTDBTestRunner.class)
@Category({MultiClusterIT2DualTableManualEnhanced.class})
@Ignore(
    "Currently this may lose some data because tsFile conversion is banned, and historical transferred is not opened if history.enable = false")
public class IoTDBPipeTypeConversionIT extends AbstractPipeTableModelDualManualIT {

  private static final int generateDataSize = 100;

  // Test for converting BOOLEAN to OtherType
  @Test
  public void testBooleanToOtherTypeConversion() {
    createDataPipe();
    executeAndVerifyTypeConversion(TSDataType.BOOLEAN, TSDataType.INT32);
    executeAndVerifyTypeConversion(TSDataType.BOOLEAN, TSDataType.INT64);
    executeAndVerifyTypeConversion(TSDataType.BOOLEAN, TSDataType.FLOAT);
    executeAndVerifyTypeConversion(TSDataType.BOOLEAN, TSDataType.DOUBLE);
    executeAndVerifyTypeConversion(TSDataType.BOOLEAN, TSDataType.TEXT);
    executeAndVerifyTypeConversion(TSDataType.BOOLEAN, TSDataType.TIMESTAMP);
    executeAndVerifyTypeConversion(TSDataType.BOOLEAN, TSDataType.BLOB);
    executeAndVerifyTypeConversion(TSDataType.BOOLEAN, TSDataType.STRING);
    executeAndVerifyTypeConversion(TSDataType.BOOLEAN, TSDataType.DATE);
  }

  // Test for converting INT32 to OtherType
  @Test
  public void testInt32ToOtherTypeConversion() {
    createDataPipe();
    executeAndVerifyTypeConversion(TSDataType.INT32, TSDataType.BOOLEAN);
    executeAndVerifyTypeConversion(TSDataType.INT32, TSDataType.INT64);
    executeAndVerifyTypeConversion(TSDataType.INT32, TSDataType.FLOAT);
    executeAndVerifyTypeConversion(TSDataType.INT32, TSDataType.DOUBLE);
    executeAndVerifyTypeConversion(TSDataType.INT32, TSDataType.TEXT);
    executeAndVerifyTypeConversion(TSDataType.INT32, TSDataType.TIMESTAMP);
    executeAndVerifyTypeConversion(TSDataType.INT32, TSDataType.BLOB);
    executeAndVerifyTypeConversion(TSDataType.INT32, TSDataType.STRING);
    executeAndVerifyTypeConversion(TSDataType.INT32, TSDataType.DATE);
  }

  // Test for converting INT64 to OtherType
  @Test
  public void testInt64ToOtherTypeConversion() {
    createDataPipe();
    executeAndVerifyTypeConversion(TSDataType.INT64, TSDataType.BOOLEAN);
    executeAndVerifyTypeConversion(TSDataType.INT64, TSDataType.INT32);
    executeAndVerifyTypeConversion(TSDataType.INT64, TSDataType.FLOAT);
    executeAndVerifyTypeConversion(TSDataType.INT64, TSDataType.DOUBLE);
    executeAndVerifyTypeConversion(TSDataType.INT64, TSDataType.TEXT);
    executeAndVerifyTypeConversion(TSDataType.INT64, TSDataType.TIMESTAMP);
    executeAndVerifyTypeConversion(TSDataType.INT64, TSDataType.BLOB);
    executeAndVerifyTypeConversion(TSDataType.INT64, TSDataType.STRING);
    executeAndVerifyTypeConversion(TSDataType.INT64, TSDataType.DATE);
  }

  // Test for converting FLOAT to OtherType
  @Test
  public void testFloatToOtherTypeConversion() {
    createDataPipe();
    executeAndVerifyTypeConversion(TSDataType.FLOAT, TSDataType.BOOLEAN);
    executeAndVerifyTypeConversion(TSDataType.FLOAT, TSDataType.INT32);
    executeAndVerifyTypeConversion(TSDataType.FLOAT, TSDataType.INT64);
    executeAndVerifyTypeConversion(TSDataType.FLOAT, TSDataType.DOUBLE);
    executeAndVerifyTypeConversion(TSDataType.FLOAT, TSDataType.TEXT);
    executeAndVerifyTypeConversion(TSDataType.FLOAT, TSDataType.TIMESTAMP);
    executeAndVerifyTypeConversion(TSDataType.FLOAT, TSDataType.BLOB);
    executeAndVerifyTypeConversion(TSDataType.FLOAT, TSDataType.STRING);
    executeAndVerifyTypeConversion(TSDataType.FLOAT, TSDataType.DATE);
  }

  // Test for converting DOUBLE to OtherType
  @Test
  public void testDoubleToOtherTypeConversion() {
    createDataPipe();
    executeAndVerifyTypeConversion(TSDataType.DOUBLE, TSDataType.BOOLEAN);
    executeAndVerifyTypeConversion(TSDataType.DOUBLE, TSDataType.INT32);
    executeAndVerifyTypeConversion(TSDataType.DOUBLE, TSDataType.INT64);
    executeAndVerifyTypeConversion(TSDataType.DOUBLE, TSDataType.FLOAT);
    executeAndVerifyTypeConversion(TSDataType.DOUBLE, TSDataType.TEXT);
    executeAndVerifyTypeConversion(TSDataType.DOUBLE, TSDataType.TIMESTAMP);
    executeAndVerifyTypeConversion(TSDataType.DOUBLE, TSDataType.BLOB);
    executeAndVerifyTypeConversion(TSDataType.DOUBLE, TSDataType.STRING);
    executeAndVerifyTypeConversion(TSDataType.DOUBLE, TSDataType.DATE);
  }

  // Test for converting TEXT to OtherType
  @Test
  public void testTextToOtherTypeConversion() {
    createDataPipe();
    executeAndVerifyTypeConversion(TSDataType.TEXT, TSDataType.BLOB);
    executeAndVerifyTypeConversion(TSDataType.TEXT, TSDataType.STRING);
    executeAndVerifyTypeConversion(TSDataType.TEXT, TSDataType.BOOLEAN);
    executeAndVerifyTypeConversion(TSDataType.TEXT, TSDataType.INT32);
    executeAndVerifyTypeConversion(TSDataType.TEXT, TSDataType.INT64);
    executeAndVerifyTypeConversion(TSDataType.TEXT, TSDataType.FLOAT);
    executeAndVerifyTypeConversion(TSDataType.TEXT, TSDataType.DOUBLE);
    executeAndVerifyTypeConversion(TSDataType.TEXT, TSDataType.TIMESTAMP);
    executeAndVerifyTypeConversion(TSDataType.TEXT, TSDataType.DATE);
  }

  // Test for converting TIMESTAMP to OtherType
  @Test
  public void testTimestampToOtherTypeConversion() {
    createDataPipe();
    executeAndVerifyTypeConversion(TSDataType.TIMESTAMP, TSDataType.BOOLEAN);
    executeAndVerifyTypeConversion(TSDataType.TIMESTAMP, TSDataType.INT32);
    executeAndVerifyTypeConversion(TSDataType.TIMESTAMP, TSDataType.INT64);
    executeAndVerifyTypeConversion(TSDataType.TIMESTAMP, TSDataType.FLOAT);
    executeAndVerifyTypeConversion(TSDataType.TIMESTAMP, TSDataType.DOUBLE);
    executeAndVerifyTypeConversion(TSDataType.TIMESTAMP, TSDataType.TEXT);
    executeAndVerifyTypeConversion(TSDataType.TIMESTAMP, TSDataType.BLOB);
    executeAndVerifyTypeConversion(TSDataType.TIMESTAMP, TSDataType.STRING);
    executeAndVerifyTypeConversion(TSDataType.TIMESTAMP, TSDataType.DATE);
  }

  // Test for converting DATE to OtherType
  @Test
  public void testDateToOtherTypeConversion() {
    createDataPipe();
    executeAndVerifyTypeConversion(TSDataType.DATE, TSDataType.BOOLEAN);
    executeAndVerifyTypeConversion(TSDataType.DATE, TSDataType.INT32);
    executeAndVerifyTypeConversion(TSDataType.DATE, TSDataType.INT64);
    executeAndVerifyTypeConversion(TSDataType.DATE, TSDataType.FLOAT);
    executeAndVerifyTypeConversion(TSDataType.DATE, TSDataType.DOUBLE);
    executeAndVerifyTypeConversion(TSDataType.DATE, TSDataType.TEXT);
    executeAndVerifyTypeConversion(TSDataType.DATE, TSDataType.STRING);
    executeAndVerifyTypeConversion(TSDataType.DATE, TSDataType.TIMESTAMP);
  }

  // Test for converting BLOB to OtherType
  @Test
  public void testBlobToOtherTypeConversion() {
    createDataPipe();
    executeAndVerifyTypeConversion(TSDataType.BLOB, TSDataType.TEXT);
    executeAndVerifyTypeConversion(TSDataType.BLOB, TSDataType.STRING);
    executeAndVerifyTypeConversion(TSDataType.BLOB, TSDataType.BOOLEAN);
    executeAndVerifyTypeConversion(TSDataType.BLOB, TSDataType.INT32);
    executeAndVerifyTypeConversion(TSDataType.BLOB, TSDataType.INT64);
    executeAndVerifyTypeConversion(TSDataType.BLOB, TSDataType.FLOAT);
    executeAndVerifyTypeConversion(TSDataType.BLOB, TSDataType.DOUBLE);
    executeAndVerifyTypeConversion(TSDataType.BLOB, TSDataType.TIMESTAMP);
    executeAndVerifyTypeConversion(TSDataType.BLOB, TSDataType.DATE);
  }

  // Test for converting STRING to OtherType
  @Test
  public void testStringToOtherTypeConversion() {
    createDataPipe();
    executeAndVerifyTypeConversion(TSDataType.STRING, TSDataType.TEXT);
    executeAndVerifyTypeConversion(TSDataType.STRING, TSDataType.BLOB);
    executeAndVerifyTypeConversion(TSDataType.STRING, TSDataType.BOOLEAN);
    executeAndVerifyTypeConversion(TSDataType.STRING, TSDataType.INT32);
    executeAndVerifyTypeConversion(TSDataType.STRING, TSDataType.INT64);
    executeAndVerifyTypeConversion(TSDataType.STRING, TSDataType.FLOAT);
    executeAndVerifyTypeConversion(TSDataType.STRING, TSDataType.DOUBLE);
    executeAndVerifyTypeConversion(TSDataType.STRING, TSDataType.TIMESTAMP);
  }

  private void executeAndVerifyTypeConversion(TSDataType source, TSDataType target) {
    List<Pair> pairs = prepareTypeConversionTest(source, target);
    final Consumer<String> handleFailure =
        o -> {
          TestUtils.executeNonQueryWithRetry(senderEnv, "flush");
          TestUtils.executeNonQueryWithRetry(receiverEnv, "flush");
        };
    TestUtils.assertDataEventuallyOnEnv(
        receiverEnv,
        String.format("select time,status,s1 from %s2%s", source.name(), target.name()),
        "time,status,s1,",
        createExpectedResultSet(pairs, source, target),
        "test",
        handleFailure);
  }

  private List<Pair> prepareTypeConversionTest(TSDataType sourceType, TSDataType targetType) {
    String sourceTypeName = sourceType.name();
    String targetTypeName = targetType.name();

    createDataBaseAndTable(sourceTypeName, targetTypeName, sourceTypeName, senderEnv);
    createDataBaseAndTable(sourceTypeName, targetTypeName, targetTypeName, receiverEnv);

    List<Pair> pairs = createTestDataForType(sourceTypeName);

    executeDataInsertions(pairs, sourceType, targetType);
    return pairs;
  }

  private void createDataBaseAndTable(
      String sourceTypeName, String targetTypeName, String dataType, BaseEnv env) {
    String timeSeriesCreationQuery =
        String.format(
            "create table %s2%s (s1 string tag, status %s field)",
            sourceTypeName, targetTypeName, dataType);
    TestUtils.tryExecuteNonQueriesWithRetry(
        null,
        BaseEnv.TABLE_SQL_DIALECT,
        env,
        Arrays.asList("create database if not exists test", "use test", timeSeriesCreationQuery),
        null);
  }

  private void createDataPipe() {
    String sql =
        String.format(
            "create pipe test"
                + " with source ('source'='iotdb-source','realtime.mode'='forced-log','realtime.enable'='true','history.enable'='false')"
                + " with processor ('processor'='do-nothing-processor')"
                + " with sink ('node-urls'='%s:%s','batch.enable'='false','sink.format'='tablet')",
            receiverEnv.getIP(), receiverEnv.getPort());
    TestUtils.tryExecuteNonQueriesWithRetry(
        null, BaseEnv.TABLE_SQL_DIALECT, senderEnv, Collections.singletonList(sql), null);
  }

  private List<Pair> createTestDataForType(String sourceType) {
    switch (sourceType) {
      case "BOOLEAN":
        return createTestDataForBoolean();
      case "INT32":
        return createTestDataForInt32();
      case "INT64":
        return createTestDataForInt64();
      case "FLOAT":
        return createTestDataForFloat();
      case "DOUBLE":
        return createTestDataForDouble();
      case "TEXT":
        return createTestDataForText();
      case "TIMESTAMP":
        return createTestDataForTimestamp();
      case "DATE":
        return createTestDataForDate();
      case "BLOB":
        return createTestDataForBlob();
      case "STRING":
        return createTestDataForString();
      default:
        throw new UnsupportedOperationException("Unsupported data type: " + sourceType);
    }
  }

  private void executeDataInsertions(
      List<Pair> testData, TSDataType sourceType, TSDataType targetType) {
    switch (sourceType) {
      case STRING:
      case TEXT:
        TestUtils.tryExecuteNonQueriesWithRetry(
            "test",
            BaseEnv.TABLE_SQL_DIALECT,
            senderEnv,
            createInsertStatementsForString(testData, sourceType.name(), targetType.name()),
            null);
        return;
      case TIMESTAMP:
        TestUtils.tryExecuteNonQueriesWithRetry(
            "test",
            BaseEnv.TABLE_SQL_DIALECT,
            senderEnv,
            createInsertStatementsForTimestamp(testData, sourceType.name(), targetType.name()),
            null);
        return;
      case DATE:
        TestUtils.tryExecuteNonQueriesWithRetry(
            "test",
            BaseEnv.TABLE_SQL_DIALECT,
            senderEnv,
            createInsertStatementsForLocalDate(testData, sourceType.name(), targetType.name()),
            null);
        return;
      case BLOB:
        TestUtils.tryExecuteNonQueriesWithRetry(
            "test",
            BaseEnv.TABLE_SQL_DIALECT,
            senderEnv,
            createInsertStatementsForBlob(testData, sourceType.name(), targetType.name()),
            null);
        return;
      default:
        TestUtils.tryExecuteNonQueriesWithRetry(
            "test",
            BaseEnv.TABLE_SQL_DIALECT,
            senderEnv,
            createInsertStatementsForNumeric(testData, sourceType.name(), targetType.name()),
            null);
    }
  }

  private List<String> createInsertStatementsForString(
      List<Pair> testData, String sourceType, String targetType) {
    List<String> executes = new ArrayList<>();
    for (Pair pair : testData) {
      executes.add(
          String.format(
              "insert into %s2%s(time,status,s1) values (%s,'%s','t1')",
              sourceType,
              targetType,
              pair.left,
              new String(((Binary) (pair.right)).getValues(), StandardCharsets.UTF_8)));
    }
    executes.add("flush");
    return executes;
  }

  private List<String> createInsertStatementsForNumeric(
      List<Pair> testData, String sourceType, String targetType) {
    List<String> executes = new ArrayList<>();
    for (Pair pair : testData) {
      executes.add(
          String.format(
              "insert into %s2%s (time,status,s1) values (%s,%s,'t1')",
              sourceType, targetType, pair.left, pair.right));
    }
    executes.add("flush");
    return executes;
  }

  private List<String> createInsertStatementsForTimestamp(
      List<Pair> testData, String sourceType, String targetType) {
    List<String> executes = new ArrayList<>();
    for (Pair pair : testData) {
      executes.add(
          String.format(
              "insert into %s2%s(time,status,s1) values (%s,%s,'t1')",
              sourceType, targetType, pair.left, pair.right));
    }
    executes.add("flush");
    return executes;
  }

  private List<String> createInsertStatementsForLocalDate(
      List<Pair> testData, String sourceType, String targetType) {
    List<String> executes = new ArrayList<>();
    for (Pair pair : testData) {
      executes.add(
          String.format(
              "insert into %s2%s(time,status,s1) values (%s,'%s','t1')",
              sourceType, targetType, pair.left, DateUtils.formatDate((Integer) pair.right)));
    }
    executes.add("flush");
    return executes;
  }

  private List<String> createInsertStatementsForBlob(
      List<Pair> testData, String sourceType, String targetType) {
    List<String> executes = new ArrayList<>();
    for (Pair pair : testData) {
      String value = BytesUtils.parseBlobByteArrayToString(((Binary) pair.right).getValues());
      executes.add(
          String.format(
              "insert into %s2%s(time,status,s1) values (%s,X'%s','t1')",
              sourceType, targetType, pair.left, value.substring(2)));
    }
    executes.add("flush");
    return executes;
  }

  private Set<String> createExpectedResultSet(
      List<Pair> pairs, TSDataType sourceType, TSDataType targetType) {
    switch (targetType) {
      case TIMESTAMP:
        return generateTimestampResultSet(pairs, sourceType, targetType);
      case DATE:
        return generateLocalDateResultSet(pairs, sourceType, targetType);
      case BLOB:
        return generateBlobResultSet(pairs, sourceType, targetType);
      case TEXT:
      case STRING:
        return generateStringResultSet(pairs, sourceType, targetType);
      default:
        HashSet<String> resultSet = new HashSet<>();
        for (Pair pair : pairs) {
          resultSet.add(
              String.format(
                  "%s,%s,t1,",
                  toTimestamp((long) pair.left),
                  ValueConverter.convert(sourceType, targetType, pair.right)));
        }
        return resultSet;
    }
  }

  private Set<String> generateTimestampResultSet(
      List<Pair> pairs, TSDataType sourceType, TSDataType targetType) {
    HashSet<String> resultSet = new HashSet<>();
    for (Pair pair : pairs) {
      resultSet.add(
          String.format(
              "%s,%s,t1,",
              toTimestamp((long) pair.left),
              toTimestamp((long) ValueConverter.convert(sourceType, targetType, pair.right))));
    }
    return resultSet;
  }

  private Set<String> generateLocalDateResultSet(
      List<Pair> pairs, TSDataType sourceType, TSDataType targetType) {
    HashSet<String> resultSet = new HashSet<>();
    for (Pair pair : pairs) {
      resultSet.add(
          String.format(
              "%s,%s,t1,",
              toTimestamp((long) pair.left),
              DateUtils.formatDate(
                  (Integer) ValueConverter.convert(sourceType, targetType, pair.right))));
    }
    return resultSet;
  }

  private Set<String> generateBlobResultSet(
      List<Pair> pairs, TSDataType sourceType, TSDataType targetType) {
    HashSet<String> resultSet = new HashSet<>();
    for (Pair pair : pairs) {
      resultSet.add(
          String.format(
              "%s,%s,t1,",
              toTimestamp((long) pair.left),
              BytesUtils.parseBlobByteArrayToString(
                  ((Binary) ValueConverter.convert(sourceType, targetType, pair.right))
                      .getValues())));
    }
    return resultSet;
  }

  private Set<String> generateStringResultSet(
      List<Pair> pairs, TSDataType sourceType, TSDataType targetType) {
    HashSet<String> resultSet = new HashSet<>();
    for (Pair pair : pairs) {
      resultSet.add(
          String.format(
              "%s,%s,t1,",
              toTimestamp((long) pair.left),
              new String(
                  ((Binary) ValueConverter.convert(sourceType, targetType, pair.right)).getValues(),
                  StandardCharsets.UTF_8)));
    }
    return resultSet;
  }

  private List<Pair> createTestDataForBoolean() {
    List<Pair> pairs = new ArrayList<>();
    Random random = new Random();
    for (long i = 0; i < generateDataSize; i++) {
      pairs.add(new Pair<>(i, random.nextBoolean()));
    }
    return pairs;
  }

  private List<Pair> createTestDataForInt32() {
    List<Pair> pairs = new ArrayList<>();
    Random random = new Random();
    for (long i = 0; i < generateDataSize; i++) {
      pairs.add(new Pair<>(i, random.nextInt()));
    }
    pairs.add(new Pair<>(generateDataSize + 1L, -1));
    pairs.add(new Pair<>(generateDataSize + 2L, -2));
    pairs.add(new Pair<>(generateDataSize + 3L, -3));
    return pairs;
  }

  private List<Pair> createTestDataForInt64() {
    List<Pair> pairs = new ArrayList<>();
    Random random = new Random();
    for (long i = 0; i < generateDataSize; i++) {
      pairs.add(new Pair<>(i, random.nextLong()));
    }
    pairs.add(new Pair<>(generateDataSize + 1L, -1L));
    pairs.add(new Pair<>(generateDataSize + 2L, -2L));
    pairs.add(new Pair<>(generateDataSize + 3L, -3L));
    return pairs;
  }

  private List<Pair> createTestDataForFloat() {
    List<Pair> pairs = new ArrayList<>();
    Random random = new Random();
    for (long i = 0; i < generateDataSize; i++) {
      pairs.add(new Pair<>(i, random.nextFloat()));
    }
    return pairs;
  }

  private List<Pair> createTestDataForDouble() {
    List<Pair> pairs = new ArrayList<>();
    Random random = new Random();
    for (long i = 0; i < generateDataSize; i++) {
      pairs.add(new Pair<>(i, random.nextDouble()));
    }
    return pairs;
  }

  private List<Pair> createTestDataForText() {
    List<Pair> pairs = new ArrayList<>();
    for (long i = 0; i < generateDataSize; i++) {
      pairs.add(new Pair<>(i, new Binary((String.valueOf(i)).getBytes(StandardCharsets.UTF_8))));
    }
    pairs.add(
        new Pair(generateDataSize + 1L, new Binary("Hello".getBytes(StandardCharsets.UTF_8))));
    pairs.add(
        new Pair(
            generateDataSize + 2L, new Binary("Hello World!".getBytes(StandardCharsets.UTF_8))));
    pairs.add(
        new Pair(
            generateDataSize + 3L, new Binary("This is a test.".getBytes(StandardCharsets.UTF_8))));
    pairs.add(
        new Pair(
            generateDataSize + 4L,
            new Binary("IoTDB Hello World!!!!".getBytes(StandardCharsets.UTF_8))));
    pairs.add(
        new Pair(
            generateDataSize + 5L,
            new Binary(
                "IoTDB is an excellent time series database!!!!!!!!!"
                    .getBytes(StandardCharsets.UTF_8))));
    return pairs;
  }

  private List<Pair> createTestDataForTimestamp() {
    List<Pair> pairs = new ArrayList<>();
    for (long i = 0; i < generateDataSize; i++) {
      pairs.add(new Pair<>(i, new Date().getTime() + i));
    }
    return pairs;
  }

  private List<Pair> createTestDataForDate() {
    List<Pair> pairs = new ArrayList<>();
    int year = 2023;
    int month = 1;
    int day = 1;
    for (long i = 0; i < generateDataSize; i++) {
      pairs.add(new Pair<>(i, year * 10000 + (month * 100) + day));

      // update
      day++;
      if (day > 28) {
        day = 1;
        month++;
        if (month > 12) {
          month = 1;
          year++;
        }
      }
    }
    return pairs;
  }

  private List<Pair> createTestDataForBlob() {
    List<Pair> pairs = new ArrayList<>();
    for (long i = 0; i < generateDataSize; i++) {
      pairs.add(new Pair<>(i, new Binary((String.valueOf(i)).getBytes(StandardCharsets.UTF_8))));
    }
    pairs.add(
        new Pair(generateDataSize + 1L, new Binary("Hello".getBytes(StandardCharsets.UTF_8))));
    pairs.add(
        new Pair(
            generateDataSize + 2L, new Binary("Hello World!".getBytes(StandardCharsets.UTF_8))));
    pairs.add(
        new Pair(
            generateDataSize + 3L, new Binary("This is a test.".getBytes(StandardCharsets.UTF_8))));
    pairs.add(
        new Pair(
            generateDataSize + 4L,
            new Binary("IoTDB Hello World!!!!".getBytes(StandardCharsets.UTF_8))));
    pairs.add(
        new Pair(
            generateDataSize + 5L,
            new Binary(
                "IoTDB is an excellent time series database!!!!!!!!!"
                    .getBytes(StandardCharsets.UTF_8))));
    return pairs;
  }

  private List<Pair> createTestDataForString() {
    List<Pair> pairs = new ArrayList<>();
    for (long i = 0; i < generateDataSize; i++) {
      pairs.add(new Pair<>(i, new Binary((String.valueOf(i)).getBytes(StandardCharsets.UTF_8))));
    }
    pairs.add(
        new Pair(generateDataSize + 1L, new Binary("Hello".getBytes(StandardCharsets.UTF_8))));
    pairs.add(
        new Pair(
            generateDataSize + 2L, new Binary("Hello World!".getBytes(StandardCharsets.UTF_8))));
    pairs.add(
        new Pair(
            generateDataSize + 3L, new Binary("This is a test.".getBytes(StandardCharsets.UTF_8))));
    pairs.add(
        new Pair(
            generateDataSize + 4L,
            new Binary("IoTDB Hello World!!!!".getBytes(StandardCharsets.UTF_8))));
    pairs.add(
        new Pair(
            generateDataSize + 5L,
            new Binary(
                "IoTDB is an excellent time series database!!!!!!!!!"
                    .getBytes(StandardCharsets.UTF_8))));
    return pairs;
  }

  private String toTimestamp(long timestamp) {
    return RpcUtils.formatDatetime("default", "ms", timestamp, ZoneOffset.UTC);
  }
}<|MERGE_RESOLUTION|>--- conflicted
+++ resolved
@@ -32,11 +32,8 @@
 import org.apache.tsfile.utils.BytesUtils;
 import org.apache.tsfile.utils.DateUtils;
 import org.apache.tsfile.utils.Pair;
-<<<<<<< HEAD
-=======
 import org.junit.Before;
 import org.junit.Ignore;
->>>>>>> d68180b2
 import org.junit.Test;
 import org.junit.experimental.categories.Category;
 import org.junit.runner.RunWith;
@@ -58,6 +55,12 @@
 @Ignore(
     "Currently this may lose some data because tsFile conversion is banned, and historical transferred is not opened if history.enable = false")
 public class IoTDBPipeTypeConversionIT extends AbstractPipeTableModelDualManualIT {
+
+  @Override
+  @Before
+  public void setUp() {
+    super.setUp();
+  }
 
   private static final int generateDataSize = 100;
 
