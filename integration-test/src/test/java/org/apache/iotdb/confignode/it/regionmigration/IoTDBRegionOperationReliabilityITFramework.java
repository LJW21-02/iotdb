/*
 * Licensed to the Apache Software Foundation (ASF) under one
 * or more contributor license agreements.  See the NOTICE file
 * distributed with this work for additional information
 * regarding copyright ownership.  The ASF licenses this file
 * to you under the Apache License, Version 2.0 (the
 * "License"); you may not use this file except in compliance
 * with the License.  You may obtain a copy of the License at
 *
 *     http://www.apache.org/licenses/LICENSE-2.0
 *
 * Unless required by applicable law or agreed to in writing,
 * software distributed under the License is distributed on an
 * "AS IS" BASIS, WITHOUT WARRANTIES OR CONDITIONS OF ANY
 * KIND, either express or implied.  See the License for the
 * specific language governing permissions and limitations
 * under the License.
 */

package org.apache.iotdb.confignode.it.regionmigration;

import org.apache.iotdb.common.rpc.thrift.TConsensusGroupType;
import org.apache.iotdb.commons.client.sync.SyncConfigNodeIServiceClient;
import org.apache.iotdb.commons.cluster.RegionStatus;
import org.apache.iotdb.commons.concurrent.IoTDBThreadPoolFactory;
import org.apache.iotdb.commons.conf.IoTDBConstant;
import org.apache.iotdb.commons.pipe.config.constant.SystemConstant;
import org.apache.iotdb.commons.schema.column.ColumnHeaderConstant;
import org.apache.iotdb.commons.utils.KillPoint.KillNode;
import org.apache.iotdb.commons.utils.KillPoint.KillPoint;
import org.apache.iotdb.confignode.rpc.thrift.TRegionInfo;
import org.apache.iotdb.confignode.rpc.thrift.TShowRegionReq;
import org.apache.iotdb.confignode.rpc.thrift.TShowRegionResp;
import org.apache.iotdb.consensus.ConsensusFactory;
import org.apache.iotdb.consensus.iot.IoTConsensusServerImpl;
import org.apache.iotdb.isession.SessionDataSet;
import org.apache.iotdb.it.env.EnvFactory;
import org.apache.iotdb.it.env.cluster.env.AbstractEnv;
import org.apache.iotdb.it.env.cluster.node.AbstractNodeWrapper;
import org.apache.iotdb.it.env.cluster.node.ConfigNodeWrapper;
import org.apache.iotdb.it.env.cluster.node.DataNodeWrapper;
import org.apache.iotdb.metrics.utils.SystemType;
import org.apache.iotdb.rpc.IoTDBConnectionException;
import org.apache.iotdb.rpc.StatementExecutionException;
import org.apache.iotdb.session.Session;

import org.apache.thrift.TException;
import org.apache.tsfile.read.common.Field;
import org.apache.tsfile.utils.Pair;
import org.awaitility.Awaitility;
import org.awaitility.core.ConditionTimeoutException;
import org.junit.After;
import org.junit.Assert;
import org.junit.Before;
import org.slf4j.Logger;
import org.slf4j.LoggerFactory;

import java.io.BufferedReader;
import java.io.File;
import java.io.IOException;
import java.io.InputStreamReader;
import java.sql.Connection;
import java.sql.ResultSet;
import java.sql.SQLException;
import java.sql.Statement;
import java.util.ArrayList;
import java.util.Arrays;
import java.util.Collections;
import java.util.HashMap;
import java.util.HashSet;
import java.util.List;
import java.util.Map;
import java.util.Objects;
import java.util.Optional;
import java.util.Set;
import java.util.TreeMap;
import java.util.concurrent.ConcurrentHashMap;
import java.util.concurrent.ConcurrentHashMap.KeySetView;
import java.util.concurrent.ExecutorService;
import java.util.concurrent.TimeUnit;
import java.util.concurrent.atomic.AtomicReference;
import java.util.function.Consumer;
import java.util.function.Predicate;
import java.util.stream.Collectors;

import static org.apache.iotdb.util.MagicUtils.makeItCloseQuietly;

public class IoTDBRegionOperationReliabilityITFramework {
  private static final Logger LOGGER =
      LoggerFactory.getLogger(IoTDBRegionOperationReliabilityITFramework.class);
  public static final String INSERTION1 =
      "INSERT INTO root.sg.d1(timestamp,speed,temperature) values(100, 1, 2)";
  private static final String INSERTION2 =
      "INSERT INTO root.sg.d1(timestamp,speed,temperature) values(101, 3, 4)";
  public static final String FLUSH_COMMAND = "flush on cluster";
  private static final String SHOW_REGIONS = "show regions";
  private static final String SHOW_DATANODES = "show datanodes";
  private static final String COUNT_TIMESERIES = "select count(*) from root.sg.**";
  private static final String REGION_MIGRATE_COMMAND_FORMAT = "migrate region %d from %d to %d";
  private static final String CONFIGURATION_FILE_NAME = "configuration.dat";
  ExecutorService executorService = IoTDBThreadPoolFactory.newCachedThreadPool("regionMigrateIT");

  public static Consumer<KillPointContext> actionOfKillNode =
      context -> {
        context.getNodeWrapper().stopForcibly();
        LOGGER.info("Node {} stopped.", context.getNodeWrapper().getId());
        Assert.assertFalse(context.getNodeWrapper().isAlive());
        if (context.getNodeWrapper() instanceof ConfigNodeWrapper) {
          context.getNodeWrapper().start();
          LOGGER.info("Node {} restarted.", context.getNodeWrapper().getId());
          Assert.assertTrue(context.getNodeWrapper().isAlive());
        }
      };

  public static Consumer<KillPointContext> actionOfRestartCluster =
      context -> {
        context.getEnv().getNodeWrapperList().parallelStream()
            .forEach(AbstractNodeWrapper::stopForcibly);
        LOGGER.info("Cluster has been stopped");
        context.getEnv().getNodeWrapperList().parallelStream().forEach(AbstractNodeWrapper::start);
        LOGGER.info("Cluster has been restarted");
      };

  @Before
  public void setUp() throws Exception {
    EnvFactory.getEnv()
        .getConfig()
        .getCommonConfig()
        .setDataRegionConsensusProtocolClass(ConsensusFactory.IOT_CONSENSUS_V2)
        .setSchemaRegionConsensusProtocolClass(ConsensusFactory.RATIS_CONSENSUS)
        .setConfigNodeConsensusProtocolClass(ConsensusFactory.RATIS_CONSENSUS);
  }

  @After
  public void tearDown() throws InterruptedException {
    EnvFactory.getEnv().cleanClusterEnvironment();
  }

  public void successTest(
      final int dataReplicateFactor,
      final int schemaReplicationFactor,
      final int configNodeNum,
      final int dataNodeNum,
      KeySetView<String, Boolean> killConfigNodeKeywords,
      KeySetView<String, Boolean> killDataNodeKeywords,
      KillNode killNode)
      throws Exception {
    generalTestWithAllOptions(
        dataReplicateFactor,
        schemaReplicationFactor,
        configNodeNum,
        dataNodeNum,
        killConfigNodeKeywords,
        killDataNodeKeywords,
        actionOfKillNode,
        true,
        killNode);
  }

  public void failTest(
      final int dataReplicateFactor,
      final int schemaReplicationFactor,
      final int configNodeNum,
      final int dataNodeNum,
      KeySetView<String, Boolean> killConfigNodeKeywords,
      KeySetView<String, Boolean> killDataNodeKeywords,
      KillNode killNode)
      throws Exception {
    generalTestWithAllOptions(
        dataReplicateFactor,
        schemaReplicationFactor,
        configNodeNum,
        dataNodeNum,
        killConfigNodeKeywords,
        killDataNodeKeywords,
        actionOfKillNode,
        false,
        killNode);
  }

  public void killClusterTest(
      KeySetView<String, Boolean> configNodeKeywords, boolean expectMigrateSuccess)
      throws Exception {
    generalTestWithAllOptions(
        2,
        3,
        3,
        3,
        configNodeKeywords,
        noKillPoints(),
        actionOfRestartCluster,
        expectMigrateSuccess,
        KillNode.ALL_NODES);
  }

  // region general test

  public void generalTestWithAllOptions(
      final int dataReplicateFactor,
      final int schemaReplicationFactor,
      final int configNodeNum,
      final int dataNodeNum,
      KeySetView<String, Boolean> configNodeKeywords,
      KeySetView<String, Boolean> dataNodeKeywords,
      Consumer<KillPointContext> actionWhenDetectKeyWords,
      final boolean expectMigrateSuccess,
      KillNode killNode)
      throws Exception {
    // prepare env
    EnvFactory.getEnv()
        .getConfig()
        .getCommonConfig()
        .setDataReplicationFactor(dataReplicateFactor)
        .setSchemaReplicationFactor(schemaReplicationFactor);
    EnvFactory.getEnv().registerConfigNodeKillPoints(new ArrayList<>(configNodeKeywords));
    EnvFactory.getEnv().registerDataNodeKillPoints(new ArrayList<>(dataNodeKeywords));
    EnvFactory.getEnv().initClusterEnvironment(configNodeNum, dataNodeNum);

    try (final Connection connection = makeItCloseQuietly(EnvFactory.getEnv().getConnection());
        final Statement statement = makeItCloseQuietly(connection.createStatement());
        SyncConfigNodeIServiceClient client =
            (SyncConfigNodeIServiceClient) EnvFactory.getEnv().getLeaderConfigNodeConnection()) {
      // prepare data
      statement.execute(INSERTION1);
      statement.execute(FLUSH_COMMAND);

      // collect necessary information
      Map<Integer, Set<Integer>> regionMap = getDataRegionMap(statement);
      Set<Integer> allDataNodeId = getAllDataNodes(statement);

      // select region migration related DataNodes
      final int selectedRegion = selectRegion(regionMap);
      final int originalDataNode = selectOriginalDataNode(regionMap, selectedRegion);
      final int destDataNode =
          selectDataNodeNotContainsRegion(allDataNodeId, regionMap, selectedRegion);
      checkRegionFileExist(originalDataNode);
      checkPeersExist(regionMap.get(selectedRegion), originalDataNode, selectedRegion);

      // set kill points
      if (killNode == KillNode.ORIGINAL_DATANODE) {
        setDataNodeKillPoints(
            Collections.singletonList(
                EnvFactory.getEnv().dataNodeIdToWrapper(originalDataNode).get()),
            dataNodeKeywords,
            actionWhenDetectKeyWords);
      } else if (killNode == KillNode.DESTINATION_DATANODE) {
        setDataNodeKillPoints(
            Collections.singletonList(EnvFactory.getEnv().dataNodeIdToWrapper(destDataNode).get()),
            dataNodeKeywords,
            actionWhenDetectKeyWords);
      } else {
        setConfigNodeKillPoints(configNodeKeywords, actionWhenDetectKeyWords);
        setDataNodeKillPoints(
            EnvFactory.getEnv().getDataNodeWrapperList(),
            dataNodeKeywords,
            actionWhenDetectKeyWords);
      }

      LOGGER.info("DataNode set before migration: {}", regionMap.get(selectedRegion));

      System.out.println(
          "originalDataNode: "
              + EnvFactory.getEnv().dataNodeIdToWrapper(originalDataNode).get().getNodePath());
      System.out.println(
          "destDataNode: "
              + EnvFactory.getEnv().dataNodeIdToWrapper(destDataNode).get().getNodePath());

      // region migration start
      statement.execute(buildRegionMigrateCommand(selectedRegion, originalDataNode, destDataNode));

      boolean success = false;
      Predicate<TShowRegionResp> migrateRegionPredicate =
          tShowRegionResp -> {
            Map<Integer, Set<Integer>> newRegionMap =
                getRegionMap(tShowRegionResp.getRegionInfoList());
            Set<Integer> dataNodes = newRegionMap.get(selectedRegion);
            return !dataNodes.contains(originalDataNode) && dataNodes.contains(destDataNode);
          };
      try {
        awaitUntilSuccess(
            client,
            selectedRegion,
            migrateRegionPredicate,
            Optional.of(destDataNode),
            Optional.of(originalDataNode));
        success = true;
      } catch (ConditionTimeoutException e) {
        if (expectMigrateSuccess) {
          LOGGER.error("Region migrate failed", e);
          Assert.fail();
        }
      }
      if (!expectMigrateSuccess && success) {
        LOGGER.error("Region migrate succeeded unexpectedly");
        Assert.fail();
      }

      // make sure all kill points have been triggered
      checkKillPointsAllTriggered(configNodeKeywords);
      checkKillPointsAllTriggered(dataNodeKeywords);

      // check the remaining file
      if (success) {
        checkRegionFileClearIfNodeAlive(originalDataNode);
        checkRegionFileExistIfNodeAlive(destDataNode);
<<<<<<< HEAD
        checkPeersClearIfNodeAlive(allDataNodeId, originalDataNode, selectedRegion);
        checkClusterStillWritable();
=======
        // TODO: @YongzaoDan enable this check after the __system database is refactored!!!
        //        checkClusterStillWritable();
>>>>>>> d68180b2
      } else {
        checkRegionFileClearIfNodeAlive(destDataNode);
        checkRegionFileExistIfNodeAlive(originalDataNode);
        checkPeersClearIfNodeAlive(allDataNodeId, destDataNode, selectedRegion);
      }

      LOGGER.info("test pass");
    }
  }

  public static Set<Integer> getAllDataNodes(Statement statement) throws Exception {
    ResultSet result = statement.executeQuery(SHOW_DATANODES);
    Set<Integer> allDataNodeId = new HashSet<>();
    while (result.next()) {
      allDataNodeId.add(result.getInt(ColumnHeaderConstant.NODE_ID));
    }
    return allDataNodeId;
  }

  private void setConfigNodeKillPoints(
      KeySetView<String, Boolean> killConfigNodeKeywords, Consumer<KillPointContext> action) {
    EnvFactory.getEnv()
        .getConfigNodeWrapperList()
        .forEach(
            configNodeWrapper ->
                executorService.submit(
                    () ->
                        doActionWhenDetectKeywords(
                            configNodeWrapper, killConfigNodeKeywords, action)));
  }

  private void setDataNodeKillPoints(
      List<DataNodeWrapper> dataNodeWrappers,
      KeySetView<String, Boolean> killDataNodeKeywords,
      Consumer<KillPointContext> action) {
    dataNodeWrappers.forEach(
        dataNodeWrapper ->
            executorService.submit(
                () -> doActionWhenDetectKeywords(dataNodeWrapper, killDataNodeKeywords, action)));
  }

  /**
   * Monitor the node's log and kill it when detect specific log.
   *
   * @param nodeWrapper Easy to understand
   * @param keywords When detect these keywords in node's log, stop the node forcibly
   */
  private static void doActionWhenDetectKeywords(
      AbstractNodeWrapper nodeWrapper,
      KeySetView<String, Boolean> keywords,
      Consumer<KillPointContext> action) {
    if (keywords.isEmpty()) {
      return;
    }
    final String logFileName;
    if (nodeWrapper instanceof ConfigNodeWrapper) {
      logFileName = "log_confignode_all.log";
    } else {
      logFileName = "log_datanode_all.log";
    }
    SystemType type = SystemType.getSystemType();
    ProcessBuilder builder;
    if (type == SystemType.LINUX || type == SystemType.MAC) {
      builder =
          new ProcessBuilder(
              "tail",
              "-f",
              nodeWrapper.getNodePath() + File.separator + "logs" + File.separator + logFileName);
    } else if (type == SystemType.WINDOWS) {
      builder =
          new ProcessBuilder(
              "powershell",
              "-Command",
              "Get-Content "
                  + nodeWrapper.getNodePath()
                  + File.separator
                  + "logs"
                  + File.separator
                  + logFileName
                  + " -Wait");
    } else {
      throw new UnsupportedOperationException("Unsupported system type " + type);
    }
    builder.redirectErrorStream(true);

    try {
      Process process = builder.start();
      try (BufferedReader reader =
          new BufferedReader(new InputStreamReader(process.getInputStream()))) {
        String line;
        while ((line = reader.readLine()) != null) {
          // if trigger more than one keyword at a same time, test code may have mistakes
          Assert.assertTrue(
              line,
              keywords.stream().map(KillPoint::addKillPointPrefix).filter(line::contains).count()
                  <= 1);
          String finalLine = line;
          Optional<String> detectedKeyword =
              keywords.stream()
                  .filter(keyword -> finalLine.contains(KillPoint.addKillPointPrefix(keyword)))
                  .findAny();
          if (detectedKeyword.isPresent()) {
            // each keyword only trigger once
            keywords.remove(detectedKeyword.get());
            action.accept(new KillPointContext(nodeWrapper, (AbstractEnv) EnvFactory.getEnv()));
            LOGGER.info("Kill point triggered: {}", detectedKeyword.get());
          }
          if (keywords.isEmpty()) {
            break;
          }
        }
      } catch (AssertionError e) {
        LOGGER.error("gg", e);
        throw e;
      }
    } catch (IOException e) {
      throw new RuntimeException(e);
    }
  }

  void checkKillPointsAllTriggered(KeySetView<String, Boolean> killPoints) {
    if (!killPoints.isEmpty()) {
      killPoints.forEach(killPoint -> LOGGER.error("Kill point {} not triggered", killPoint));
      Assert.fail("Some kill points was not triggered");
    }
  }

  private static String buildRegionMigrateCommand(int who, int from, int to) {
    String result = String.format(REGION_MIGRATE_COMMAND_FORMAT, who, from, to);
    LOGGER.info(result);
    return result;
  }

  public static Map<Integer, Set<Integer>> getDataRegionMap(Statement statement) throws Exception {
    ResultSet showRegionsResult = statement.executeQuery(SHOW_REGIONS);
    Map<Integer, Set<Integer>> regionMap = new HashMap<>();
    while (showRegionsResult.next()) {
      if (String.valueOf(TConsensusGroupType.DataRegion)
              .equals(showRegionsResult.getString(ColumnHeaderConstant.TYPE))
          && !showRegionsResult
              .getString(ColumnHeaderConstant.DATABASE)
              .equals(SystemConstant.SYSTEM_DATABASE)) {
        int regionId = showRegionsResult.getInt(ColumnHeaderConstant.REGION_ID);
        int dataNodeId = showRegionsResult.getInt(ColumnHeaderConstant.DATA_NODE_ID);
        regionMap.computeIfAbsent(regionId, id -> new HashSet<>()).add(dataNodeId);
      }
    }
    return regionMap;
  }

  public static Map<Integer, Pair<Integer, Set<Integer>>> getDataRegionMapWithLeader(
      Statement statement) throws Exception {
    ResultSet showRegionsResult = statement.executeQuery(SHOW_REGIONS);
    Map<Integer, Pair<Integer, Set<Integer>>> regionMap = new HashMap<>();
    while (showRegionsResult.next()) {
      if (String.valueOf(TConsensusGroupType.DataRegion)
              .equals(showRegionsResult.getString(ColumnHeaderConstant.TYPE))
          && !showRegionsResult
              .getString(ColumnHeaderConstant.DATABASE)
              .equals(SystemConstant.SYSTEM_DATABASE)) {
        int regionId = showRegionsResult.getInt(ColumnHeaderConstant.REGION_ID);
        int dataNodeId = showRegionsResult.getInt(ColumnHeaderConstant.DATA_NODE_ID);
        Pair<Integer, Set<Integer>> leaderNodesPair =
            regionMap.computeIfAbsent(regionId, id -> new Pair<>(-1, new HashSet<>()));
        leaderNodesPair.getRight().add(dataNodeId);
        if (showRegionsResult.getString(ColumnHeaderConstant.ROLE).equals("Leader")) {
          leaderNodesPair.setLeft(dataNodeId);
        }
      }
    }
    return regionMap;
  }

  public static Map<Integer, Set<Integer>> getAllRegionMap(Statement statement) throws Exception {
    ResultSet showRegionsResult = statement.executeQuery(SHOW_REGIONS);
    Map<Integer, Set<Integer>> regionMap = new HashMap<>();
    while (showRegionsResult.next()) {
      int regionId = showRegionsResult.getInt(ColumnHeaderConstant.REGION_ID);
      int dataNodeId = showRegionsResult.getInt(ColumnHeaderConstant.DATA_NODE_ID);
      regionMap.computeIfAbsent(regionId, id -> new HashSet<>()).add(dataNodeId);
    }
    return regionMap;
  }

  protected static Map<Integer, Set<Integer>> getRegionMap(List<TRegionInfo> regionInfoList) {
    Map<Integer, Set<Integer>> regionMap = new HashMap<>();
    regionInfoList.forEach(
        regionInfo -> {
          int regionId = regionInfo.getConsensusGroupId().getId();
          regionMap
              .computeIfAbsent(regionId, regionId1 -> new HashSet<>())
              .add(regionInfo.getDataNodeId());
        });
    return regionMap;
  }

  protected static Map<Integer, Set<Integer>> getRunningRegionMap(
      List<TRegionInfo> regionInfoList) {
    Map<Integer, Set<Integer>> regionMap = new HashMap<>();
    regionInfoList.stream()
        .filter(regionInfo -> RegionStatus.Running.getStatus().equals(regionInfo.getStatus()))
        .forEach(
            regionInfo -> {
              int regionId = regionInfo.getConsensusGroupId().getId();
              regionMap
                  .computeIfAbsent(regionId, regionId1 -> new HashSet<>())
                  .add(regionInfo.getDataNodeId());
            });
    return regionMap;
  }

  protected static int selectRegion(Map<Integer, Set<Integer>> regionMap) {
    return regionMap.keySet().stream().findAny().orElseThrow(() -> new RuntimeException("gg"));
  }

  private static int selectOriginalDataNode(
      Map<Integer, Set<Integer>> regionMap, int selectedRegion) {
    return regionMap.get(selectedRegion).stream()
        .findAny()
        .orElseThrow(() -> new RuntimeException("cannot find original DataNode"));
  }

  protected static int selectDataNodeNotContainsRegion(
      Set<Integer> dataNodeSet, Map<Integer, Set<Integer>> regionMap, int selectedRegion) {
    return dataNodeSet.stream()
        .filter(dataNodeId -> !regionMap.get(selectedRegion).contains(dataNodeId))
        .findAny()
        .orElseThrow(() -> new RuntimeException("cannot find dest DataNode"));
  }

  protected static int selectDataNodeContainsRegion(
      Set<Integer> dataNodeSet, Map<Integer, Set<Integer>> regionMap, int selectedRegion) {
    return dataNodeSet.stream()
        .filter(dataNodeId -> regionMap.get(selectedRegion).contains(dataNodeId))
        .findAny()
        .orElseThrow(() -> new RuntimeException("cannot find dest DataNode"));
  }

  // I believe this function is not necessary, just keep it here in case it's necessary
  private static void awaitUntilFlush(Statement statement, int originalDataNode) throws Exception {
    long startTime = System.currentTimeMillis();
    File sequence = new File(buildDataPath(originalDataNode, true));
    File unsequence = new File(buildDataPath(originalDataNode, false));
    Awaitility.await()
        .atMost(1, TimeUnit.MINUTES)
        .pollDelay(2, TimeUnit.SECONDS)
        .until(
            () -> {
              statement.execute(FLUSH_COMMAND);
              int fileNum = 0;
              if (sequence.exists() && sequence.listFiles() != null) {
                fileNum += Objects.requireNonNull(sequence.listFiles()).length;
              }
              if (unsequence.exists() && unsequence.listFiles() != null) {
                fileNum += Objects.requireNonNull(unsequence.listFiles()).length;
              }
              return fileNum > 0;
            });
    LOGGER.info("DataNode {} has been flushed", originalDataNode);
    LOGGER.info("Flush cost time: {}ms", System.currentTimeMillis() - startTime);
  }

  protected static void awaitUntilSuccess(
      SyncConfigNodeIServiceClient client,
      int selectedRegion,
      Predicate<TShowRegionResp> predicate,
      Optional<Integer> dataNodeExpectInRegionGroup,
      Optional<Integer> dataNodeExpectNotInRegionGroup) {
    AtomicReference<Set<Integer>> lastTimeDataNodes = new AtomicReference<>();
    AtomicReference<Exception> lastException = new AtomicReference<>();
    AtomicReference<SyncConfigNodeIServiceClient> clientRef = new AtomicReference<>(client);
    try {
      Awaitility.await()
          .atMost(2, TimeUnit.MINUTES)
          .pollDelay(2, TimeUnit.SECONDS)
          .until(
              () -> {
                try {
                  TShowRegionResp resp = clientRef.get().showRegion(new TShowRegionReq());
                  lastTimeDataNodes.set(getRegionMap(resp.getRegionInfoList()).get(selectedRegion));
                  return predicate.test(resp);
                } catch (TException e) {
                  clientRef.set(
                      (SyncConfigNodeIServiceClient)
                          EnvFactory.getEnv().getLeaderConfigNodeConnection());
                  lastException.set(e);
                  return false;
                } catch (Exception e) {
                  // Any exception can be ignored
                  lastException.set(e);
                  return false;
                }
              });
    } catch (ConditionTimeoutException e) {
      if (lastTimeDataNodes.get() == null) {
        LOGGER.error(
            "maybe show regions fail, lastTimeDataNodes is null, last Exception:",
            lastException.get());
        throw e;
      }
      String actualSetStr = lastTimeDataNodes.get().toString();
      dataNodeExpectNotInRegionGroup.ifPresent(x -> lastTimeDataNodes.get().remove(x));
      dataNodeExpectInRegionGroup.ifPresent(x -> lastTimeDataNodes.get().add(x));
      String expectSetStr = lastTimeDataNodes.toString();
      LOGGER.error("DataNode Set {} is unexpected, expect {}", actualSetStr, expectSetStr);
      if (lastException.get() == null) {
        LOGGER.info("No exception during awaiting");
      } else {
        LOGGER.error("Last exception during awaiting:", lastException.get());
      }
      throw e;
    }
    LOGGER.info("DataNode set has been successfully changed to {}", lastTimeDataNodes.get());
  }

  private static void checkRegionFileExistIfNodeAlive(int dataNode) {
    if (EnvFactory.getEnv().dataNodeIdToWrapper(dataNode).get().isAlive()) {
      checkRegionFileExist(dataNode);
    }
  }

  private static void checkRegionFileExist(int dataNode) {
    File originalRegionDir = new File(buildRegionDirPath(dataNode));
    Assert.assertTrue(originalRegionDir.isDirectory());
    Assert.assertNotEquals(0, Objects.requireNonNull(originalRegionDir.listFiles()).length);
  }

  private static void checkRegionFileClearIfNodeAlive(int dataNode) {
    if (EnvFactory.getEnv().dataNodeIdToWrapper(dataNode).get().isAlive()) {
      checkRegionFileClear(dataNode);
    }
  }

  /** Check whether the original DataNode's region file has been deleted. */
  private static void checkRegionFileClear(int dataNode) {
    File originalRegionDir = new File(buildRegionDirPath(dataNode));
    Assert.assertTrue(originalRegionDir.isDirectory());
    File[] files = originalRegionDir.listFiles();
    try {
      int length = Objects.requireNonNull(files).length;
      // the node may still have a region of the system database
      Assert.assertTrue(length == 0 || length == 1 && files[0].getName().equals("1_1"));
    } catch (AssertionError e) {
      LOGGER.error(
          "Original DataNode {} region file not clear, these files is still remain: {}",
          dataNode,
          Arrays.toString(files));
      throw e;
    }
    LOGGER.info("Original DataNode {} region file clear", dataNode);
  }

  private static void checkPeersExistIfNodeAlive(
      Set<Integer> dataNodes, int originalDataNode, int regionId) {
    dataNodes.forEach(
        targetDataNode -> checkPeerExistIfNodeAlive(targetDataNode, originalDataNode, regionId));
  }

  private static void checkPeersExist(Set<Integer> dataNodes, int originalDataNode, int regionId) {
    dataNodes.forEach(targetDataNode -> checkPeerExist(targetDataNode, originalDataNode, regionId));
  }

  private static void checkPeerExistIfNodeAlive(
      int checkTargetDataNode, int originalDataNode, int regionId) {
    if (EnvFactory.getEnv().dataNodeIdToWrapper(checkTargetDataNode).get().isAlive()) {
      checkPeerExist(checkTargetDataNode, originalDataNode, regionId);
    }
  }

  private static void checkPeerExist(int checkTargetDataNode, int originalDataNode, int regionId) {
    File expectExistedFile =
        new File(buildConfigurationDataFilePath(checkTargetDataNode, originalDataNode, regionId));
    Assert.assertTrue(
        "configuration file should exist, but it didn't: " + expectExistedFile.getPath(),
        expectExistedFile.exists());
  }

  private static void checkPeersClearIfNodeAlive(
      Set<Integer> dataNodes, int originalDataNode, int regionId) {
    dataNodes.stream()
        .filter(dataNode -> dataNode != originalDataNode)
        .forEach(
            targetDataNode ->
                checkPeerClearIfNodeAlive(targetDataNode, originalDataNode, regionId));
  }

  private static void checkPeersClear(Set<Integer> dataNodes, int originalDataNode, int regionId) {
    dataNodes.stream()
        .filter(dataNode -> dataNode != originalDataNode)
        .forEach(targetDataNode -> checkPeerClear(targetDataNode, originalDataNode, regionId));
    LOGGER.info("Peer clear");
  }

  private static void checkPeerClearIfNodeAlive(
      int checkTargetDataNode, int originalDataNode, int regionId) {
    if (EnvFactory.getEnv().dataNodeIdToWrapper(checkTargetDataNode).get().isAlive()) {
      checkPeerClear(checkTargetDataNode, originalDataNode, regionId);
    }
  }

  private static void checkPeerClear(int checkTargetDataNode, int originalDataNode, int regionId) {
    File expectDeletedFile =
        new File(buildConfigurationDataFilePath(checkTargetDataNode, originalDataNode, regionId));
    Assert.assertFalse(
        "configuration file should be deleted, but it didn't: " + expectDeletedFile.getPath(),
        expectDeletedFile.exists());
    LOGGER.info("configuration file has been deleted: {}", expectDeletedFile.getPath());
  }

  private void checkClusterStillWritable() {
    try (Connection connection = EnvFactory.getEnv().getAvailableConnection();
        Statement statement = connection.createStatement()) {
      // check old data
      ResultSet resultSet = statement.executeQuery(COUNT_TIMESERIES);
      resultSet.next();
      Assert.assertEquals(1, resultSet.getLong(1));
      Assert.assertEquals(1, resultSet.getLong(2));
      LOGGER.info("Old data is still remain");
      // write new data
      statement.execute(INSERTION2);
      resultSet = statement.executeQuery(COUNT_TIMESERIES);
      resultSet.next();
      Assert.assertEquals(2, resultSet.getLong(1));
      Assert.assertEquals(2, resultSet.getLong(2));
      LOGGER.info("Region group is still writable");
    } catch (SQLException e) {
      LOGGER.error("Something wrong", e);
      Assert.fail("Something wrong");
    }
  }

  private static String buildRegionDirPath(int dataNode) {
    String nodePath = EnvFactory.getEnv().dataNodeIdToWrapper(dataNode).get().getNodePath();
    return nodePath
        + File.separator
        + IoTDBConstant.DATA_FOLDER_NAME
        + File.separator
        + "datanode"
        + File.separator
        + IoTDBConstant.CONSENSUS_FOLDER_NAME
        + File.separator
        + IoTDBConstant.DATA_REGION_FOLDER_NAME;
  }

  private static String buildDataPath(int dataNode, boolean isSequence) {
    String nodePath = EnvFactory.getEnv().dataNodeIdToWrapper(dataNode).get().getNodePath();
    return nodePath
        + File.separator
        + IoTDBConstant.DATA_FOLDER_NAME
        + File.separator
        + "datanode"
        + File.separator
        + IoTDBConstant.DATA_FOLDER_NAME
        + File.separator
        + (isSequence ? IoTDBConstant.SEQUENCE_FOLDER_NAME : IoTDBConstant.UNSEQUENCE_FOLDER_NAME);
  }

  private static String buildConfigurationDataFilePath(
      int localDataNodeId, int remoteDataNodeId, int regionId) {
    String configurationDatDirName =
        buildRegionDirPath(localDataNodeId) + File.separator + "1_" + regionId;
    String expectDeletedFileName =
        IoTConsensusServerImpl.generateConfigurationDatFileName(
            remoteDataNodeId, CONFIGURATION_FILE_NAME);
    return configurationDatDirName + File.separator + expectDeletedFileName;
  }

  protected static KeySetView<String, Boolean> noKillPoints() {
    return ConcurrentHashMap.newKeySet();
  }

  @SafeVarargs
  protected static <T extends Enum<?>> KeySetView<String, Boolean> buildSet(T... keywords) {
    KeySetView<String, Boolean> result = ConcurrentHashMap.newKeySet();
    result.addAll(
        Arrays.stream(keywords).map(KillPoint::enumToString).collect(Collectors.toList()));
    return result;
  }

  protected static Map<Integer, String> getRegionStatusWithoutRunning(Session session)
      throws IoTDBConnectionException, StatementExecutionException {
    SessionDataSet dataSet = session.executeQueryStatement("show regions");
    final int regionIdIndex = dataSet.getColumnNames().indexOf("RegionId");
    final int regionStatusIndex = dataSet.getColumnNames().indexOf("Status");
    dataSet.setFetchSize(1024);
    Map<Integer, String> result = new TreeMap<>();
    while (dataSet.hasNext()) {
      List<Field> fields = dataSet.next().getFields();
      final int regionId = fields.get(regionIdIndex).getIntV();
      final String regionStatus = fields.get(regionStatusIndex).toString();
      if (!"Running".equals(regionStatus)) {
        result.putIfAbsent(regionId, regionStatus);
      }
    }
    return result;
  }
}<|MERGE_RESOLUTION|>--- conflicted
+++ resolved
@@ -32,7 +32,6 @@
 import org.apache.iotdb.confignode.rpc.thrift.TShowRegionReq;
 import org.apache.iotdb.confignode.rpc.thrift.TShowRegionResp;
 import org.apache.iotdb.consensus.ConsensusFactory;
-import org.apache.iotdb.consensus.iot.IoTConsensusServerImpl;
 import org.apache.iotdb.isession.SessionDataSet;
 import org.apache.iotdb.it.env.EnvFactory;
 import org.apache.iotdb.it.env.cluster.env.AbstractEnv;
@@ -97,7 +96,6 @@
   private static final String SHOW_DATANODES = "show datanodes";
   private static final String COUNT_TIMESERIES = "select count(*) from root.sg.**";
   private static final String REGION_MIGRATE_COMMAND_FORMAT = "migrate region %d from %d to %d";
-  private static final String CONFIGURATION_FILE_NAME = "configuration.dat";
   ExecutorService executorService = IoTDBThreadPoolFactory.newCachedThreadPool("regionMigrateIT");
 
   public static Consumer<KillPointContext> actionOfKillNode =
@@ -234,7 +232,6 @@
       final int destDataNode =
           selectDataNodeNotContainsRegion(allDataNodeId, regionMap, selectedRegion);
       checkRegionFileExist(originalDataNode);
-      checkPeersExist(regionMap.get(selectedRegion), originalDataNode, selectedRegion);
 
       // set kill points
       if (killNode == KillNode.ORIGINAL_DATANODE) {
@@ -303,17 +300,11 @@
       if (success) {
         checkRegionFileClearIfNodeAlive(originalDataNode);
         checkRegionFileExistIfNodeAlive(destDataNode);
-<<<<<<< HEAD
-        checkPeersClearIfNodeAlive(allDataNodeId, originalDataNode, selectedRegion);
-        checkClusterStillWritable();
-=======
         // TODO: @YongzaoDan enable this check after the __system database is refactored!!!
         //        checkClusterStillWritable();
->>>>>>> d68180b2
       } else {
         checkRegionFileClearIfNodeAlive(destDataNode);
         checkRegionFileExistIfNodeAlive(originalDataNode);
-        checkPeersClearIfNodeAlive(allDataNodeId, destDataNode, selectedRegion);
       }
 
       LOGGER.info("test pass");
@@ -662,63 +653,6 @@
     LOGGER.info("Original DataNode {} region file clear", dataNode);
   }
 
-  private static void checkPeersExistIfNodeAlive(
-      Set<Integer> dataNodes, int originalDataNode, int regionId) {
-    dataNodes.forEach(
-        targetDataNode -> checkPeerExistIfNodeAlive(targetDataNode, originalDataNode, regionId));
-  }
-
-  private static void checkPeersExist(Set<Integer> dataNodes, int originalDataNode, int regionId) {
-    dataNodes.forEach(targetDataNode -> checkPeerExist(targetDataNode, originalDataNode, regionId));
-  }
-
-  private static void checkPeerExistIfNodeAlive(
-      int checkTargetDataNode, int originalDataNode, int regionId) {
-    if (EnvFactory.getEnv().dataNodeIdToWrapper(checkTargetDataNode).get().isAlive()) {
-      checkPeerExist(checkTargetDataNode, originalDataNode, regionId);
-    }
-  }
-
-  private static void checkPeerExist(int checkTargetDataNode, int originalDataNode, int regionId) {
-    File expectExistedFile =
-        new File(buildConfigurationDataFilePath(checkTargetDataNode, originalDataNode, regionId));
-    Assert.assertTrue(
-        "configuration file should exist, but it didn't: " + expectExistedFile.getPath(),
-        expectExistedFile.exists());
-  }
-
-  private static void checkPeersClearIfNodeAlive(
-      Set<Integer> dataNodes, int originalDataNode, int regionId) {
-    dataNodes.stream()
-        .filter(dataNode -> dataNode != originalDataNode)
-        .forEach(
-            targetDataNode ->
-                checkPeerClearIfNodeAlive(targetDataNode, originalDataNode, regionId));
-  }
-
-  private static void checkPeersClear(Set<Integer> dataNodes, int originalDataNode, int regionId) {
-    dataNodes.stream()
-        .filter(dataNode -> dataNode != originalDataNode)
-        .forEach(targetDataNode -> checkPeerClear(targetDataNode, originalDataNode, regionId));
-    LOGGER.info("Peer clear");
-  }
-
-  private static void checkPeerClearIfNodeAlive(
-      int checkTargetDataNode, int originalDataNode, int regionId) {
-    if (EnvFactory.getEnv().dataNodeIdToWrapper(checkTargetDataNode).get().isAlive()) {
-      checkPeerClear(checkTargetDataNode, originalDataNode, regionId);
-    }
-  }
-
-  private static void checkPeerClear(int checkTargetDataNode, int originalDataNode, int regionId) {
-    File expectDeletedFile =
-        new File(buildConfigurationDataFilePath(checkTargetDataNode, originalDataNode, regionId));
-    Assert.assertFalse(
-        "configuration file should be deleted, but it didn't: " + expectDeletedFile.getPath(),
-        expectDeletedFile.exists());
-    LOGGER.info("configuration file has been deleted: {}", expectDeletedFile.getPath());
-  }
-
   private void checkClusterStillWritable() {
     try (Connection connection = EnvFactory.getEnv().getAvailableConnection();
         Statement statement = connection.createStatement()) {
@@ -767,16 +701,6 @@
         + (isSequence ? IoTDBConstant.SEQUENCE_FOLDER_NAME : IoTDBConstant.UNSEQUENCE_FOLDER_NAME);
   }
 
-  private static String buildConfigurationDataFilePath(
-      int localDataNodeId, int remoteDataNodeId, int regionId) {
-    String configurationDatDirName =
-        buildRegionDirPath(localDataNodeId) + File.separator + "1_" + regionId;
-    String expectDeletedFileName =
-        IoTConsensusServerImpl.generateConfigurationDatFileName(
-            remoteDataNodeId, CONFIGURATION_FILE_NAME);
-    return configurationDatDirName + File.separator + expectDeletedFileName;
-  }
-
   protected static KeySetView<String, Boolean> noKillPoints() {
     return ConcurrentHashMap.newKeySet();
   }
