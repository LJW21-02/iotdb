--- conflicted
+++ resolved
@@ -250,12 +250,6 @@
         "load configuration",
         "803: Only the admin user can perform this operation",
         "test",
-<<<<<<< HEAD
-        "test123");
-    assertTestFail(
-        "show regions", "803: Only the admin user can perform this operation", "test", "test123");
-=======
-        "test123123456");
->>>>>>> d68180b2
+        "test123123456");
   }
 }