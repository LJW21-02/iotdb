--- conflicted
+++ resolved
@@ -18,10 +18,16 @@
  */
 package org.apache.iotdb.relational.it.session;
 
+import org.apache.iotdb.commons.schema.table.column.TsTableColumnCategory;
+import org.apache.iotdb.db.queryengine.plan.planner.plan.node.write.RelationalInsertRowsNode;
+import org.apache.iotdb.db.queryengine.plan.planner.plan.node.write.RelationalInsertTabletNode;
+import org.apache.iotdb.db.storageengine.dataregion.wal.buffer.WALEntry;
+import org.apache.iotdb.db.storageengine.dataregion.wal.io.WALReader;
 import org.apache.iotdb.isession.ISession;
 import org.apache.iotdb.isession.ITableSession;
 import org.apache.iotdb.isession.SessionDataSet;
 import org.apache.iotdb.it.env.EnvFactory;
+import org.apache.iotdb.it.env.cluster.node.DataNodeWrapper;
 import org.apache.iotdb.it.framework.IoTDBTestRunner;
 import org.apache.iotdb.itbase.category.TableClusterIT;
 import org.apache.iotdb.itbase.category.TableLocalStandaloneIT;
@@ -30,11 +36,15 @@
 
 import org.apache.tsfile.enums.ColumnCategory;
 import org.apache.tsfile.enums.TSDataType;
+import org.apache.tsfile.exception.write.WriteProcessException;
+import org.apache.tsfile.file.metadata.TableSchema;
 import org.apache.tsfile.read.common.RowRecord;
 import org.apache.tsfile.utils.Binary;
 import org.apache.tsfile.write.record.Tablet;
 import org.apache.tsfile.write.schema.IMeasurementSchema;
 import org.apache.tsfile.write.schema.MeasurementSchema;
+import org.apache.tsfile.write.v4.ITsFileWriter;
+import org.apache.tsfile.write.v4.TsFileWriterBuilder;
 import org.junit.After;
 import org.junit.AfterClass;
 import org.junit.Before;
@@ -43,6 +53,8 @@
 import org.junit.experimental.categories.Category;
 import org.junit.runner.RunWith;
 
+import java.io.File;
+import java.io.IOException;
 import java.nio.charset.StandardCharsets;
 import java.time.LocalDate;
 import java.util.ArrayList;
@@ -56,6 +68,7 @@
 import static org.junit.Assert.assertFalse;
 import static org.junit.Assert.assertNull;
 import static org.junit.Assert.assertThrows;
+import static org.junit.Assert.assertTrue;
 import static org.junit.Assert.fail;
 
 @RunWith(IoTDBTestRunner.class)
@@ -405,8 +418,6 @@
             "616: Unknown column category for m2. Cannot auto create column.", e.getMessage());
       }
 
-<<<<<<< HEAD
-=======
       session.executeNonQueryStatement("CREATE TABLE partial_insert (s1 boolean)");
       try {
         session.executeNonQueryStatement(
@@ -431,7 +442,6 @@
       }
       assertEquals(4, cnt);
 
->>>>>>> d68180b2
     } finally {
       try (ISession session = EnvFactory.getEnv().getSessionConnection()) {
         session.executeNonQueryStatement(
@@ -1630,6 +1640,124 @@
   }
 
   @Test
+  public void insertMinMaxTimeTest() throws IoTDBConnectionException, StatementExecutionException {
+    try {
+      try (ITableSession session = EnvFactory.getEnv().getTableSessionConnection()) {
+        try {
+          session.executeNonQueryStatement(
+              "SET CONFIGURATION timestamp_precision_check_enabled='false'");
+        } catch (StatementExecutionException e) {
+          // run in IDE will trigger this, ignore it
+          if (!e.getMessage().contains("Unable to find the configuration file")) {
+            throw e;
+          }
+        }
+        session.executeNonQueryStatement("USE db1");
+        session.executeNonQueryStatement("CREATE TABLE test_insert_min_max (id1 TAG, s1 INT32)");
+
+        session.executeNonQueryStatement(
+            String.format(
+                "INSERT INTO test_insert_min_max(time, id1, s1) VALUES (%d, 'd1', 1)",
+                Long.MIN_VALUE));
+        session.executeNonQueryStatement(
+            String.format(
+                "INSERT INTO test_insert_min_max(time, id1, s1) VALUES (%d, 'd1', 1)",
+                Long.MAX_VALUE));
+
+        SessionDataSet dataSet = session.executeQueryStatement("SELECT * FROM test_insert_min_max");
+        RowRecord record = dataSet.next();
+        assertEquals(Long.MIN_VALUE, record.getFields().get(0).getLongV());
+        record = dataSet.next();
+        assertEquals(Long.MAX_VALUE, record.getFields().get(0).getLongV());
+        assertFalse(dataSet.hasNext());
+
+        session.executeNonQueryStatement("FLUSH");
+        dataSet = session.executeQueryStatement("SELECT * FROM test_insert_min_max");
+        record = dataSet.next();
+        assertEquals(Long.MIN_VALUE, record.getFields().get(0).getLongV());
+        record = dataSet.next();
+        assertEquals(Long.MAX_VALUE, record.getFields().get(0).getLongV());
+        assertFalse(dataSet.hasNext());
+      }
+    } finally {
+      try (ITableSession session = EnvFactory.getEnv().getTableSessionConnection()) {
+        try {
+          session.executeNonQueryStatement(
+              "SET CONFIGURATION timestamp_precision_check_enabled='true'");
+        } catch (StatementExecutionException e) {
+          // run in IDE will trigger this, ignore it
+          if (!e.getMessage().contains("Unable to find the configuration file")) {
+            throw e;
+          }
+        }
+      }
+    }
+  }
+
+  @Test
+  public void loadMinMaxTimeAlignedTest()
+      throws IoTDBConnectionException,
+          StatementExecutionException,
+          IOException,
+          WriteProcessException {
+    File file = new File("target", "test.tsfile");
+    TableSchema tableSchema =
+        new TableSchema(
+            "load_min_max",
+            Arrays.asList("id1", "s1"),
+            Arrays.asList(TSDataType.STRING, TSDataType.INT32),
+            Arrays.asList(ColumnCategory.TAG, ColumnCategory.FIELD));
+
+    try (ITsFileWriter writer =
+        new TsFileWriterBuilder().file(file).tableSchema(tableSchema).build()) {
+      Tablet tablet =
+          new Tablet(
+              Arrays.asList("id1", "s1"), Arrays.asList(TSDataType.STRING, TSDataType.INT32));
+      tablet.addTimestamp(0, Long.MIN_VALUE);
+      tablet.addTimestamp(1, Long.MAX_VALUE);
+      tablet.addValue(0, 0, "d1");
+      tablet.addValue(1, 0, "d1");
+      tablet.addValue(0, 1, 1);
+      tablet.addValue(1, 1, 1);
+      writer.write(tablet);
+    }
+
+    try (ITableSession session = EnvFactory.getEnv().getTableSessionConnection()) {
+      session.executeNonQueryStatement("USE db1");
+      try {
+        session.executeNonQueryStatement(
+            "SET CONFIGURATION timestamp_precision_check_enabled='false'");
+      } catch (StatementExecutionException e) {
+        // run in IDE will trigger this, ignore it
+        if (!e.getMessage().contains("Unable to find the configuration file")) {
+          throw e;
+        }
+      }
+      session.executeNonQueryStatement("LOAD \'" + file.getAbsolutePath() + "\'");
+
+      SessionDataSet dataSet = session.executeQueryStatement("SELECT * FROM load_min_max");
+      RowRecord record = dataSet.next();
+      assertEquals(Long.MIN_VALUE, record.getFields().get(0).getLongV());
+      record = dataSet.next();
+      assertEquals(Long.MAX_VALUE, record.getFields().get(0).getLongV());
+      assertFalse(dataSet.hasNext());
+    } finally {
+      try (ITableSession session = EnvFactory.getEnv().getTableSessionConnection()) {
+        try {
+          session.executeNonQueryStatement(
+              "SET CONFIGURATION timestamp_precision_check_enabled='false'");
+        } catch (StatementExecutionException e) {
+          // run in IDE will trigger this, ignore it
+          if (!e.getMessage().contains("Unable to find the configuration file")) {
+            throw e;
+          }
+        }
+      }
+      file.delete();
+    }
+  }
+
+  @Test
   public void autoCreateTagColumnTest2()
       throws IoTDBConnectionException, StatementExecutionException {
     int testNum = 18;
@@ -1708,8 +1836,6 @@
       assertEquals(30, cnt);
     }
   }
-<<<<<<< HEAD
-=======
 
   @Test
   public void testAttrColumnRemoved()
@@ -1786,5 +1912,4 @@
       EnvFactory.getEnv().initClusterEnvironment();
     }
   }
->>>>>>> d68180b2
 }