/*
 * Licensed to the Apache Software Foundation (ASF) under one
 * or more contributor license agreements.  See the NOTICE file
 * distributed with this work for additional information
 * regarding copyright ownership.  The ASF licenses this file
 * to you under the Apache License, Version 2.0 (the
 * "License"); you may not use this file except in compliance
 * with the License.  You may obtain a copy of the License at
 *
 *     http://www.apache.org/licenses/LICENSE-2.0
 *
 * Unless required by applicable law or agreed to in writing,
 * software distributed under the License is distributed on an
 * "AS IS" BASIS, WITHOUT WARRANTIES OR CONDITIONS OF ANY
 * KIND, either express or implied.  See the License for the
 * specific language governing permissions and limitations
 * under the License.
 */

package org.apache.iotdb.relational.it.query.recent;

import org.apache.iotdb.it.env.EnvFactory;
import org.apache.iotdb.it.framework.IoTDBTestRunner;
import org.apache.iotdb.itbase.category.TableClusterIT;
import org.apache.iotdb.itbase.category.TableLocalStandaloneIT;
import org.apache.iotdb.itbase.env.BaseEnv;

import org.junit.AfterClass;
import org.junit.BeforeClass;
import org.junit.Test;
import org.junit.experimental.categories.Category;
import org.junit.runner.RunWith;

import java.sql.Connection;
import java.sql.ResultSet;
import java.sql.ResultSetMetaData;
import java.sql.Statement;
import java.sql.Types;

import static org.apache.iotdb.db.it.utils.TestUtils.defaultFormatDataTime;
import static org.apache.iotdb.db.it.utils.TestUtils.prepareTableData;
import static org.apache.iotdb.db.it.utils.TestUtils.tableResultSetEqualTest;
import static org.apache.iotdb.db.it.utils.TestUtils.tableResultSetFuzzyTest;
import static org.junit.Assert.assertEquals;
import static org.junit.Assert.assertFalse;
import static org.junit.Assert.assertTrue;

@RunWith(IoTDBTestRunner.class)
@Category({TableLocalStandaloneIT.class, TableClusterIT.class})
public class IoTDBNullIdQueryIT {
  private static final String DATABASE_NAME = "test";
  private static final String[] createSqls =
      new String[] {
        "CREATE DATABASE " + DATABASE_NAME,
        "USE " + DATABASE_NAME,
        "CREATE TABLE testNullId(id1 STRING TAG, id2 STRING TAG, s1 INT32 FIELD, s2 BOOLEAN FIELD, s3 DOUBLE FIELD)",
        "INSERT INTO testNullId(time,id1,id2,s1,s2,s3) " + "values(1, null, null, 0, false, 11.1)",
        "CREATE TABLE table1(device_id STRING TAG, color STRING ATTRIBUTE, s1 INT32 FIELD, s2 BOOLEAN FIELD, s3 INT64 FIELD)",
        // in seq disk
        "INSERT INTO table1(time,device_id,color,s1,s2,s3) "
            + "values(1, 'd1', 'green', 1, false, 11)",
        "INSERT INTO table1(time,device_id,s1) " + "values(5, 'd1', 5)",
        "FLUSH",
        // in uneq disk
        "INSERT INTO table1(time,device_id,s1,s2,s3) " + "values(4, 'd1', 4, true, 44)",
        "INSERT INTO table1(time,device_id,color,s1) " + "values(3, 'd1', 'green', 3)",
        "FLUSH",
        // in seq memtable
        "INSERT INTO table1(time,device_id,s1,s2,s3) " + "values(7, 'd1', 7, false, 77)",
        "INSERT INTO table1(time,device_id,s1) " + "values(6, 'd1', 6)",
        // in unseq memtable
        "INSERT INTO table1(time,device_id,color,s1) " + "values(2, 'd1', 'green', 2)",
      };

  @BeforeClass
  public static void setUp() throws Exception {
    EnvFactory.getEnv().getConfig().getCommonConfig().setEnforceStrongPassword(false);
    EnvFactory.getEnv().getConfig().getCommonConfig().setEnableCrossSpaceCompaction(false);
    EnvFactory.getEnv().initClusterEnvironment();
    prepareTableData(createSqls);
  }

  @AfterClass
  public static void tearDown() throws Exception {
    EnvFactory.getEnv().cleanClusterEnvironment();
  }

  @Test
  public void nullFilterTest() throws Exception {
    String result = defaultFormatDataTime(1) + ",0,false,11.1";
    try (final Connection connectionIsNull =
            EnvFactory.getEnv().getConnection(BaseEnv.TABLE_SQL_DIALECT);
        final Statement statement = connectionIsNull.createStatement()) {
      statement.execute("USE " + DATABASE_NAME);

      ResultSet resultSet = statement.executeQuery("select * from testNullId where id1 is null");
      assertTrue(resultSet.next());
      String ans =
          resultSet.getString("time")
              + ","
              + resultSet.getString("s1")
              + ","
              + resultSet.getString("s2")
              + ","
              + resultSet.getString("s3");
      assertEquals(result, ans);
      assertFalse(resultSet.next());

      resultSet = statement.executeQuery("select * from testNullId where id1 is not null");
      assertFalse(resultSet.next());

      resultSet = statement.executeQuery("select * from testNullId where id1 like '%'");
      assertFalse(resultSet.next());

      resultSet =
          statement.executeQuery("select * from testNullId where id1 is null and id2 is null");
      assertTrue(resultSet.next());
      ans =
          resultSet.getString("time")
              + ","
              + resultSet.getString("s1")
              + ","
              + resultSet.getString("s2")
              + ","
              + resultSet.getString("s3");
      assertEquals(result, ans);
      assertFalse(resultSet.next());

      // The second time we read from cache
      resultSet =
          statement.executeQuery("select * from testNullId where id1 is null and id2 is null");
      assertTrue(resultSet.next());
      ans =
          resultSet.getString("time")
              + ","
              + resultSet.getString("s1")
              + ","
              + resultSet.getString("s2")
              + ","
              + resultSet.getString("s3");
      assertEquals(result, ans);
      assertFalse(resultSet.next());

      // Test deduplication
      resultSet =
          statement.executeQuery("select * from testNullId where id1 is null or id2 is null");
      assertTrue(resultSet.next());
      ans =
          resultSet.getString("time")
              + ","
              + resultSet.getString("s1")
              + ","
              + resultSet.getString("s2")
              + ","
              + resultSet.getString("s3");
      assertEquals(result, ans);
      assertFalse(resultSet.next());

      // Test constant select item
      resultSet = statement.executeQuery("select *, 1 from testNullId");
      result = defaultFormatDataTime(1) + ",null,null,0,false,11.1,1";
      assertTrue(resultSet.next());
      ans =
          resultSet.getString("time")
              + ","
              + resultSet.getString("id1")
              + ","
              + resultSet.getString("id2")
              + ","
              + resultSet.getString("s1")
              + ","
              + resultSet.getString("s2")
              + ","
              + resultSet.getString("s3")
              + ","
              + resultSet.getString("_col6");

      assertEquals(result, ans);
      assertFalse(resultSet.next());

      // Test boolean between
      resultSet =
          statement.executeQuery("select * from testNullId where s2 between false and true");
      result = defaultFormatDataTime(1) + ",null,null,0,false,11.1";
      assertTrue(resultSet.next());
      ans =
          resultSet.getString("time")
              + ","
              + resultSet.getString("id1")
              + ","
              + resultSet.getString("id2")
              + ","
              + resultSet.getString("s1")
              + ","
              + resultSet.getString("s2")
              + ","
              + resultSet.getString("s3");

      assertEquals(result, ans);
      assertFalse(resultSet.next());

      // Test boolean not between
      resultSet =
          statement.executeQuery("select * from testNullId where s2 not between false and true");
      assertFalse(resultSet.next());

      // Test same column name
      resultSet = statement.executeQuery("select time, s1 as a, s2 as a from testNullId");
      result = defaultFormatDataTime(1) + ",0,false";
      ResultSetMetaData resultSetMetaData = resultSet.getMetaData();
      assertEquals(3, resultSetMetaData.getColumnCount());
      assertEquals("time", resultSetMetaData.getColumnName(1));
      assertEquals(Types.TIMESTAMP, resultSetMetaData.getColumnType(1));
      assertEquals("a", resultSetMetaData.getColumnName(2));
      assertEquals(Types.INTEGER, resultSetMetaData.getColumnType(2));
      assertEquals("a", resultSetMetaData.getColumnName(3));
      assertEquals(Types.BOOLEAN, resultSetMetaData.getColumnType(3));

      assertTrue(resultSet.next());
      ans = resultSet.getString(1) + "," + resultSet.getString(2) + "," + resultSet.getString(3);

      assertEquals(result, ans);
      assertFalse(resultSet.next());
    }
  }

  @Test
  public void nullSelectTest() {
    String[] expectedHeader = new String[] {"time", "device_id", "s2", "s3"};
    String[] retArray =
        new String[] {
          "1970-01-01T00:00:00.001Z,d1,false,11,",
          "1970-01-01T00:00:00.002Z,d1,null,null,",
          "1970-01-01T00:00:00.003Z,d1,null,null,",
          "1970-01-01T00:00:00.004Z,d1,true,44,",
          "1970-01-01T00:00:00.005Z,d1,null,null,",
          "1970-01-01T00:00:00.006Z,d1,null,null,",
          "1970-01-01T00:00:00.007Z,d1,false,77,"
        };
    tableResultSetEqualTest(
        "select time, device_id, s2, s3 from table1", expectedHeader, retArray, DATABASE_NAME);

    expectedHeader = new String[] {"time", "device_id", "s2", "s3"};
    retArray =
        new String[] {
          "1970-01-01T00:00:00.002Z,d1,null,null,",
          "1970-01-01T00:00:00.003Z,d1,null,null,",
          "1970-01-01T00:00:00.004Z,d1,true,44,",
          "1970-01-01T00:00:00.005Z,d1,null,null,",
          "1970-01-01T00:00:00.006Z,d1,null,null,",
          "1970-01-01T00:00:00.007Z,d1,false,77,"
        };
    tableResultSetEqualTest(
        "select time, device_id, s2, s3 from table1 where time > 1",
        expectedHeader,
        retArray,
        DATABASE_NAME);

    expectedHeader = new String[] {"time", "device_id", "s2", "s3"};
    retArray =
        new String[] {
          "1970-01-01T00:00:00.001Z,d1,false,11,",
          "1970-01-01T00:00:00.002Z,d1,null,null,",
          "1970-01-01T00:00:00.003Z,d1,null,null,",
          "1970-01-01T00:00:00.004Z,d1,true,44,",
          "1970-01-01T00:00:00.005Z,d1,null,null,",
          "1970-01-01T00:00:00.006Z,d1,null,null,",
        };
    tableResultSetEqualTest(
        "select time, device_id, s2, s3 from table1 where time < 7",
        expectedHeader,
        retArray,
        DATABASE_NAME);

    expectedHeader = new String[] {"time", "device_id", "s2", "s3"};
    retArray =
        new String[] {
          "1970-01-01T00:00:00.003Z,d1,null,null,",
          "1970-01-01T00:00:00.004Z,d1,true,44,",
          "1970-01-01T00:00:00.005Z,d1,null,null,",
        };
    tableResultSetEqualTest(
        "select time, device_id, s2, s3 from table1 where time > 1 and time < 7 and s1 >= 3 and s1 <= 5",
        expectedHeader,
        retArray,
        DATABASE_NAME);

    expectedHeader = new String[] {"time", "device_id", "s2", "s3"};
    retArray =
        new String[] {
          "1970-01-01T00:00:00.002Z,d1,null,null,",
          "1970-01-01T00:00:00.003Z,d1,null,null,",
          "1970-01-01T00:00:00.005Z,d1,null,null,",
          "1970-01-01T00:00:00.006Z,d1,null,null,"
        };
    tableResultSetEqualTest(
        "select time, device_id, s2, s3 from table1 where s2 is NULL",
        expectedHeader,
        retArray,
        DATABASE_NAME);

    expectedHeader = new String[] {"time", "device_id", "s2", "s3"};
    retArray =
        new String[] {
          "1970-01-01T00:00:00.001Z,d1,false,11,",
          "1970-01-01T00:00:00.004Z,d1,true,44,",
          "1970-01-01T00:00:00.007Z,d1,false,77,"
        };
    tableResultSetEqualTest(
        "select time, device_id, s2, s3 from table1 where s2 IS NOT NULL OR s3 IS NOT NULL",
        expectedHeader,
        retArray,
        DATABASE_NAME);
  }

  @Test
  public void noMeasurementColumnsSelectTest() {
    String[] expectedHeader = new String[] {"time"};
    String[] retArray =
        new String[] {
          "1970-01-01T00:00:00.001Z,",
          "1970-01-01T00:00:00.002Z,",
          "1970-01-01T00:00:00.003Z,",
          "1970-01-01T00:00:00.004Z,",
          "1970-01-01T00:00:00.005Z,",
          "1970-01-01T00:00:00.006Z,",
          "1970-01-01T00:00:00.007Z,"
        };
    tableResultSetEqualTest("select time from table1", expectedHeader, retArray, DATABASE_NAME);

    expectedHeader = new String[] {"device_id"};
    retArray = new String[] {"d1,", "d1,", "d1,", "d1,", "d1,", "d1,"};
    tableResultSetEqualTest(
        "select device_id from table1 where time > 1", expectedHeader, retArray, DATABASE_NAME);

    expectedHeader = new String[] {"color"};
    retArray = new String[] {"green,", "green,", "green,", "green,", "green,", "green,"};
    tableResultSetEqualTest(
        "select color from table1 where time > 1", expectedHeader, retArray, DATABASE_NAME);

    expectedHeader = new String[] {"time", "device_id"};
    retArray =
        new String[] {
          "1970-01-01T00:00:00.001Z,d1,",
          "1970-01-01T00:00:00.002Z,d1,",
          "1970-01-01T00:00:00.003Z,d1,",
          "1970-01-01T00:00:00.004Z,d1,",
          "1970-01-01T00:00:00.005Z,d1,",
          "1970-01-01T00:00:00.006Z,d1,",
        };
    tableResultSetEqualTest(
        "select time, device_id from table1 where time < 7",
        expectedHeader,
        retArray,
        DATABASE_NAME);

    expectedHeader = new String[] {"time", "device_id", "color"};
    retArray =
        new String[] {
          "1970-01-01T00:00:00.001Z,d1,green,",
          "1970-01-01T00:00:00.002Z,d1,green,",
          "1970-01-01T00:00:00.003Z,d1,green,",
          "1970-01-01T00:00:00.004Z,d1,green,",
          "1970-01-01T00:00:00.005Z,d1,green,",
          "1970-01-01T00:00:00.006Z,d1,green,",
        };
    tableResultSetEqualTest(
        "select time, device_id, color from table1 where time < 7",
        expectedHeader,
        retArray,
        DATABASE_NAME);

    expectedHeader = new String[] {"device_id", "color"};
    retArray =
        new String[] {
          "d1,green,",
        };
    tableResultSetEqualTest(
        "select device_id, color from table1 where device_id='d1' limit 1",
        expectedHeader,
        retArray,
        DATABASE_NAME);

    expectedHeader = new String[] {"color"};
    retArray =
        new String[] {
          "green,",
        };
    tableResultSetEqualTest(
        "select color from table1 where device_id='d1' limit 1",
        expectedHeader,
        retArray,
        DATABASE_NAME);

    expectedHeader = new String[] {"time"};
    retArray =
        new String[] {
          "1970-01-01T00:00:00.003Z,", "1970-01-01T00:00:00.004Z,", "1970-01-01T00:00:00.005Z,",
        };
    tableResultSetEqualTest(
        "select time from table1 where time >= 3 and time <= 5 and device_id='d1'",
        expectedHeader,
        retArray,
        DATABASE_NAME);

    expectedHeader = new String[] {"time"};
    retArray =
        new String[] {
          "1970-01-01T00:00:00.003Z,", "1970-01-01T00:00:00.004Z,", "1970-01-01T00:00:00.005Z,",
        };
    tableResultSetEqualTest(
        "select time from table1 where time >= 3 and time < 6 and color='green'",
        expectedHeader,
        retArray,
        DATABASE_NAME);
  }

  public void limitOffsetTest() {
    String[] expectedHeader = new String[] {"time", "device_id", "s2", "s3"};
    String[] retArray =
        new String[] {
          "1970-01-01T00:00:00.003Z,d1,null,null,",
        };
    tableResultSetEqualTest(
        "select time, device_id, s2, s3 from table1 OFFSET 2 limit 1",
        expectedHeader,
        retArray,
        DATABASE_NAME);

    expectedHeader = new String[] {"time", "device_id", "s2", "s3"};
    retArray =
        new String[] {
          "1970-01-01T00:00:00.003Z,d1,null,null,",
        };
    tableResultSetEqualTest(
        "select time, device_id, s2, s3 from table1 limit 1 OFFSET 2",
        expectedHeader,
        retArray,
        DATABASE_NAME);

    expectedHeader = new String[] {"time", "device_id", "s2", "s3"};
    retArray =
        new String[] {
          "1970-01-01T00:00:00.003Z,d1,null,null,",
          "1970-01-01T00:00:00.004Z,d1,true,44,",
          "1970-01-01T00:00:00.005Z,d1,null,null,",
          "1970-01-01T00:00:00.006Z,d1,null,null,",
          "1970-01-01T00:00:00.007Z,d1,false,77,"
        };
    tableResultSetEqualTest(
        "select time, device_id, s2, s3 from table1 OFFSET 2",
        expectedHeader,
        retArray,
        DATABASE_NAME);

    expectedHeader = new String[] {"time", "device_id", "s2", "s3"};
    retArray =
        new String[] {
          "1970-01-01T00:00:00.001Z,d1,false,11,", "1970-01-01T00:00:00.002Z,d1,null,null,",
        };
    tableResultSetEqualTest(
        "select time, device_id, s2, s3 from table1 limit 2",
        expectedHeader,
        retArray,
        DATABASE_NAME);
  }

  @Test
  public void showStatementTest() {
    String[] expectedHeader = new String[] {"CurrentSqlDialect"};
    String[] retArray =
        new String[] {
          "TABLE,",
        };
    tableResultSetEqualTest("show current_sql_dialect", expectedHeader, retArray, DATABASE_NAME);

    expectedHeader = new String[] {"CurrentUser"};
    retArray =
        new String[] {
          "root,",
        };
    tableResultSetEqualTest("show current_user", expectedHeader, retArray, DATABASE_NAME);

    expectedHeader = new String[] {"CurrentDatabase"};
    retArray =
        new String[] {
          DATABASE_NAME + ",",
        };
    tableResultSetEqualTest("show current_database", expectedHeader, retArray, DATABASE_NAME);

    expectedHeader = new String[] {"Version", "BuildInfo"};
    tableResultSetFuzzyTest("show version", expectedHeader, 1, DATABASE_NAME);

    expectedHeader = new String[] {"Variable", "Value"};
    tableResultSetFuzzyTest("show variables", expectedHeader, 15, DATABASE_NAME);

    expectedHeader = new String[] {"ClusterId"};
    tableResultSetFuzzyTest("show clusterid", expectedHeader, 1, DATABASE_NAME);

    expectedHeader = new String[] {"ClusterId"};
    tableResultSetFuzzyTest("show cluster_id", expectedHeader, 1, DATABASE_NAME);

    expectedHeader = new String[] {"CurrentTimestamp"};
    tableResultSetFuzzyTest("show current_timestamp", expectedHeader, 1, DATABASE_NAME);
  }
<<<<<<< HEAD
=======

  @Test
  public void setSqlDialectTest() throws SQLException {
    createUser("tempuser", "temppw123456");

    try (Connection userCon = EnvFactory.getEnv().getConnection("tempuser", "temppw123456");
        Statement userStmt = userCon.createStatement()) {
      assertCurrentSqlDialect(true, userStmt);

      // set Tree to Table
      userStmt.execute("set sql_dialect=table");
      assertCurrentSqlDialect(false, userStmt);

      // set Table to Tree
      userStmt.execute("set sql_dialect=tree");
      assertCurrentSqlDialect(true, userStmt);
    }
  }

  @Test
  public void setSqlDialectContextCleanTest() throws SQLException {
    try (Connection userCon = EnvFactory.getEnv().getConnection(BaseEnv.TABLE_SQL_DIALECT);
        Statement userStmt = userCon.createStatement()) {
      userStmt.execute("create database test1");
      userStmt.execute("use test1");
      userStmt.execute("set sql_dialect=tree");
      assertCurrentSqlDialect(true, userStmt);
      userStmt.execute("insert into root.db(time,s1) values (0,1), (1, 3), (2,5)");
    }
  }

  public static void assertCurrentSqlDialect(boolean expectedTree, Statement statement)
      throws SQLException {
    ResultSet resultSet = statement.executeQuery("show current_sql_dialect");
    ResultSetMetaData resultSetMetaData = resultSet.getMetaData();
    assertEquals("CurrentSqlDialect", resultSetMetaData.getColumnName(1));
    int count = 0;
    while (resultSet.next()) {
      assertEquals(expectedTree ? "TREE" : "TABLE", resultSet.getString(1));
      count++;
    }
    assertEquals(1, count);
  }
>>>>>>> d68180b2
}<|MERGE_RESOLUTION|>--- conflicted
+++ resolved
@@ -34,9 +34,11 @@
 import java.sql.Connection;
 import java.sql.ResultSet;
 import java.sql.ResultSetMetaData;
+import java.sql.SQLException;
 import java.sql.Statement;
 import java.sql.Types;
 
+import static org.apache.iotdb.db.it.utils.TestUtils.createUser;
 import static org.apache.iotdb.db.it.utils.TestUtils.defaultFormatDataTime;
 import static org.apache.iotdb.db.it.utils.TestUtils.prepareTableData;
 import static org.apache.iotdb.db.it.utils.TestUtils.tableResultSetEqualTest;
@@ -503,8 +505,6 @@
     expectedHeader = new String[] {"CurrentTimestamp"};
     tableResultSetFuzzyTest("show current_timestamp", expectedHeader, 1, DATABASE_NAME);
   }
-<<<<<<< HEAD
-=======
 
   @Test
   public void setSqlDialectTest() throws SQLException {
@@ -548,5 +548,4 @@
     }
     assertEquals(1, count);
   }
->>>>>>> d68180b2
 }