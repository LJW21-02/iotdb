/*
 * Licensed to the Apache Software Foundation (ASF) under one
 * or more contributor license agreements.  See the NOTICE file
 * distributed with this work for additional information
 * regarding copyright ownership.  The ASF licenses this file
 * to you under the Apache License, Version 2.0 (the
 * "License"); you may not use this file except in compliance
 * with the License.  You may obtain a copy of the License at
 *
 * http://www.apache.org/licenses/LICENSE-2.0
 *
 * Unless required by applicable law or agreed to in writing, software
 * distributed under the License is distributed on an "AS IS" BASIS,
 * WITHOUT WARRANTIES OR CONDITIONS OF ANY KIND, either express or implied.
 * See the License for the specific language governing permissions and
 * limitations under the License.
 */

package org.apache.iotdb.mqtt;

import org.fusesource.mqtt.client.BlockingConnection;
import org.fusesource.mqtt.client.MQTT;
import org.fusesource.mqtt.client.QoS;

import java.util.Random;

public class MQTTClient {
  public static void main(String[] args) throws Exception {
    MQTT mqtt = new MQTT();
    mqtt.setHost("127.0.0.1", 1883);
    mqtt.setUserName("root");
    mqtt.setPassword("root");
    mqtt.setConnectAttemptsMax(3);
    mqtt.setReconnectDelay(10);

    BlockingConnection connection = mqtt.blockingConnection();
    connection.connect();

    Random random = new Random();
    StringBuilder sb = new StringBuilder();
    for (int i = 0; i < 10; i++) {
      String payload =
          String.format(
              "{\n"
                  + "\"device\":\"root.sg.d1\",\n"
                  + "\"timestamp\":%d,\n"
                  + "\"measurements\":[\"s1\"],\n"
                  + "\"values\":[%f]\n"
                  + "}",
              System.currentTimeMillis(), random.nextDouble());
      sb.append(payload).append(",");

      // publish a json object
      Thread.sleep(1);
      connection.publish("root.sg.d1.s1", payload.getBytes(), QoS.AT_LEAST_ONCE, false);
    }
    // publish a json array
    sb.insert(0, "[");
    sb.replace(sb.lastIndexOf(","), sb.length(), "]");
    connection.publish("root.sg.d1.s1", sb.toString().getBytes(), QoS.AT_LEAST_ONCE, false);

<<<<<<< HEAD
    connection.disconnect();
=======
    String payload =
        "test1,tag1=t1,tag2=t2 attr3=a5,attr4=a4 field1=\"fieldValue1\",field2=1i,field3=1u 1";
    connection.publish(DATABASE + "/myTopic", payload.getBytes(), QoS.AT_LEAST_ONCE, false);
    Thread.sleep(10);

    payload = "test1,tag1=t1,tag2=t2  field4=2,field5=2i32,field6=2f 2";
    connection.publish(DATABASE, payload.getBytes(), QoS.AT_LEAST_ONCE, false);
    Thread.sleep(10);

    payload =
        "test1,tag1=t1,tag2=t2  field7=t,field8=T,field9=true 3 \n "
            + "test1,tag1=t1,tag2=t2  field7=f,field8=F,field9=FALSE 4";
    connection.publish(DATABASE + "/myTopic", payload.getBytes(), QoS.AT_LEAST_ONCE, false);
    Thread.sleep(10);

    payload =
        "test1,tag1=t1,tag2=t2 attr1=a1,attr2=a2 field1=\"fieldValue1\",field2=1i,field3=1u 4 \n "
            + "test1,tag1=t1,tag2=t2 field4=2,field5=2i32,field6=2f 5";
    connection.publish(DATABASE + "/myTopic", payload.getBytes(), QoS.AT_LEAST_ONCE, false);
    Thread.sleep(10);

    payload = "# It's a remark\n " + "test1,tag1=t1,tag2=t2 field4=2,field5=2i32,field6=2f 6";
    connection.publish(DATABASE + "/myTopic", payload.getBytes(), QoS.AT_LEAST_ONCE, false);
    Thread.sleep(10);
>>>>>>> 5e1bd035
  }
}<|MERGE_RESOLUTION|>--- conflicted
+++ resolved
@@ -25,6 +25,9 @@
 import java.util.Random;
 
 public class MQTTClient {
+
+  private static final String DATABASE = "myMqttTest";
+
   public static void main(String[] args) throws Exception {
     MQTT mqtt = new MQTT();
     mqtt.setHost("127.0.0.1", 1883);
@@ -35,7 +38,14 @@
 
     BlockingConnection connection = mqtt.blockingConnection();
     connection.connect();
+    // the config mqttPayloadFormatter must be tree-json
+    // jsonPayloadFormatter(connection);
+    // the config mqttPayloadFormatter must be table-line
+    linePayloadFormatter(connection);
+    connection.disconnect();
+  }
 
+  private static void jsonPayloadFormatter(BlockingConnection connection) throws Exception {
     Random random = new Random();
     StringBuilder sb = new StringBuilder();
     for (int i = 0; i < 10; i++) {
@@ -58,10 +68,11 @@
     sb.insert(0, "[");
     sb.replace(sb.lastIndexOf(","), sb.length(), "]");
     connection.publish("root.sg.d1.s1", sb.toString().getBytes(), QoS.AT_LEAST_ONCE, false);
+  }
 
-<<<<<<< HEAD
-    connection.disconnect();
-=======
+  // The database must be created in advance
+  private static void linePayloadFormatter(BlockingConnection connection) throws Exception {
+
     String payload =
         "test1,tag1=t1,tag2=t2 attr3=a5,attr4=a4 field1=\"fieldValue1\",field2=1i,field3=1u 1";
     connection.publish(DATABASE + "/myTopic", payload.getBytes(), QoS.AT_LEAST_ONCE, false);
@@ -86,6 +97,5 @@
     payload = "# It's a remark\n " + "test1,tag1=t1,tag2=t2 field4=2,field5=2i32,field6=2f 6";
     connection.publish(DATABASE + "/myTopic", payload.getBytes(), QoS.AT_LEAST_ONCE, false);
     Thread.sleep(10);
->>>>>>> 5e1bd035
   }
 }