/*
 * Licensed to the Apache Software Foundation (ASF) under one
 * or more contributor license agreements.  See the NOTICE file
 * distributed with this work for additional information
 * regarding copyright ownership.  The ASF licenses this file
 * to you under the Apache License, Version 2.0 (the
 * "License"); you may not use this file except in compliance
 * with the License.  You may obtain a copy of the License at
 *
 *     http://www.apache.org/licenses/LICENSE-2.0
 *
 * Unless required by applicable law or agreed to in writing,
 * software distributed under the License is distributed on an
 * "AS IS" BASIS, WITHOUT WARRANTIES OR CONDITIONS OF ANY
 * KIND, either express or implied.  See the License for the
 * specific language governing permissions and limitations
 * under the License.
 */

package org.apache.iotdb.tool.common;

import org.apache.tsfile.enums.TSDataType;

<<<<<<< HEAD
=======
import java.text.SimpleDateFormat;
import java.util.Arrays;
>>>>>>> d68180b2
import java.util.HashMap;
import java.util.List;
import java.util.Map;

public class Constants {

  // common
  public static final int CODE_OK = 0;
  public static final int CODE_ERROR = 1;

  public static final String HOST_ARGS = "h";
  public static final String HOST_NAME = "host";
  public static final String HOST_DESC = "Host Name (optional)";
  public static final String HOST_DEFAULT_VALUE = "127.0.0.1";

  public static final String HELP_ARGS = "help";
  public static final String HELP_DESC = "Display help information";

  public static final String PORT_ARGS = "p";
  public static final String PORT_NAME = "port";
  public static final String PORT_DESC = "Port (optional)";
  public static final String PORT_DEFAULT_VALUE = "6667";

  public static final String PW_ARGS = "pw";
  public static final String PW_NAME = "password";
  public static final String PW_DESC = "Password (optional)";
  public static final String PW_DEFAULT_VALUE = "root";

  public static final String USERNAME_ARGS = "u";
  public static final String USERNAME_NAME = "username";
  public static final String USERNAME_DESC = "Username (optional)";
  public static final String USERNAME_DEFAULT_VALUE = "root";

  public static final String FILE_TYPE_ARGS = "ft";
  public static final String FILE_TYPE_NAME = "file_type";
  public static final String FILE_TYPE_ARGS_NAME = "format";
  public static final String FILE_TYPE_DESC =
      "File type?You can choose tsfile)、csv) or sql).(required)";
  public static final String FILE_TYPE_DESC_EXPORT =
      "Export file type ?You can choose tsfile)、csv) or sql).(required)";
  public static final String FILE_TYPE_DESC_IMPORT =
      "Types of imported files: csv, sql, tsfile.(required)";

  public static final String TIME_FORMAT_ARGS = "tf";
  public static final String TIME_FORMAT_NAME = "time_format";
  public static final String TIME_FORMAT_DESC =
      "Output time Format in csv file. "
          + "You can choose 1) timestamp, number, long 2) ISO8601, default 3) "
          + "user-defined pattern like yyyy-MM-dd HH:mm:ss, default ISO8601.\n OutPut timestamp in sql file, No matter what time format is set(optional)";

  public static final String TIME_ZONE_ARGS = "tz";
  public static final String TIME_ZONE_NAME = "timezone";
  public static final String TIME_ZONE_DESC = "Time Zone eg. +08:00 or -01:00 .(optional)";

  public static final String TIMEOUT_ARGS = "timeout";
  public static final String TIMEOUT_NAME = "query_timeout";
  public static final String TIMEOUT_DESC = "Timeout for session query.(optional)";

  public static final String ALIGNED_ARGS = "aligned";
  public static final String ALIGNED_NAME = "use_aligned";
  public static final String ALIGNED_ARGS_NAME_EXPORT = "export aligned insert sql";
  public static final String ALIGNED_ARGS_NAME_IMPORT = "use the aligned interface";
  public static final String ALIGNED_EXPORT_DESC = "Whether export to sql of aligned.(optional)";
  public static final String ALIGNED_IMPORT_DESC =
      "Whether to use the interface of aligned.(optional)";

  public static final String SQL_DIALECT_ARGS = "sql_dialect";
  public static final String SQL_DIALECT_DESC =
      "Currently supports tree and table model, default tree. (optional)";
  public static final String SQL_DIALECT_VALUE_TREE = "tree";
  public static final String SQL_DIALECT_VALUE_TABLE = "table";

  public static final String DB_ARGS = "db";
  public static final String DB_NAME = "database";
  public static final String DB_DESC =
<<<<<<< HEAD
      "The database to be exported,Only takes effect when sql_dialect is of type table.(optional)";
=======
      "The database to be exported,only takes effect when sql_dialect is table and required when file_type is csv and tsfile.(optional)";
>>>>>>> d68180b2

  public static final String TABLE_ARGS = "table";
  public static final String TABLE_DESC =
      "The table to be exported,only takes effect when sql_dialect is of type table";
  public static final String TABLE_DESC_EXPORT =
      TABLE_DESC
          + ".If the '- q' parameter is specified, this parameter does not take effect. If the export type is tsfile or sql, this parameter is required. (optional)";
  public static final String TABLE_DESC_IMPORT = TABLE_DESC + " and file_type is csv. (optional)";

  public static final String DATATYPE_BOOLEAN = "boolean";
  public static final String DATATYPE_INT = "int";
  public static final String DATATYPE_LONG = "long";
  public static final String DATATYPE_FLOAT = "float";
  public static final String DATATYPE_DOUBLE = "double";
  public static final String DATATYPE_TIMESTAMP = "timestamp";
  public static final String DATATYPE_DATE = "date";
  public static final String DATATYPE_BLOB = "blob";
  public static final String DATATYPE_NAN = "NaN";
  public static final String DATATYPE_TEXT = "text";
  public static final String DATATYPE_STRING = "string";
  public static final String DATATYPE_NULL = "null";
  public static final Map<String, TSDataType> TYPE_INFER_KEY_DICT = new HashMap<>();

  static {
    TYPE_INFER_KEY_DICT.put(DATATYPE_BOOLEAN, TSDataType.BOOLEAN);
    TYPE_INFER_KEY_DICT.put(DATATYPE_INT, TSDataType.FLOAT);
    TYPE_INFER_KEY_DICT.put(DATATYPE_LONG, TSDataType.DOUBLE);
    TYPE_INFER_KEY_DICT.put(DATATYPE_FLOAT, TSDataType.FLOAT);
    TYPE_INFER_KEY_DICT.put(DATATYPE_DOUBLE, TSDataType.DOUBLE);
    TYPE_INFER_KEY_DICT.put(DATATYPE_TIMESTAMP, TSDataType.TIMESTAMP);
    TYPE_INFER_KEY_DICT.put(DATATYPE_DATE, TSDataType.TIMESTAMP);
    TYPE_INFER_KEY_DICT.put(DATATYPE_BLOB, TSDataType.BLOB);
    TYPE_INFER_KEY_DICT.put(DATATYPE_NAN, TSDataType.DOUBLE);
    TYPE_INFER_KEY_DICT.put(DATATYPE_STRING, TSDataType.STRING);
  }

  public static final Map<String, TSDataType> TYPE_INFER_VALUE_DICT = new HashMap<>();

  static {
    TYPE_INFER_VALUE_DICT.put(DATATYPE_BOOLEAN, TSDataType.BOOLEAN);
    TYPE_INFER_VALUE_DICT.put(DATATYPE_INT, TSDataType.INT32);
    TYPE_INFER_VALUE_DICT.put(DATATYPE_LONG, TSDataType.INT64);
    TYPE_INFER_VALUE_DICT.put(DATATYPE_FLOAT, TSDataType.FLOAT);
    TYPE_INFER_VALUE_DICT.put(DATATYPE_DOUBLE, TSDataType.DOUBLE);
    TYPE_INFER_VALUE_DICT.put(DATATYPE_TIMESTAMP, TSDataType.TIMESTAMP);
    TYPE_INFER_VALUE_DICT.put(DATATYPE_DATE, TSDataType.DATE);
    TYPE_INFER_VALUE_DICT.put(DATATYPE_BLOB, TSDataType.BLOB);
    TYPE_INFER_VALUE_DICT.put(DATATYPE_TEXT, TSDataType.TEXT);
    TYPE_INFER_VALUE_DICT.put(DATATYPE_STRING, TSDataType.STRING);
  }

  public static final int MAX_HELP_CONSOLE_WIDTH = 92;

  public static final String CSV_SUFFIXS = "csv";
  public static final String TXT_SUFFIXS = "txt";
  public static final String SQL_SUFFIXS = "sql";
  public static final String TSFILE_SUFFIXS = "tsfile";

  public static final String TSFILEDB_CLI_DIVIDE = "-------------------";
  public static final String COLON = ": ";
  public static final String MINUS = "-";

  public static final List<String> HEAD_COLUMNS =
      Arrays.asList("Timeseries", "Alias", "DataType", "Encoding", "Compression");

  // export constants
  public static final String EXPORT_CLI_PREFIX = "Export Data";
  public static final String EXPORT_SCHEMA_CLI_PREFIX = "ExportSchema";

  public static final String EXPORT_CLI_HEAD =
      "Please obtain help information for the corresponding data type based on different parameters, for example:\n"
          + "./export_data.sh -help tsfile\n"
          + "./export_data.sh -help sql\n"
          + "./export_data.sh -help csv";

  public static final String SCHEMA_CLI_CHECK_IN_HEAD =
      "Too few params input, please check the following hint.";
  public static final String START_TIME_ARGS = "start_time";
  public static final String START_TIME_DESC = "The start time to be exported (optional)";

  public static final String END_TIME_ARGS = "end_time";
  public static final String END_TIME_DESC = "The end time to be exported. (optional)";

  public static final String TARGET_DIR_ARGS = "t";
  public static final String TARGET_DIR_NAME = "target";
  public static final String TARGET_DIR_ARGS_NAME = "target_directory";
  public static final String TARGET_DIR_DESC = "Target file directory (required)";

  public static final String TARGET_PATH_ARGS = "path";
  public static final String TARGET_PATH_ARGS_NAME = "path_pattern";
  public static final String TARGET_PATH_NAME = "exportPathPattern";
  public static final String TARGET_PATH_DESC = "Export Path Pattern (optional)";

  public static final String QUERY_COMMAND_ARGS = "q";
  public static final String QUERY_COMMAND_NAME = "query";
  public static final String QUERY_COMMAND_ARGS_NAME = "query_command";
  public static final String QUERY_COMMAND_DESC =
      "The query command that you want to execute.If sql-dialect is of type table The 'q' parameter is only applicable to export types of CSV, and is not available for other types.If the '- q' parameter is not empty, then the parameters' creatTime ',' EndTime 'and' table 'are not effective.(optional)";

  public static final String TARGET_FILE_ARGS = "pfn";
  public static final String TARGET_FILE_NAME = "prefix_file_name";
  public static final String TARGET_FILE_DESC = "Export file name .(optional)";

  public static final String RPC_MAX_FRAME_SIZE_ARGS = "mfs";
  public static final String RPC_MAX_FRAME_SIZE_NAME = "rpc_max_frame_size";
  public static final String RPC_MAX_FRAME_SIZE_DESC =
      "The max frame size of RPC, default is 536870912 bytes.(optional)";

  public static final String DATA_TYPE_ARGS = "dt";
  public static final String DATA_TYPE_NAME = "datatype";
  public static final String DATA_TYPE_DESC =
      "Will the data type of timeseries be printed in the head line of the CSV file?"
          + '\n'
          + "You can choose true) or false) . (optional)";

  public static final String LINES_PER_FILE_ARGS = "lpf";
  public static final String LINES_PER_FILE_NAME = "lines_per_file";
  public static final String LINES_PER_FILE_DESC =
      "Lines per dump file,only effective in tree model.(optional)";

  public static final String DUMP_FILE_NAME_DEFAULT = "dump";

  public static final String queryTableParamRequired =
      "Either '-q' or '-table' is required when 'sql-dialect' is' table '";
  public static final String INSERT_CSV_MEET_ERROR_MSG = "Meet error when insert csv because ";
  public static final String INSERT_SQL_MEET_ERROR_MSG = "Meet error when insert sql because ";
  public static final String COLUMN_SQL_MEET_ERROR_MSG =
      "Meet error when get table columns information because ";
  public static final String TARGET_DATABASE_NOT_EXIST_MSG =
      "The target database %s does not exist";
  public static final String TARGET_TABLE_NOT_EXIST_MSG =
      "There are no tables or the target table %s does not exist";
  public static final String TARGET_TABLE_EMPTY_MSG =
      "There are no tables to export. Please check if the tables in the target database exist and if you have permission to access them.";

  public static final String[] TIME_FORMAT =
      new String[] {"default", "long", "number", "timestamp"};

  public static final long memoryThreshold = 10 * 1024 * 1024;

  public static final String[] STRING_TIME_FORMAT =
      new String[] {
        "yyyy-MM-dd HH:mm:ss.SSSX",
        "yyyy/MM/dd HH:mm:ss.SSSX",
        "yyyy.MM.dd HH:mm:ss.SSSX",
        "yyyy-MM-dd HH:mm:ssX",
        "yyyy/MM/dd HH:mm:ssX",
        "yyyy.MM.dd HH:mm:ssX",
        "yyyy-MM-dd HH:mm:ss.SSSz",
        "yyyy/MM/dd HH:mm:ss.SSSz",
        "yyyy.MM.dd HH:mm:ss.SSSz",
        "yyyy-MM-dd HH:mm:ssz",
        "yyyy/MM/dd HH:mm:ssz",
        "yyyy.MM.dd HH:mm:ssz",
        "yyyy-MM-dd HH:mm:ss.SSS",
        "yyyy/MM/dd HH:mm:ss.SSS",
        "yyyy.MM.dd HH:mm:ss.SSS",
        "yyyy-MM-dd HH:mm:ss",
        "yyyy/MM/dd HH:mm:ss",
        "yyyy.MM.dd HH:mm:ss",
        "yyyy-MM-dd'T'HH:mm:ss.SSSX",
        "yyyy/MM/dd'T'HH:mm:ss.SSSX",
        "yyyy.MM.dd'T'HH:mm:ss.SSSX",
        "yyyy-MM-dd'T'HH:mm:ssX",
        "yyyy/MM/dd'T'HH:mm:ssX",
        "yyyy.MM.dd'T'HH:mm:ssX",
        "yyyy-MM-dd'T'HH:mm:ss.SSSz",
        "yyyy/MM/dd'T'HH:mm:ss.SSSz",
        "yyyy.MM.dd'T'HH:mm:ss.SSSz",
        "yyyy-MM-dd'T'HH:mm:ssz",
        "yyyy/MM/dd'T'HH:mm:ssz",
        "yyyy.MM.dd'T'HH:mm:ssz",
        "yyyy-MM-dd'T'HH:mm:ss.SSS",
        "yyyy/MM/dd'T'HH:mm:ss.SSS",
        "yyyy.MM.dd'T'HH:mm:ss.SSS",
        "yyyy-MM-dd'T'HH:mm:ss",
        "yyyy/MM/dd'T'HH:mm:ss",
        "yyyy.MM.dd'T'HH:mm:ss"
      };

<<<<<<< HEAD
=======
  public static final String SUBSCRIPTION_CLI_PREFIX = "Export TsFile";
  public static final int MAX_RETRY_TIMES = 2;
  public static final String LOOSE_RANGE = "";
  public static final boolean STRICT = false;
  public static final String MODE = "snapshot";
  public static final boolean AUTO_COMMIT = false;
  public static final String TABLE_MODEL = "table";
  public static final long POLL_MESSAGE_TIMEOUT = 10000;
  public static final String TOPIC_NAME_PREFIX = "topic_";
  public static final String GROUP_NAME_PREFIX = "group_";
  public static final String HANDLER = "TsFileHandler";
  public static final String CONSUMER_NAME_PREFIX = "consumer_";
  public static final SimpleDateFormat DATE_FORMAT_VIEW = new SimpleDateFormat("yyyyMMddHHmmssSSS");
  public static final String BASE_VIEW_TYPE = "BASE";
  public static final String HEADER_VIEW_TYPE = "ViewType";
  public static final String HEADER_TIMESERIES = "Timeseries";
  public static final String EXPORT_COMPLETELY = "Export completely!";
  public static final String EXPORT_SCHEMA_TABLES_SELECT =
      "select * from information_schema.tables where database = '%s'";
  public static final String EXPORT_SCHEMA_TABLES_SHOW = "show tables details from %s";
  public static final String EXPORT_SCHEMA_TABLES_SHOW_DATABASES = "show databases";
  public static final String EXPORT_SCHEMA_COLUMNS_SELECT =
      "select * from information_schema.columns where database like '%s' and table_name like '%s'";
  public static final String EXPORT_SCHEMA_COLUMNS_DESC = "desc %s.%s details";
  public static final String SHOW_CREATE_TABLE = "SHOW CREATE TABLE %s.%s";
  public static final String DROP_TABLE_IF_EXIST = "DROP TABLE IF EXISTS %s";
  public static final String PROCESSED_PROGRESS = "\rProcessed %d rows";

>>>>>>> d68180b2
  // import constants
  public static final String IMPORT_SCHEMA_CLI_PREFIX = "ImportSchema";
  public static final String IMPORT_CLI_PREFIX = "Import Data";

  public static final String IMPORT_CLI_HEAD =
      "Please obtain help information for the corresponding data type based on different parameters, for example:\n"
          + "./import_data.sh -help tsfile\n"
          + "./import_data.sh -help sql\n"
          + "./import_data.sh -help csv";

  public static final String FILE_ARGS = "s";
  public static final String FILE_NAME = "source";
  public static final String FILE_DESC =
      "The local directory path of the script file (folder) to be loaded. (required)";

  public static final String FAILED_FILE_ARGS = "fd";
  public static final String FAILED_FILE_NAME = "fail_dir";
  public static final String FAILED_FILE_ARGS_NAME = "failDir";
  public static final String FAILED_FILE_DESC =
      "Specifying a directory to save failed file, default YOUR_CSV_FILE_PATH (optional)";

  public static final String ON_SUCCESS_ARGS = "os";
  public static final String ON_SUCCESS_NAME = "on_success";
  public static final String ON_SUCCESS_DESC =
      "When loading tsfile successfully, do operation on tsfile (and its .resource and .mods files), "
          + "optional parameters are none, mv, cp, delete. (required)";

  public static final String SUCCESS_DIR_ARGS = "sd";
  public static final String SUCCESS_DIR_NAME = "success_dir";
  public static final String SUCCESS_DIR_DESC =
      "The target folder when 'os' is 'mv' or 'cp'.(optional)";

  public static final String FAIL_DIR_ARGS = "fd";
  public static final String FAIL_DIR_NAME = "fail_dir";
  public static final String FAIL_DIR_CSV_DESC =
      "Specifying a directory to save failed file, default YOUR_CSV_FILE_PATH.(optional)";
  public static final String FAIL_DIR_SQL_DESC =
      "Specifying a directory to save failed file, default YOUR_SQL_FILE_PATH.(optional)";
  public static final String FAIL_DIR_TSFILE_DESC =
      "The target folder when 'of' is 'mv' or 'cp'.(optional)";

  public static final String ON_FAIL_ARGS = "of";
  public static final String ON_FAIL_NAME = "on_fail";
  public static final String ON_FAIL_DESC =
      "When loading tsfile fail, do operation on tsfile (and its .resource and .mods files), "
          + "optional parameters are none, mv, cp, delete. (required)";

  public static final String THREAD_NUM_ARGS = "tn";
  public static final String THREAD_NUM_NAME = "thread_num";
  public static final String THREAD_NUM_DESC =
      "The number of threads used to import tsfile, default is 8.(optional)";

  public static final String BATCH_POINT_SIZE_ARGS = "batch";
  public static final String BATCH_POINT_SIZE_NAME = "batch_size";
  public static final String BATCH_POINT_SIZE_ARGS_NAME = "batch_size";
  public static final String BATCH_POINT_SIZE_DESC = "100000 (optional)";
  public static final String BATCH_POINT_SIZE_LIMIT_DESC =
      "10000 (only not aligned and sql_dialect tree optional)";

  public static final String TIMESTAMP_PRECISION_ARGS = "tp";
  public static final String TIMESTAMP_PRECISION_NAME = "timestamp_precision";
  public static final String TIMESTAMP_PRECISION_ARGS_NAME = "timestamp precision (ms/us/ns)";
  public static final String TIMESTAMP_PRECISION_DESC = "Timestamp precision (ms/us/ns).(optional)";

  public static final String TYPE_INFER_ARGS = "ti";
  public static final String TYPE_INFER_NAME = "type_infer";
  public static final String TYPE_INFER_DESC =
      "Define type info by option:\"boolean=text,int=long, ... (optional)";

  public static final String LINES_PER_FAILED_FILE_ARGS = "lpf";
  public static final String LINES_PER_FAILED_FILE_ARGS_NAME = "lines_per_failed_file";
  public static final String LINES_PER_FAILED_FILE_DESC =
      "Lines per failed file,only takes effect and required when sql_dialect is table .(option)";
  public static final String IMPORT_COMPLETELY = "Import completely!";
  public static final int BATCH_POINT_SIZE = 10000;

  public static final String IMPORT_INIT_MEET_ERROR_MSG = "Meet error when init import because ";
  public static final String REQUIRED_ARGS_ERROR_MSG =
      "Invalid args: Required values for option '%s' not provided";
}<|MERGE_RESOLUTION|>--- conflicted
+++ resolved
@@ -21,11 +21,8 @@
 
 import org.apache.tsfile.enums.TSDataType;
 
-<<<<<<< HEAD
-=======
 import java.text.SimpleDateFormat;
 import java.util.Arrays;
->>>>>>> d68180b2
 import java.util.HashMap;
 import java.util.List;
 import java.util.Map;
@@ -101,18 +98,14 @@
   public static final String DB_ARGS = "db";
   public static final String DB_NAME = "database";
   public static final String DB_DESC =
-<<<<<<< HEAD
-      "The database to be exported,Only takes effect when sql_dialect is of type table.(optional)";
-=======
       "The database to be exported,only takes effect when sql_dialect is table and required when file_type is csv and tsfile.(optional)";
->>>>>>> d68180b2
 
   public static final String TABLE_ARGS = "table";
   public static final String TABLE_DESC =
-      "The table to be exported,only takes effect when sql_dialect is of type table";
+      "The table to be exported,only takes effect when sql_dialect is table.(optional)";
   public static final String TABLE_DESC_EXPORT =
       TABLE_DESC
-          + ".If the '- q' parameter is specified, this parameter does not take effect. If the export type is tsfile or sql, this parameter is required. (optional)";
+          + ".If the '-q' parameter is specified, this parameter does not take effect. If the export type is tsfile or sql, this parameter is required. (optional)";
   public static final String TABLE_DESC_IMPORT = TABLE_DESC + " and file_type is csv. (optional)";
 
   public static final String DATATYPE_BOOLEAN = "boolean";
@@ -193,6 +186,8 @@
   public static final String TARGET_DIR_NAME = "target";
   public static final String TARGET_DIR_ARGS_NAME = "target_directory";
   public static final String TARGET_DIR_DESC = "Target file directory (required)";
+  public static final String TARGET_DIR_SUBSCRIPTION_DESC =
+      "Target file directory.default ./target (optional)";
 
   public static final String TARGET_PATH_ARGS = "path";
   public static final String TARGET_PATH_ARGS_NAME = "path_pattern";
@@ -203,7 +198,7 @@
   public static final String QUERY_COMMAND_NAME = "query";
   public static final String QUERY_COMMAND_ARGS_NAME = "query_command";
   public static final String QUERY_COMMAND_DESC =
-      "The query command that you want to execute.If sql-dialect is of type table The 'q' parameter is only applicable to export types of CSV, and is not available for other types.If the '- q' parameter is not empty, then the parameters' creatTime ',' EndTime 'and' table 'are not effective.(optional)";
+      "The query command that you want to execute.If sql_dialect is table The 'q' parameter is only applicable to export types of CSV, and is not available for other types.If the '- q' parameter is not empty, then the parameters' creatTime ',' EndTime 'and' table 'are not effective.(optional)";
 
   public static final String TARGET_FILE_ARGS = "pfn";
   public static final String TARGET_FILE_NAME = "prefix_file_name";
@@ -243,6 +238,10 @@
 
   public static final String[] TIME_FORMAT =
       new String[] {"default", "long", "number", "timestamp"};
+
+  public static final String PATH_ARGS = "path";
+  public static final String PATH_DESC =
+      "The path to be exported,only takes effect when sql_dialect is tree.(optional)";
 
   public static final long memoryThreshold = 10 * 1024 * 1024;
 
@@ -286,8 +285,6 @@
         "yyyy.MM.dd'T'HH:mm:ss"
       };
 
-<<<<<<< HEAD
-=======
   public static final String SUBSCRIPTION_CLI_PREFIX = "Export TsFile";
   public static final int MAX_RETRY_TIMES = 2;
   public static final String LOOSE_RANGE = "";
@@ -316,7 +313,6 @@
   public static final String DROP_TABLE_IF_EXIST = "DROP TABLE IF EXISTS %s";
   public static final String PROCESSED_PROGRESS = "\rProcessed %d rows";
 
->>>>>>> d68180b2
   // import constants
   public static final String IMPORT_SCHEMA_CLI_PREFIX = "ImportSchema";
   public static final String IMPORT_CLI_PREFIX = "Import Data";
