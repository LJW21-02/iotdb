--- conflicted
+++ resolved
@@ -936,8 +936,6 @@
     options.addOption(opTimestampPrecision);
     return options;
   }
-<<<<<<< HEAD
-=======
 
   public static Options createSubscriptionTsFileOptions() {
     Options options = new Options();
@@ -1167,5 +1165,4 @@
 
     return options;
   }
->>>>>>> d68180b2
 }