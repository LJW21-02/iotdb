--- conflicted
+++ resolved
@@ -46,12 +46,12 @@
 
   @Override
   protected AbstractSubscriptionProvider constructSubscriptionProvider(
-      TEndPoint endPoint,
-      String username,
-      String password,
-      String consumerId,
-      String consumerGroupId,
-      int thriftMaxFrameSize) {
+      final TEndPoint endPoint,
+      final String username,
+      final String password,
+      final String consumerId,
+      final String consumerGroupId,
+      final int thriftMaxFrameSize) {
     return new SubscriptionTreeProvider(
         endPoint, username, password, consumerId, consumerGroupId, thriftMaxFrameSize);
   }
@@ -113,32 +113,32 @@
   }
 
   @Override
-  public void subscribe(String topicName) throws SubscriptionException {
+  public void subscribe(final String topicName) throws SubscriptionException {
     super.subscribe(topicName);
   }
 
   @Override
-  public void subscribe(String... topicNames) throws SubscriptionException {
+  public void subscribe(final String... topicNames) throws SubscriptionException {
     super.subscribe(topicNames);
   }
 
   @Override
-  public void subscribe(Set<String> topicNames) throws SubscriptionException {
+  public void subscribe(final Set<String> topicNames) throws SubscriptionException {
     super.subscribe(topicNames);
   }
 
   @Override
-  public void unsubscribe(String topicName) throws SubscriptionException {
+  public void unsubscribe(final String topicName) throws SubscriptionException {
     super.unsubscribe(topicName);
   }
 
   @Override
-  public void unsubscribe(String... topicNames) throws SubscriptionException {
+  public void unsubscribe(final String... topicNames) throws SubscriptionException {
     super.unsubscribe(topicNames);
   }
 
   @Override
-  public void unsubscribe(Set<String> topicNames) throws SubscriptionException {
+  public void unsubscribe(final Set<String> topicNames) throws SubscriptionException {
     super.unsubscribe(topicNames);
   }
 
@@ -195,8 +195,6 @@
     super.commitAsync(messages, callback);
   }
 
-<<<<<<< HEAD
-=======
   @Override
   public String getConsumerId() {
     return super.getConsumerId();
@@ -212,7 +210,6 @@
     return super.allTopicMessagesHaveBeenConsumed();
   }
 
->>>>>>> d68180b2
   /////////////////////////////// builder ///////////////////////////////
 
   @Deprecated // keep for forward compatibility
