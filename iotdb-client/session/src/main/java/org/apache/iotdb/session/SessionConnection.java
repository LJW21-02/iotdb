--- conflicted
+++ resolved
@@ -65,7 +65,6 @@
 import org.apache.iotdb.service.rpc.thrift.TSSetSchemaTemplateReq;
 import org.apache.iotdb.service.rpc.thrift.TSSetTimeZoneReq;
 import org.apache.iotdb.service.rpc.thrift.TSUnsetSchemaTemplateReq;
-import org.apache.iotdb.session.util.CheckedSupplier;
 import org.apache.iotdb.session.util.SessionUtils;
 
 import org.apache.thrift.TException;
@@ -74,6 +73,7 @@
 import org.apache.thrift.transport.TTransport;
 import org.apache.thrift.transport.TTransportException;
 import org.apache.tsfile.utils.Pair;
+import org.apache.tsfile.utils.Preconditions;
 import org.slf4j.Logger;
 import org.slf4j.LoggerFactory;
 
@@ -88,6 +88,9 @@
 import java.util.function.Function;
 import java.util.function.Predicate;
 import java.util.function.Supplier;
+
+import static org.apache.iotdb.session.Session.TABLE;
+import static org.apache.iotdb.session.Session.TREE;
 
 @SuppressWarnings("java:S2142")
 public class SessionConnection {
@@ -111,7 +114,7 @@
 
   private final long retryIntervalInMs;
 
-  private final String sqlDialect;
+  private String sqlDialect;
 
   private String database;
 
@@ -295,14 +298,6 @@
 
   protected void setTimeZone(String zoneId)
       throws StatementExecutionException, IoTDBConnectionException {
-<<<<<<< HEAD
-    doOperation(
-        () -> {
-          TSSetTimeZoneReq req = new TSSetTimeZoneReq(sessionId, zoneId);
-          RpcUtils.verifySuccess(client.setTimeZone(req));
-          return null;
-        });
-=======
     final TSStatus status =
         callWithRetryAndReconnect(
                 () -> {
@@ -311,7 +306,6 @@
                 })
             .getResult();
     RpcUtils.verifySuccess(status);
->>>>>>> d68180b2
     setTimeZoneOfSession(zoneId);
   }
 
@@ -328,46 +322,22 @@
 
   protected void setStorageGroup(String storageGroup)
       throws IoTDBConnectionException, StatementExecutionException {
-<<<<<<< HEAD
-    doOperation(
-        () -> {
-          RpcUtils.verifySuccess(client.setStorageGroup(sessionId, storageGroup));
-          return null;
-        });
-=======
     final TSStatus status =
         callWithRetryAndReconnect(() -> client.setStorageGroup(sessionId, storageGroup))
             .getResult();
     RpcUtils.verifySuccess(status);
->>>>>>> d68180b2
   }
 
   protected void deleteStorageGroups(List<String> storageGroups)
       throws IoTDBConnectionException, StatementExecutionException {
-<<<<<<< HEAD
-    doOperation(
-        () -> {
-          RpcUtils.verifySuccess(client.deleteStorageGroups(sessionId, storageGroups));
-          return null;
-        });
-=======
     final TSStatus status =
         callWithRetryAndReconnect(() -> client.deleteStorageGroups(sessionId, storageGroups))
             .getResult();
     RpcUtils.verifySuccess(status);
->>>>>>> d68180b2
   }
 
   protected void createTimeseries(TSCreateTimeseriesReq request)
       throws IoTDBConnectionException, StatementExecutionException {
-<<<<<<< HEAD
-    doOperation(
-        () -> {
-          request.setSessionId(sessionId);
-          RpcUtils.verifySuccess(client.createTimeseries(request));
-          return null;
-        });
-=======
     final TSStatus status =
         callWithRetryAndReconnect(
                 () -> {
@@ -376,19 +346,10 @@
                 })
             .getResult();
     RpcUtils.verifySuccess(status);
->>>>>>> d68180b2
   }
 
   protected void createAlignedTimeseries(TSCreateAlignedTimeseriesReq request)
       throws IoTDBConnectionException, StatementExecutionException {
-<<<<<<< HEAD
-    doOperation(
-        () -> {
-          request.setSessionId(sessionId);
-          RpcUtils.verifySuccess(client.createAlignedTimeseries(request));
-          return null;
-        });
-=======
     final TSStatus status =
         callWithRetryAndReconnect(
                 () -> {
@@ -397,19 +358,10 @@
                 })
             .getResult();
     RpcUtils.verifySuccess(status);
->>>>>>> d68180b2
   }
 
   protected void createMultiTimeseries(TSCreateMultiTimeseriesReq request)
       throws IoTDBConnectionException, StatementExecutionException {
-<<<<<<< HEAD
-    doOperation(
-        () -> {
-          request.setSessionId(sessionId);
-          RpcUtils.verifySuccess(client.createMultiTimeseries(request));
-          return null;
-        });
-=======
     final TSStatus status =
         callWithRetryAndReconnect(
                 () -> {
@@ -418,7 +370,6 @@
                 })
             .getResult();
     RpcUtils.verifySuccess(status);
->>>>>>> d68180b2
   }
 
   protected boolean checkTimeseriesExists(String path, long timeout)
@@ -443,12 +394,6 @@
     TSExecuteStatementReq execReq = new TSExecuteStatementReq(sessionId, sql, statementId);
     execReq.setFetchSize(session.fetchSize);
     execReq.setTimeout(timeout);
-<<<<<<< HEAD
-    TSExecuteStatementResp execResp;
-    try {
-      execReq.setEnableRedirectQuery(enableRedirect);
-      execResp = client.executeQueryStatementV2(execReq);
-=======
     execReq.setEnableRedirectQuery(enableRedirect);
 
     RetryResult<TSExecuteStatementResp> result =
@@ -461,23 +406,11 @@
             TSExecuteStatementResp::getStatus);
     TSExecuteStatementResp execResp = result.getResult();
     if (result.getRetryAttempts() == 0) {
->>>>>>> d68180b2
       RpcUtils.verifySuccessWithRedirection(execResp.getStatus());
-    } catch (TException e) {
-      if (reconnect()) {
-        try {
-          execReq.setSessionId(sessionId);
-          execReq.setStatementId(statementId);
-          execResp = client.executeQueryStatementV2(execReq);
-        } catch (TException tException) {
-          throw new IoTDBConnectionException(tException);
-        }
-      } else {
-        throw new IoTDBConnectionException(logForReconnectionFailure());
-      }
-    }
-
-    RpcUtils.verifySuccess(execResp.getStatus());
+    } else {
+      RpcUtils.verifySuccess(execResp.getStatus());
+    }
+
     return new SessionDataSet(
         sql,
         execResp.getColumns(),
@@ -500,49 +433,8 @@
 
   protected void executeNonQueryStatement(String sql)
       throws IoTDBConnectionException, StatementExecutionException {
-
     TSExecuteStatementReq request = new TSExecuteStatementReq(sessionId, sql, statementId);
-
-    TException lastTException = null;
-    TSStatus status = null;
-    for (int i = 0; i <= maxRetryCount; i++) {
-      if (i > 0) {
-        // re-init the TException and TSStatus
-        lastTException = null;
-        status = null;
-        // not first time, we need to sleep and then reconnect
-        try {
-          TimeUnit.MILLISECONDS.sleep(retryIntervalInMs);
-        } catch (InterruptedException e) {
-          // just ignore
-        }
-        if (!reconnect()) {
-          // reconnect failed, just continue to make another retry.
-          continue;
-        }
-      }
-      try {
-        status = executeNonQueryStatementInternal(request);
-        // need retry
-        if (status.isSetNeedRetry() && status.isNeedRetry()) {
-          continue;
-        }
-        // succeed or don't need to retry
-        RpcUtils.verifySuccess(status);
-        return;
-      } catch (TException e) {
-        // all network exception need retry until reaching maxRetryCount
-        lastTException = e;
-      }
-    }
-
-    if (status != null) {
-      RpcUtils.verifySuccess(status);
-    } else if (lastTException != null) {
-      throw new IoTDBConnectionException(lastTException);
-    } else {
-      throw new IoTDBConnectionException(logForReconnectionFailure());
-    }
+    callWithRetryAndVerify(() -> executeNonQueryStatementInternal(request));
   }
 
   private TSStatus executeNonQueryStatementInternal(TSExecuteStatementReq request)
@@ -555,6 +447,13 @@
       session.changeDatabase(dbName);
       this.database = dbName;
     }
+    if (resp.isSetTableModel()) {
+      String sqlDialect = resp.tableModel ? TABLE : TREE;
+      if (!sqlDialect.equalsIgnoreCase(this.sqlDialect)) {
+        session.changeSqlDialect(sqlDialect);
+        this.sqlDialect = sqlDialect;
+      }
+    }
     return resp.status;
   }
 
@@ -565,12 +464,6 @@
         new TSRawDataQueryReq(sessionId, paths, startTime, endTime, statementId);
     execReq.setFetchSize(session.fetchSize);
     execReq.setTimeout(timeOut);
-<<<<<<< HEAD
-    TSExecuteStatementResp execResp;
-    try {
-      execReq.setEnableRedirectQuery(enableRedirect);
-      execResp = client.executeRawDataQueryV2(execReq);
-=======
     execReq.setEnableRedirectQuery(enableRedirect);
 
     RetryResult<TSExecuteStatementResp> result =
@@ -584,23 +477,11 @@
 
     TSExecuteStatementResp execResp = result.getResult();
     if (result.getRetryAttempts() == 0) {
->>>>>>> d68180b2
       RpcUtils.verifySuccessWithRedirection(execResp.getStatus());
-    } catch (TException e) {
-      if (reconnect()) {
-        try {
-          execReq.setSessionId(sessionId);
-          execReq.setStatementId(statementId);
-          execResp = client.executeRawDataQueryV2(execReq);
-        } catch (TException tException) {
-          throw new IoTDBConnectionException(tException);
-        }
-      } else {
-        throw new IoTDBConnectionException(logForReconnectionFailure());
-      }
-    }
-
-    RpcUtils.verifySuccess(execResp.getStatus());
+    } else {
+      RpcUtils.verifySuccess(execResp.getStatus());
+    }
+
     return new SessionDataSet(
         "",
         execResp.getColumns(),
@@ -668,26 +549,7 @@
     req.setEnableRedirectQuery(enableRedirect);
     req.setLegalPathNodes(isLegalPathNodes);
     req.setTimeout(timeOut);
-    TSExecuteStatementResp tsExecuteStatementResp = null;
     TEndPoint redirectedEndPoint = null;
-<<<<<<< HEAD
-    try {
-      tsExecuteStatementResp = client.executeFastLastDataQueryForOneDeviceV2(req);
-      RpcUtils.verifySuccessWithRedirection(tsExecuteStatementResp.getStatus());
-    } catch (RedirectException e) {
-      redirectedEndPoint = e.getEndPoint();
-    } catch (TException e) {
-      if (reconnect()) {
-        try {
-          req.setSessionId(sessionId);
-          req.setStatementId(statementId);
-          tsExecuteStatementResp = client.executeFastLastDataQueryForOneDeviceV2(req);
-        } catch (TException tException) {
-          throw new IoTDBConnectionException(tException);
-        }
-      } else {
-        throw new IoTDBConnectionException(logForReconnectionFailure());
-=======
 
     RetryResult<TSExecuteStatementResp> result =
         callWithRetryAndReconnect(
@@ -704,11 +566,11 @@
         RpcUtils.verifySuccessWithRedirection(tsExecuteStatementResp.getStatus());
       } catch (RedirectException e) {
         redirectedEndPoint = e.getEndPoint();
->>>>>>> d68180b2
-      }
-    }
-
-    RpcUtils.verifySuccess(tsExecuteStatementResp.getStatus());
+      }
+    } else {
+      RpcUtils.verifySuccess(tsExecuteStatementResp.getStatus());
+    }
+
     return new Pair<>(
         new SessionDataSet(
             "",
@@ -736,11 +598,6 @@
     tsLastDataQueryReq.setFetchSize(session.fetchSize);
     tsLastDataQueryReq.setEnableRedirectQuery(enableRedirect);
     tsLastDataQueryReq.setTimeout(timeOut);
-<<<<<<< HEAD
-    TSExecuteStatementResp tsExecuteStatementResp;
-    try {
-      tsExecuteStatementResp = client.executeLastDataQueryV2(tsLastDataQueryReq);
-=======
 
     RetryResult<TSExecuteStatementResp> result =
         callWithRetryAndReconnect(
@@ -753,23 +610,11 @@
     final TSExecuteStatementResp tsExecuteStatementResp = result.getResult();
 
     if (result.getRetryAttempts() == 0) {
->>>>>>> d68180b2
       RpcUtils.verifySuccessWithRedirection(tsExecuteStatementResp.getStatus());
-    } catch (TException e) {
-      if (reconnect()) {
-        try {
-          tsLastDataQueryReq.setSessionId(sessionId);
-          tsLastDataQueryReq.setStatementId(statementId);
-          tsExecuteStatementResp = client.executeLastDataQueryV2(tsLastDataQueryReq);
-        } catch (TException tException) {
-          throw new IoTDBConnectionException(tException);
-        }
-      } else {
-        throw new IoTDBConnectionException(logForReconnectionFailure());
-      }
-    }
-
-    RpcUtils.verifySuccess(tsExecuteStatementResp.getStatus());
+    } else {
+      RpcUtils.verifySuccess(tsExecuteStatementResp.getStatus());
+    }
+
     return new SessionDataSet(
         "",
         tsExecuteStatementResp.getColumns(),
@@ -836,11 +681,6 @@
 
   private SessionDataSet executeAggregationQuery(TSAggregationQueryReq tsAggregationQueryReq)
       throws StatementExecutionException, IoTDBConnectionException, RedirectException {
-<<<<<<< HEAD
-    TSExecuteStatementResp tsExecuteStatementResp;
-    try {
-      tsExecuteStatementResp = client.executeAggregationQueryV2(tsAggregationQueryReq);
-=======
     RetryResult<TSExecuteStatementResp> result =
         callWithRetryAndReconnect(
             () -> {
@@ -852,23 +692,11 @@
 
     TSExecuteStatementResp tsExecuteStatementResp = result.getResult();
     if (result.getRetryAttempts() == 0) {
->>>>>>> d68180b2
       RpcUtils.verifySuccessWithRedirection(tsExecuteStatementResp.getStatus());
-    } catch (TException e) {
-      if (reconnect()) {
-        try {
-          tsAggregationQueryReq.setSessionId(sessionId);
-          tsAggregationQueryReq.setStatementId(statementId);
-          tsExecuteStatementResp = client.executeAggregationQuery(tsAggregationQueryReq);
-        } catch (TException tException) {
-          throw new IoTDBConnectionException(tException);
-        }
-      } else {
-        throw new IoTDBConnectionException(logForReconnectionFailure());
-      }
-    }
-
-    RpcUtils.verifySuccess(tsExecuteStatementResp.getStatus());
+    } else {
+      RpcUtils.verifySuccess(tsExecuteStatementResp.getStatus());
+    }
+
     return new SessionDataSet(
         "",
         tsExecuteStatementResp.getColumns(),
@@ -898,52 +726,7 @@
 
   protected void insertRecord(TSInsertRecordReq request)
       throws IoTDBConnectionException, StatementExecutionException, RedirectException {
-    TException lastTException = null;
-    TSStatus status = null;
-    for (int i = 0; i <= maxRetryCount; i++) {
-      if (i > 0) {
-        // re-init the TException and TSStatus
-        lastTException = null;
-        status = null;
-        // not first time, we need to sleep and then reconnect
-        try {
-          TimeUnit.MILLISECONDS.sleep(retryIntervalInMs);
-        } catch (InterruptedException e) {
-          // just ignore
-        }
-        if (!reconnect()) {
-          // reconnect failed, just continue to make another retry.
-          continue;
-        }
-      }
-      try {
-        status = insertRecordInternal(request);
-        // need retry
-        if (status.isSetNeedRetry() && status.isNeedRetry()) {
-          continue;
-        }
-        // succeed or don't need to retry
-        if (i == 0) {
-          // first time succeed, take account for redirection info
-          RpcUtils.verifySuccessWithRedirection(status);
-        } else {
-          // if it's retry, just ignore redirection info
-          RpcUtils.verifySuccess(status);
-        }
-        return;
-      } catch (TException e) {
-        // all network exception need retry until reaching maxRetryCount
-        lastTException = e;
-      }
-    }
-
-    if (status != null) {
-      RpcUtils.verifySuccess(status);
-    } else if (lastTException != null) {
-      throw new IoTDBConnectionException(lastTException);
-    } else {
-      throw new IoTDBConnectionException(logForReconnectionFailure());
-    }
+    callWithRetryAndVerifyWithRedirection(() -> insertRecordInternal(request));
   }
 
   private TSStatus insertRecordInternal(TSInsertRecordReq request) throws TException {
@@ -953,52 +736,7 @@
 
   protected void insertRecord(TSInsertStringRecordReq request)
       throws IoTDBConnectionException, StatementExecutionException, RedirectException {
-    TException lastTException = null;
-    TSStatus status = null;
-    for (int i = 0; i <= maxRetryCount; i++) {
-      if (i > 0) {
-        // re-init the TException and TSStatus
-        lastTException = null;
-        status = null;
-        // not first time, we need to sleep and then reconnect
-        try {
-          TimeUnit.MILLISECONDS.sleep(retryIntervalInMs);
-        } catch (InterruptedException e) {
-          // just ignore
-        }
-        if (!reconnect()) {
-          // reconnect failed, just continue to make another retry.
-          continue;
-        }
-      }
-      try {
-        status = insertRecordInternal(request);
-        // need retry
-        if (status.isSetNeedRetry() && status.isNeedRetry()) {
-          continue;
-        }
-        // succeed or don't need to retry
-        if (i == 0) {
-          // first time succeed, take account for redirection info
-          RpcUtils.verifySuccessWithRedirection(status);
-        } else {
-          // if it's retry, just ignore redirection info
-          RpcUtils.verifySuccess(status);
-        }
-        return;
-      } catch (TException e) {
-        // all network exception need retry until reaching maxRetryCount
-        lastTException = e;
-      }
-    }
-
-    if (status != null) {
-      RpcUtils.verifySuccess(status);
-    } else if (lastTException != null) {
-      throw new IoTDBConnectionException(lastTException);
-    } else {
-      throw new IoTDBConnectionException(logForReconnectionFailure());
-    }
+    callWithRetryAndVerifyWithRedirection(() -> insertRecordInternal(request));
   }
 
   private TSStatus insertRecordInternal(TSInsertStringRecordReq request) throws TException {
@@ -1008,52 +746,8 @@
 
   protected void insertRecords(TSInsertRecordsReq request)
       throws IoTDBConnectionException, StatementExecutionException, RedirectException {
-    TException lastTException = null;
-    TSStatus status = null;
-    for (int i = 0; i <= maxRetryCount; i++) {
-      if (i > 0) {
-        // re-init the TException and TSStatus
-        lastTException = null;
-        status = null;
-        // not first time, we need to sleep and then reconnect
-        try {
-          TimeUnit.MILLISECONDS.sleep(retryIntervalInMs);
-        } catch (InterruptedException e) {
-          // just ignore
-        }
-        if (!reconnect()) {
-          // reconnect failed, just continue to make another retry.
-          continue;
-        }
-      }
-      try {
-        status = insertRecordsInternal(request);
-        // need retry
-        if (status.isSetNeedRetry() && status.isNeedRetry()) {
-          continue;
-        }
-        // succeed or don't need to retry
-        if (i == 0) {
-          // first time succeed, take account for redirection info
-          RpcUtils.verifySuccessWithRedirectionForMultiDevices(status, request.getPrefixPaths());
-        } else {
-          // if it's retry, just ignore redirection info
-          RpcUtils.verifySuccess(status);
-        }
-        return;
-      } catch (TException e) {
-        // all network exception need retry until reaching maxRetryCount
-        lastTException = e;
-      }
-    }
-
-    if (status != null) {
-      RpcUtils.verifySuccess(status);
-    } else if (lastTException != null) {
-      throw new IoTDBConnectionException(lastTException);
-    } else {
-      throw new IoTDBConnectionException(logForReconnectionFailure());
-    }
+    callWithRetryAndVerifyWithRedirectionForMultipleDevices(
+        () -> insertRecordsInternal(request), request::getPrefixPaths);
   }
 
   private TSStatus insertRecordsInternal(TSInsertRecordsReq request) throws TException {
@@ -1063,53 +757,8 @@
 
   protected void insertRecords(TSInsertStringRecordsReq request)
       throws IoTDBConnectionException, StatementExecutionException, RedirectException {
-
-    TException lastTException = null;
-    TSStatus status = null;
-    for (int i = 0; i <= maxRetryCount; i++) {
-      if (i > 0) {
-        // re-init the TException and TSStatus
-        lastTException = null;
-        status = null;
-        // not first time, we need to sleep and then reconnect
-        try {
-          TimeUnit.MILLISECONDS.sleep(retryIntervalInMs);
-        } catch (InterruptedException e) {
-          // just ignore
-        }
-        if (!reconnect()) {
-          // reconnect failed, just continue to make another retry.
-          continue;
-        }
-      }
-      try {
-        status = insertRecordsInternal(request);
-        // need retry
-        if (status.isSetNeedRetry() && status.isNeedRetry()) {
-          continue;
-        }
-        // succeed or don't need to retry
-        if (i == 0) {
-          // first time succeed, take account for redirection info
-          RpcUtils.verifySuccessWithRedirectionForMultiDevices(status, request.getPrefixPaths());
-        } else {
-          // if it's retry, just ignore redirection info
-          RpcUtils.verifySuccess(status);
-        }
-        return;
-      } catch (TException e) {
-        // all network exception need retry until reaching maxRetryCount
-        lastTException = e;
-      }
-    }
-
-    if (status != null) {
-      RpcUtils.verifySuccess(status);
-    } else if (lastTException != null) {
-      throw new IoTDBConnectionException(lastTException);
-    } else {
-      throw new IoTDBConnectionException(logForReconnectionFailure());
-    }
+    callWithRetryAndVerifyWithRedirectionForMultipleDevices(
+        () -> insertRecordsInternal(request), request::getPrefixPaths);
   }
 
   private TSStatus insertRecordsInternal(TSInsertStringRecordsReq request) throws TException {
@@ -1119,53 +768,7 @@
 
   protected void insertRecordsOfOneDevice(TSInsertRecordsOfOneDeviceReq request)
       throws IoTDBConnectionException, StatementExecutionException, RedirectException {
-
-    TException lastTException = null;
-    TSStatus status = null;
-    for (int i = 0; i <= maxRetryCount; i++) {
-      if (i > 0) {
-        // re-init the TException and TSStatus
-        lastTException = null;
-        status = null;
-        // not first time, we need to sleep and then reconnect
-        try {
-          TimeUnit.MILLISECONDS.sleep(retryIntervalInMs);
-        } catch (InterruptedException e) {
-          // just ignore
-        }
-        if (!reconnect()) {
-          // reconnect failed, just continue to make another retry.
-          continue;
-        }
-      }
-      try {
-        status = insertRecordsOfOneDeviceInternal(request);
-        // need retry
-        if (status.isSetNeedRetry() && status.isNeedRetry()) {
-          continue;
-        }
-        // succeed or don't need to retry
-        if (i == 0) {
-          // first time succeed, take account for redirection info
-          RpcUtils.verifySuccessWithRedirection(status);
-        } else {
-          // if it's retry, just ignore redirection info
-          RpcUtils.verifySuccess(status);
-        }
-        return;
-      } catch (TException e) {
-        // all network exception need retry until reaching maxRetryCount
-        lastTException = e;
-      }
-    }
-
-    if (status != null) {
-      RpcUtils.verifySuccess(status);
-    } else if (lastTException != null) {
-      throw new IoTDBConnectionException(lastTException);
-    } else {
-      throw new IoTDBConnectionException(logForReconnectionFailure());
-    }
+    callWithRetryAndVerifyWithRedirection(() -> insertRecordsOfOneDeviceInternal(request));
   }
 
   private TSStatus insertRecordsOfOneDeviceInternal(TSInsertRecordsOfOneDeviceReq request)
@@ -1176,53 +779,7 @@
 
   protected void insertStringRecordsOfOneDevice(TSInsertStringRecordsOfOneDeviceReq request)
       throws IoTDBConnectionException, StatementExecutionException, RedirectException {
-
-    TException lastTException = null;
-    TSStatus status = null;
-    for (int i = 0; i <= maxRetryCount; i++) {
-      if (i > 0) {
-        // re-init the TException and TSStatus
-        lastTException = null;
-        status = null;
-        // not first time, we need to sleep and then reconnect
-        try {
-          TimeUnit.MILLISECONDS.sleep(retryIntervalInMs);
-        } catch (InterruptedException e) {
-          // just ignore
-        }
-        if (!reconnect()) {
-          // reconnect failed, just continue to make another retry.
-          continue;
-        }
-      }
-      try {
-        status = insertStringRecordsOfOneDeviceInternal(request);
-        // need retry
-        if (status.isSetNeedRetry() && status.isNeedRetry()) {
-          continue;
-        }
-        // succeed or don't need to retry
-        if (i == 0) {
-          // first time succeed, take account for redirection info
-          RpcUtils.verifySuccessWithRedirection(status);
-        } else {
-          // if it's retry, just ignore redirection info
-          RpcUtils.verifySuccess(status);
-        }
-        return;
-      } catch (TException e) {
-        // all network exception need retry until reaching maxRetryCount
-        lastTException = e;
-      }
-    }
-
-    if (status != null) {
-      RpcUtils.verifySuccess(status);
-    } else if (lastTException != null) {
-      throw new IoTDBConnectionException(lastTException);
-    } else {
-      throw new IoTDBConnectionException(logForReconnectionFailure());
-    }
+    callWithRetryAndVerifyWithRedirection(() -> insertStringRecordsOfOneDeviceInternal(request));
   }
 
   private TSStatus insertStringRecordsOfOneDeviceInternal(
@@ -1231,11 +788,91 @@
     return client.insertStringRecordsOfOneDevice(request);
   }
 
-  protected void withRetry(TFunction<TSStatus> function)
+  private void callWithRetryAndVerifyWithRedirectionForMultipleDevices(
+      TFunction<TSStatus> function, Supplier<List<String>> pathSupplier)
       throws StatementExecutionException, RedirectException, IoTDBConnectionException {
+    RetryResult<TSStatus> result = callWithRetry(function);
+
+    TSStatus status = result.getResult();
+    if (status != null) {
+      if (result.getRetryAttempts() == 0) {
+        RpcUtils.verifySuccessWithRedirectionForMultiDevices(status, pathSupplier.get());
+      } else {
+        RpcUtils.verifySuccess(status);
+      }
+    } else if (result.getException() != null) {
+      throw new IoTDBConnectionException(result.getException());
+    } else {
+      throw new IoTDBConnectionException(logForReconnectionFailure());
+    }
+  }
+
+  private void callWithRetryAndVerifyWithRedirection(TFunction<TSStatus> function)
+      throws StatementExecutionException, RedirectException, IoTDBConnectionException {
+    RetryResult<TSStatus> result = callWithRetry(function);
+
+    TSStatus status = result.getResult();
+    if (status != null) {
+      if (result.getRetryAttempts() == 0) {
+        RpcUtils.verifySuccessWithRedirection(status);
+      } else {
+        RpcUtils.verifySuccess(status);
+      }
+    } else if (result.getException() != null) {
+      throw new IoTDBConnectionException(result.getException());
+    } else {
+      throw new IoTDBConnectionException(logForReconnectionFailure());
+    }
+  }
+
+  protected void insertTablet(TSInsertTabletReq request)
+      throws IoTDBConnectionException, StatementExecutionException, RedirectException {
+    callWithRetryAndVerifyWithRedirection(() -> insertTabletInternal(request));
+  }
+
+  private TSStatus insertTabletInternal(TSInsertTabletReq request) throws TException {
+    request.setSessionId(sessionId);
+    return client.insertTablet(request);
+  }
+
+  protected void insertTablets(TSInsertTabletsReq request)
+      throws IoTDBConnectionException, StatementExecutionException, RedirectException {
+    callWithRetryAndVerifyWithRedirectionForMultipleDevices(
+        () -> insertTabletsInternal(request), request::getPrefixPaths);
+  }
+
+  private TSStatus insertTabletsInternal(TSInsertTabletsReq request) throws TException {
+    request.setSessionId(sessionId);
+    return client.insertTablets(request);
+  }
+
+  protected void deleteTimeseries(List<String> paths)
+      throws IoTDBConnectionException, StatementExecutionException {
+    callWithRetryAndVerify(() -> client.deleteTimeseries(sessionId, paths));
+  }
+
+  public void deleteData(TSDeleteDataReq request)
+      throws IoTDBConnectionException, StatementExecutionException {
+    callWithRetryAndVerify(() -> deleteDataInternal(request));
+  }
+
+  private void callWithRetryAndVerify(TFunction<TSStatus> rpc)
+      throws IoTDBConnectionException, StatementExecutionException {
+    RetryResult<TSStatus> result = callWithRetry(rpc);
+    if (result.getResult() != null) {
+      RpcUtils.verifySuccess(result.getResult());
+    } else if (result.getException() != null) {
+      throw new IoTDBConnectionException(result.getException());
+    } else {
+      throw new IoTDBConnectionException(logForReconnectionFailure());
+    }
+  }
+
+  private RetryResult<TSStatus> callWithRetry(TFunction<TSStatus> rpc) {
     TException lastTException = null;
     TSStatus status = null;
-    for (int i = 0; i <= maxRetryCount; i++) {
+    int i;
+    for (i = 0; i <= maxRetryCount; i++) {
       if (i > 0) {
         // re-init the TException and TSStatus
         lastTException = null;
@@ -1258,189 +895,19 @@
         }
       }
       try {
-        status = function.run();
+        status = rpc.run();
         // need retry
         if (status.isSetNeedRetry() && status.isNeedRetry()) {
           continue;
         }
-        // succeed or don't need to retry
-        if (i == 0) {
-          // first time succeed, take account for redirection info
-          RpcUtils.verifySuccessWithRedirection(status);
-        } else {
-          // if it's retry, just ignore redirection info
-          RpcUtils.verifySuccess(status);
-        }
-        return;
+        break;
       } catch (TException e) {
         // all network exception need retry until reaching maxRetryCount
         lastTException = e;
       }
     }
 
-    if (status != null) {
-      RpcUtils.verifySuccess(status);
-    } else if (lastTException != null) {
-      throw new IoTDBConnectionException(lastTException);
-    } else {
-      throw new IoTDBConnectionException(logForReconnectionFailure());
-    }
-  }
-
-  protected void insertTablet(TSInsertTabletReq request)
-      throws IoTDBConnectionException, StatementExecutionException, RedirectException {
-    withRetry(() -> insertTabletInternal(request));
-  }
-
-  private TSStatus insertTabletInternal(TSInsertTabletReq request) throws TException {
-    request.setSessionId(sessionId);
-    return client.insertTablet(request);
-  }
-
-  protected void insertTablets(TSInsertTabletsReq request)
-      throws IoTDBConnectionException, StatementExecutionException, RedirectException {
-
-    TException lastTException = null;
-    TSStatus status = null;
-    for (int i = 0; i <= maxRetryCount; i++) {
-      if (i > 0) {
-        // re-init the TException and TSStatus
-        lastTException = null;
-        status = null;
-        // not first time, we need to sleep and then reconnect
-        try {
-          TimeUnit.MILLISECONDS.sleep(retryIntervalInMs);
-        } catch (InterruptedException e) {
-          // just ignore
-        }
-        if (!reconnect()) {
-          // reconnect failed, just continue to make another retry.
-          continue;
-        }
-      }
-      try {
-        status = insertTabletsInternal(request);
-        // need retry
-        if (status.isSetNeedRetry() && status.isNeedRetry()) {
-          continue;
-        }
-        // succeed or don't need to retry
-        if (i == 0) {
-          // first time succeed, take account for redirection info
-          RpcUtils.verifySuccessWithRedirectionForMultiDevices(status, request.getPrefixPaths());
-        } else {
-          // if it's retry, just ignore redirection info
-          RpcUtils.verifySuccess(status);
-        }
-        return;
-      } catch (TException e) {
-        // all network exception need retry until reaching maxRetryCount
-        lastTException = e;
-      }
-    }
-
-    if (status != null) {
-      RpcUtils.verifySuccess(status);
-    } else if (lastTException != null) {
-      throw new IoTDBConnectionException(lastTException);
-    } else {
-      throw new IoTDBConnectionException(logForReconnectionFailure());
-    }
-  }
-
-  private TSStatus insertTabletsInternal(TSInsertTabletsReq request) throws TException {
-    request.setSessionId(sessionId);
-    return client.insertTablets(request);
-  }
-
-  protected void deleteTimeseries(List<String> paths)
-      throws IoTDBConnectionException, StatementExecutionException {
-
-    TException lastTException = null;
-    TSStatus status = null;
-    for (int i = 0; i <= maxRetryCount; i++) {
-      if (i > 0) {
-        // re-init the TException and TSStatus
-        lastTException = null;
-        status = null;
-        // not first time, we need to sleep and then reconnect
-        try {
-          TimeUnit.MILLISECONDS.sleep(retryIntervalInMs);
-        } catch (InterruptedException e) {
-          // just ignore
-        }
-        if (!reconnect()) {
-          // reconnect failed, just continue to make another retry.
-          continue;
-        }
-      }
-      try {
-        status = client.deleteTimeseries(sessionId, paths);
-        // need retry
-        if (status.isSetNeedRetry() && status.isNeedRetry()) {
-          continue;
-        }
-        // succeed or don't need to retry
-        RpcUtils.verifySuccess(status);
-        return;
-      } catch (TException e) {
-        // all network exception need retry until reaching maxRetryCount
-        lastTException = e;
-      }
-    }
-
-    if (status != null) {
-      RpcUtils.verifySuccess(status);
-    } else if (lastTException != null) {
-      throw new IoTDBConnectionException(lastTException);
-    } else {
-      throw new IoTDBConnectionException(logForReconnectionFailure());
-    }
-  }
-
-  public void deleteData(TSDeleteDataReq request)
-      throws IoTDBConnectionException, StatementExecutionException {
-
-    TException lastTException = null;
-    TSStatus status = null;
-    for (int i = 0; i <= maxRetryCount; i++) {
-      if (i > 0) {
-        // re-init the TException and TSStatus
-        lastTException = null;
-        status = null;
-        // not first time, we need to sleep and then reconnect
-        try {
-          TimeUnit.MILLISECONDS.sleep(retryIntervalInMs);
-        } catch (InterruptedException e) {
-          // just ignore
-        }
-        if (!reconnect()) {
-          // reconnect failed, just continue to make another retry.
-          continue;
-        }
-      }
-      try {
-        status = deleteDataInternal(request);
-        // need retry
-        if (status.isSetNeedRetry() && status.isNeedRetry()) {
-          continue;
-        }
-        // succeed or don't need to retry
-        RpcUtils.verifySuccess(status);
-        return;
-      } catch (TException e) {
-        // all network exception need retry until reaching maxRetryCount
-        lastTException = e;
-      }
-    }
-
-    if (status != null) {
-      RpcUtils.verifySuccess(status);
-    } else if (lastTException != null) {
-      throw new IoTDBConnectionException(lastTException);
-    } else {
-      throw new IoTDBConnectionException(logForReconnectionFailure());
-    }
+    return new RetryResult<>(status, lastTException, i);
   }
 
   private RetryResult<TSStatus> callWithRetryAndReconnect(TFunction<TSStatus> rpc) {
@@ -1520,14 +987,6 @@
 
   protected void testInsertRecord(TSInsertStringRecordReq request)
       throws IoTDBConnectionException, StatementExecutionException {
-<<<<<<< HEAD
-    doOperation(
-        () -> {
-          request.setSessionId(sessionId);
-          RpcUtils.verifySuccess(client.testInsertStringRecord(request));
-          return null;
-        });
-=======
     final TSStatus status =
         callWithRetryAndReconnect(
                 () -> {
@@ -1536,19 +995,10 @@
                 })
             .getResult();
     RpcUtils.verifySuccess(status);
->>>>>>> d68180b2
   }
 
   protected void testInsertRecord(TSInsertRecordReq request)
       throws IoTDBConnectionException, StatementExecutionException {
-<<<<<<< HEAD
-    doOperation(
-        () -> {
-          request.setSessionId(sessionId);
-          RpcUtils.verifySuccess(client.testInsertRecord(request));
-          return null;
-        });
-=======
     final TSStatus status =
         callWithRetryAndReconnect(
                 () -> {
@@ -1557,19 +1007,10 @@
                 })
             .getResult();
     RpcUtils.verifySuccess(status);
->>>>>>> d68180b2
   }
 
   public void testInsertRecords(TSInsertStringRecordsReq request)
       throws IoTDBConnectionException, StatementExecutionException {
-<<<<<<< HEAD
-    doOperation(
-        () -> {
-          request.setSessionId(sessionId);
-          RpcUtils.verifySuccess(client.testInsertStringRecords(request));
-          return null;
-        });
-=======
     final TSStatus status =
         callWithRetryAndReconnect(
                 () -> {
@@ -1578,19 +1019,10 @@
                 })
             .getResult();
     RpcUtils.verifySuccess(status);
->>>>>>> d68180b2
   }
 
   public void testInsertRecords(TSInsertRecordsReq request)
       throws IoTDBConnectionException, StatementExecutionException {
-<<<<<<< HEAD
-    doOperation(
-        () -> {
-          request.setSessionId(sessionId);
-          RpcUtils.verifySuccess(client.testInsertRecords(request));
-          return null;
-        });
-=======
     final TSStatus status =
         callWithRetryAndReconnect(
                 () -> {
@@ -1599,19 +1031,10 @@
                 })
             .getResult();
     RpcUtils.verifySuccess(status);
->>>>>>> d68180b2
   }
 
   protected void testInsertTablet(TSInsertTabletReq request)
       throws IoTDBConnectionException, StatementExecutionException {
-<<<<<<< HEAD
-    doOperation(
-        () -> {
-          request.setSessionId(sessionId);
-          RpcUtils.verifySuccess(client.testInsertTablet(request));
-          return null;
-        });
-=======
     final TSStatus status =
         callWithRetryAndReconnect(
                 () -> {
@@ -1620,19 +1043,10 @@
                 })
             .getResult();
     RpcUtils.verifySuccess(status);
->>>>>>> d68180b2
   }
 
   protected void testInsertTablets(TSInsertTabletsReq request)
       throws IoTDBConnectionException, StatementExecutionException {
-<<<<<<< HEAD
-    doOperation(
-        () -> {
-          request.setSessionId(sessionId);
-          RpcUtils.verifySuccess(client.testInsertTablets(request));
-          return null;
-        });
-=======
     final TSStatus status =
         callWithRetryAndReconnect(
                 () -> {
@@ -1641,7 +1055,6 @@
                 })
             .getResult();
     RpcUtils.verifySuccess(status);
->>>>>>> d68180b2
   }
 
   @SuppressWarnings({
@@ -1705,14 +1118,6 @@
 
   protected void createSchemaTemplate(TSCreateSchemaTemplateReq request)
       throws IoTDBConnectionException, StatementExecutionException {
-<<<<<<< HEAD
-    doOperation(
-        () -> {
-          request.setSessionId(sessionId);
-          RpcUtils.verifySuccess(client.createSchemaTemplate(request));
-          return null;
-        });
-=======
     final TSStatus status =
         callWithRetryAndReconnect(
                 () -> {
@@ -1721,19 +1126,10 @@
                 })
             .getResult();
     RpcUtils.verifySuccess(status);
->>>>>>> d68180b2
   }
 
   protected void appendSchemaTemplate(TSAppendSchemaTemplateReq request)
       throws IoTDBConnectionException, StatementExecutionException {
-<<<<<<< HEAD
-    doOperation(
-        () -> {
-          request.setSessionId(sessionId);
-          RpcUtils.verifySuccess(client.appendSchemaTemplate(request));
-          return null;
-        });
-=======
     final TSStatus status =
         callWithRetryAndReconnect(
                 () -> {
@@ -1742,19 +1138,10 @@
                 })
             .getResult();
     RpcUtils.verifySuccess(status);
->>>>>>> d68180b2
   }
 
   protected void pruneSchemaTemplate(TSPruneSchemaTemplateReq request)
       throws IoTDBConnectionException, StatementExecutionException {
-<<<<<<< HEAD
-    doOperation(
-        () -> {
-          request.setSessionId(sessionId);
-          RpcUtils.verifySuccess(client.pruneSchemaTemplate(request));
-          return null;
-        });
-=======
     final TSStatus status =
         callWithRetryAndReconnect(
                 () -> {
@@ -1763,20 +1150,10 @@
                 })
             .getResult();
     RpcUtils.verifySuccess(status);
->>>>>>> d68180b2
   }
 
   protected TSQueryTemplateResp querySchemaTemplate(TSQueryTemplateReq req)
       throws StatementExecutionException, IoTDBConnectionException {
-<<<<<<< HEAD
-    return doOperation(
-        () -> {
-          req.setSessionId(sessionId);
-          TSQueryTemplateResp execResp = client.querySchemaTemplate(req);
-          RpcUtils.verifySuccess(execResp.getStatus());
-          return execResp;
-        });
-=======
     final TSQueryTemplateResp execResp =
         callWithRetryAndReconnect(
                 () -> {
@@ -1787,19 +1164,10 @@
             .getResult();
     RpcUtils.verifySuccess(execResp.getStatus());
     return execResp;
->>>>>>> d68180b2
   }
 
   protected void setSchemaTemplate(TSSetSchemaTemplateReq request)
       throws IoTDBConnectionException, StatementExecutionException {
-<<<<<<< HEAD
-    doOperation(
-        () -> {
-          request.setSessionId(sessionId);
-          RpcUtils.verifySuccess(client.setSchemaTemplate(request));
-          return null;
-        });
-=======
     final TSStatus status =
         callWithRetryAndReconnect(
                 () -> {
@@ -1808,19 +1176,10 @@
                 })
             .getResult();
     RpcUtils.verifySuccess(status);
->>>>>>> d68180b2
   }
 
   protected void unsetSchemaTemplate(TSUnsetSchemaTemplateReq request)
       throws IoTDBConnectionException, StatementExecutionException {
-<<<<<<< HEAD
-    doOperation(
-        () -> {
-          request.setSessionId(sessionId);
-          RpcUtils.verifySuccess(client.unsetSchemaTemplate(request));
-          return null;
-        });
-=======
     final TSStatus status =
         callWithRetryAndReconnect(
                 () -> {
@@ -1829,19 +1188,10 @@
                 })
             .getResult();
     RpcUtils.verifySuccess(status);
->>>>>>> d68180b2
   }
 
   protected void dropSchemaTemplate(TSDropSchemaTemplateReq request)
       throws IoTDBConnectionException, StatementExecutionException {
-<<<<<<< HEAD
-    doOperation(
-        () -> {
-          request.setSessionId(sessionId);
-          RpcUtils.verifySuccess(client.dropSchemaTemplate(request));
-          return null;
-        });
-=======
     final TSStatus status =
         callWithRetryAndReconnect(
                 () -> {
@@ -1850,20 +1200,11 @@
                 })
             .getResult();
     RpcUtils.verifySuccess(status);
->>>>>>> d68180b2
   }
 
   protected void createTimeseriesUsingSchemaTemplate(
       TCreateTimeseriesUsingSchemaTemplateReq request)
       throws IoTDBConnectionException, StatementExecutionException {
-<<<<<<< HEAD
-    doOperation(
-        () -> {
-          request.setSessionId(sessionId);
-          RpcUtils.verifySuccess(client.createTimeseriesUsingSchemaTemplate(request));
-          return null;
-        });
-=======
     final TSStatus status =
         callWithRetryAndReconnect(
                 () -> {
@@ -1872,37 +1213,29 @@
                 })
             .getResult();
     RpcUtils.verifySuccess(status);
->>>>>>> d68180b2
   }
 
   protected TSBackupConfigurationResp getBackupConfiguration()
       throws IoTDBConnectionException, StatementExecutionException {
-<<<<<<< HEAD
-    return doOperation(
-        () -> {
-          TSBackupConfigurationResp execResp = client.getBackupConfiguration();
-          RpcUtils.verifySuccess(execResp.getStatus());
-          return execResp;
-        });
-=======
     final TSBackupConfigurationResp execResp =
         callWithRetryAndReconnect(
                 () -> client.getBackupConfiguration(), TSBackupConfigurationResp::getStatus)
             .getResult();
     RpcUtils.verifySuccess(execResp.getStatus());
     return execResp;
->>>>>>> d68180b2
-  }
-
-  private <RETURN> RETURN doOperation(CheckedSupplier<RETURN, TException> supplier)
-      throws IoTDBConnectionException, StatementExecutionException {
-    RETURN ret;
+  }
+
+  private <T> RetryResult<T> callWithReconnect(TFunction<T> supplier)
+      throws IoTDBConnectionException {
+    T ret;
     try {
-      ret = supplier.get();
+      ret = supplier.run();
+      return new RetryResult<>(ret, null, 0);
     } catch (TException e) {
       if (reconnect()) {
         try {
-          ret = supplier.get();
+          ret = supplier.run();
+          return new RetryResult<>(ret, null, 1);
         } catch (TException tException) {
           throw new IoTDBConnectionException(tException);
         }
@@ -1910,29 +1243,12 @@
         throw new IoTDBConnectionException(logForReconnectionFailure());
       }
     }
-    return ret;
   }
 
   public TSConnectionInfoResp fetchAllConnections() throws IoTDBConnectionException {
-<<<<<<< HEAD
-    try {
-      return client.fetchAllConnectionsInfo();
-    } catch (TException e) {
-      if (reconnect()) {
-        try {
-          return client.fetchAllConnectionsInfo();
-        } catch (TException tException) {
-          throw new IoTDBConnectionException(tException);
-        }
-      } else {
-        throw new IoTDBConnectionException(logForReconnectionFailure());
-      }
-    }
-=======
     return callWithRetryAndReconnect(
             () -> client.fetchAllConnectionsInfo(), resp -> false, resp -> false)
         .getResult();
->>>>>>> d68180b2
   }
 
   public boolean isEnableRedirect() {
@@ -1974,4 +1290,29 @@
   private interface TFunction<T> {
     T run() throws TException;
   }
+
+  private static class RetryResult<T> {
+    private final T result;
+    private final TException exception;
+    private final int retryAttempts;
+
+    public RetryResult(T result, TException exception, int retryAttempts) {
+      Preconditions.checkArgument(result == null || exception == null);
+      this.result = result;
+      this.exception = exception;
+      this.retryAttempts = retryAttempts;
+    }
+
+    public int getRetryAttempts() {
+      return retryAttempts;
+    }
+
+    public TException getException() {
+      return exception;
+    }
+
+    public T getResult() {
+      return result;
+    }
+  }
 }