/*
 * Licensed to the Apache Software Foundation (ASF) under one
 * or more contributor license agreements.  See the NOTICE file
 * distributed with this work for additional information
 * regarding copyright ownership.  The ASF licenses this file
 * to you under the Apache License, Version 2.0 (the
 * "License"); you may not use this file except in compliance
 * with the License.  You may obtain a copy of the License at
 *
 *     http://www.apache.org/licenses/LICENSE-2.0
 *
 * Unless required by applicable law or agreed to in writing,
 * software distributed under the License is distributed on an
 * "AS IS" BASIS, WITHOUT WARRANTIES OR CONDITIONS OF ANY
 * KIND, either express or implied.  See the License for the
 * specific language governing permissions and limitations
 * under the License.
 */

package org.apache.iotdb.jdbc;

import org.apache.iotdb.common.rpc.thrift.TSStatus;
import org.apache.iotdb.rpc.RpcUtils;
import org.apache.iotdb.rpc.StatementExecutionException;
import org.apache.iotdb.rpc.TSStatusCode;
import org.apache.iotdb.service.rpc.thrift.IClientRPCService;
import org.apache.iotdb.service.rpc.thrift.TSCancelOperationReq;
import org.apache.iotdb.service.rpc.thrift.TSCloseOperationReq;
import org.apache.iotdb.service.rpc.thrift.TSExecuteBatchStatementReq;
import org.apache.iotdb.service.rpc.thrift.TSExecuteStatementReq;
import org.apache.iotdb.service.rpc.thrift.TSExecuteStatementResp;

import org.apache.commons.lang3.StringUtils;
import org.apache.thrift.TException;
import org.apache.tsfile.common.conf.TSFileConfig;

import java.nio.charset.Charset;
import java.sql.BatchUpdateException;
import java.sql.Connection;
import java.sql.ResultSet;
import java.sql.SQLException;
import java.sql.SQLWarning;
import java.sql.Statement;
import java.time.ZoneId;
import java.util.ArrayList;
import java.util.BitSet;
import java.util.List;
import java.util.concurrent.TimeUnit;
import java.util.function.Function;

public class IoTDBStatement implements Statement {

  private final IoTDBConnection connection;

  private ResultSet resultSet = null;
  private int fetchSize;
  private int maxRows = 0;

  protected final ZoneId zoneId;
  protected final Charset charset;

  /**
   * Timeout of query can be set by users. Unit: s. A negative number means using the default
   * configuration of server. And value 0 will disable the function of query timeout.
   */
  private int queryTimeout = -1;

  protected IClientRPCService.Iface client;
  private List<String> batchSQLList;
  private static final String NOT_SUPPORT_EXECUTE = "Not support execute";
  private static final String NOT_SUPPORT_EXECUTE_UPDATE = "Not support executeUpdate";

  /** Keep state so we can fail certain calls made after close(). */
  private boolean isClosed = false;

  /** Keep state so we can fail certain calls made after cancel(). */
  private boolean isCancelled = false;

  /** Add SQLWarnings to the warningChain if needed. */
  private SQLWarning warningChain = null;

  private long sessionId;
  private long stmtId = -1;
  private long queryId = -1;

  /** Constructor of IoTDBStatement. */
  IoTDBStatement(
      IoTDBConnection connection,
      IClientRPCService.Iface client,
      long sessionId,
      int fetchSize,
      ZoneId zoneId,
      Charset charset,
      int seconds)
      throws SQLException {
    this.connection = connection;
    this.client = client;
    this.sessionId = sessionId;
    this.fetchSize = fetchSize;
    this.batchSQLList = new ArrayList<>();
    this.zoneId = zoneId;
    this.charset = charset;
    this.queryTimeout = seconds;
    requestStmtId();
  }

  IoTDBStatement(
      IoTDBConnection connection,
      IClientRPCService.Iface client,
      long sessionId,
      ZoneId zoneId,
      Charset charset,
      int seconds)
      throws SQLException {
    this(connection, client, sessionId, Config.DEFAULT_FETCH_SIZE, zoneId, charset, seconds);
  }

  IoTDBStatement(
      IoTDBConnection connection,
      IClientRPCService.Iface client,
      long sessionId,
      ZoneId zoneId,
      Charset charset)
      throws SQLException {
    this(connection, client, sessionId, Config.DEFAULT_FETCH_SIZE, zoneId, charset, 0);
  }

  // Only for tests
  IoTDBStatement(
      IoTDBConnection connection,
      IClientRPCService.Iface client,
      long sessionId,
      ZoneId zoneId,
      int seconds)
      throws SQLException {
    this(
        connection,
        client,
        sessionId,
        Config.DEFAULT_FETCH_SIZE,
        zoneId,
        TSFileConfig.STRING_CHARSET,
        seconds);
  }

  // Only for tests
  IoTDBStatement(
      IoTDBConnection connection,
      IClientRPCService.Iface client,
      long sessionId,
      ZoneId zoneId,
      int seconds,
      long statementId) {
    this.connection = connection;
    this.client = client;
    this.sessionId = sessionId;
    this.fetchSize = Config.DEFAULT_FETCH_SIZE;
    this.batchSQLList = new ArrayList<>();
    this.zoneId = zoneId;
    this.charset = TSFileConfig.STRING_CHARSET;
    this.queryTimeout = seconds;
    this.stmtId = statementId;
  }

  // Only for tests
  IoTDBStatement(
      IoTDBConnection connection, IClientRPCService.Iface client, long sessionId, ZoneId zoneId)
      throws SQLException {
    this(
        connection,
        client,
        sessionId,
        Config.DEFAULT_FETCH_SIZE,
        zoneId,
        TSFileConfig.STRING_CHARSET,
        0);
  }

  @Override
  public boolean isWrapperFor(Class<?> iface) {
    return false;
  }

  @Override
  public <T> T unwrap(Class<T> iface) throws SQLException {
    throw new SQLException("Cannot unwrap to " + iface);
  }

  @Override
  public void addBatch(String sql) {
    if (batchSQLList == null) {
      batchSQLList = new ArrayList<>();
    }
    batchSQLList.add(sql);
  }

  @Override
  public void cancel() throws SQLException {
    checkConnection("cancel");
    if (isCancelled) {
      return;
    }
    try {
      if (queryId != -1) {
        TSCancelOperationReq closeReq = new TSCancelOperationReq(sessionId, queryId);
        TSStatus closeResp = client.cancelOperation(closeReq);
        RpcUtils.verifySuccess(closeResp);
      }
    } catch (Exception e) {
      throw new SQLException("Error occurs when canceling statement.", e);
    }
    isCancelled = true;
  }

  @Override
  public void clearBatch() {
    if (batchSQLList == null) {
      batchSQLList = new ArrayList<>();
    }
    batchSQLList.clear();
  }

  @Override
  public void clearWarnings() {
    warningChain = null;
  }

  private void closeClientOperation() throws SQLException {
    try {
      if (stmtId != -1) {
        TSCloseOperationReq closeReq = new TSCloseOperationReq(sessionId);
        closeReq.setStatementId(stmtId);
        TSStatus closeResp = client.closeOperation(closeReq);
        RpcUtils.verifySuccess(closeResp);
        stmtId = -1;
      }
    } catch (Exception e) {
      throw new SQLException("Error occurs when closing statement.", e);
    }
  }

  @Override
  public void close() throws SQLException {
    if (isClosed) {
      return;
    }

    closeClientOperation();
    isClosed = true;
  }

  @Override
  public void closeOnCompletion() throws SQLException {
    throw new SQLException("Not support closeOnCompletion");
  }

  /**
   * Execute a SQL encoded in bytes with {@link IoTDBStatement#charset}.
   *
   * @param sql raw sql in bytes encoded with {@link IoTDBStatement#charset}
   * @return true if the first result is a {@link ResultSet} object; false if the first result is an
   *     update count or there is no result
   * @throws SQLException if a database access error occurs
   */
  public boolean execute(byte[] sql) throws SQLException {
    return execute(new String(sql, charset));
  }

  @Override
  public boolean execute(String sql) throws SQLException {
    checkConnection("execute");
    isClosed = false;
    try {
      return executeSQL(sql);
    } catch (TException e) {
      throw new SQLException(
          String.format(
              "Fail to reconnect to server when executing %s. please check server status", sql),
          e);
    }
  }

  @Override
  public boolean execute(String arg0, int arg1) throws SQLException {
    throw new SQLException(NOT_SUPPORT_EXECUTE);
  }

  @Override
  public boolean execute(String arg0, int[] arg1) throws SQLException {
    throw new SQLException(NOT_SUPPORT_EXECUTE);
  }

  @Override
  public boolean execute(String arg0, String[] arg1) throws SQLException {
    throw new SQLException(NOT_SUPPORT_EXECUTE);
  }

  private interface TFunction<T> {
    T run() throws TException;
  }

  private <T> T callWithRetryAndReconnect(TFunction<T> rpc, Function<T, TSStatus> statusGetter)
      throws SQLException, TException {
    TException lastTException = null;
    T result = null;
    int retryAttempt;
    int maxRetryCount = 5;
    int retryIntervalInMs = 1000;
    for (retryAttempt = 0; retryAttempt <= maxRetryCount; retryAttempt++) {
      // 1. try to execute the rpc
      try {
        result = rpc.run();
        lastTException = null;
      } catch (TException e) {
        result = null;
        lastTException = e;
      }

      TSStatus status = null;
      if (result != null) {
        status = statusGetter.apply(result);
      }
      // success, return immediately
      if (status != null && !(status.isSetNeedRetry() && status.isNeedRetry())) {
        return result;
      }

      // prepare for the next retry
      if (lastTException != null) {
        reConnect();
      }
      try {
        TimeUnit.MILLISECONDS.sleep(retryIntervalInMs);
      } catch (InterruptedException e) {
        Thread.currentThread().interrupt();
        break;
      }
    }

    if (result == null && lastTException != null) {
      throw lastTException;
    }
    return result;
  }

  /**
   * There are two kinds of sql here: (1) query sql (2) update sql.
   *
   * <p>(1) return IoTDBJDBCResultSet or IoTDBNonAlignJDBCResultSet (2) simply get executed
   */
  private boolean executeSQL(String sql) throws TException, SQLException {
    isCancelled = false;
    TSExecuteStatementReq execReq = new TSExecuteStatementReq(sessionId, sql, stmtId);
    int rows = fetchSize;
    if (maxRows != 0 && fetchSize > maxRows) {
      rows = maxRows;
    }
    execReq.setFetchSize(rows);
    execReq.setTimeout((long) queryTimeout * 1000);
    TSExecuteStatementResp execResp =
        callWithRetryAndReconnect(
            () -> client.executeStatementV2(execReq), TSExecuteStatementResp::getStatus);

    if (execResp.isSetOperationType() && execResp.getOperationType().equals("dropDB")) {
      connection.changeDefaultDatabase(null);
    }
    try {
      RpcUtils.verifySuccess(execResp.getStatus());
    } catch (StatementExecutionException e) {
      throw new IoTDBSQLException(e.getMessage(), execResp.getStatus());
    }

    if (execResp.isSetDatabase()) {
      connection.changeDefaultDatabase(execResp.getDatabase());
    }

<<<<<<< HEAD
=======
    if (execResp.isSetTableModel()) {
      connection.mayChangeDefaultSqlDialect(execResp.tableModel ? TABLE : TREE);
    }

>>>>>>> d68180b2
    if (execResp.isSetColumns()) {
      queryId = execResp.getQueryId();
      if (execResp.queryResult == null) {
        throw new SQLException("execResp.queryResult should never be null.");
      } else {
        this.resultSet =
            new IoTDBJDBCResultSet(
                this,
                execResp.getColumns(),
                execResp.getDataTypeList(),
                execResp.columnNameIndexMap,
                execResp.isIgnoreTimeStamp(),
                client,
                sql,
                queryId,
                sessionId,
                execResp.queryResult,
                execResp.tracingInfo,
                execReq.timeout,
                execResp.moreData,
                zoneId,
                charset,
                execResp.isSetTableModel() && execResp.isTableModel(),
                execResp.getColumnIndex2TsBlockColumnIndexList());
      }
      return true;
    }
    return false;
  }

  @Override
  public int[] executeBatch() throws SQLException {
    checkConnection("executeBatch");
    isClosed = false;
    try {
      return executeBatchSQL();
    } catch (TException e) {
      throw new SQLException(
          "Fail to reconnect to server when executing batch sqls. please check server status", e);
    } finally {
      clearBatch();
    }
  }

  private int[] executeBatchSQL() throws TException, BatchUpdateException, SQLException {
    isCancelled = false;
    TSExecuteBatchStatementReq execReq = new TSExecuteBatchStatementReq(sessionId, batchSQLList);
    TSStatus execResp =
        callWithRetryAndReconnect(() -> client.executeBatchStatement(execReq), status -> status);
    int[] result = new int[batchSQLList.size()];
    boolean allSuccess = true;
    StringBuilder message = new StringBuilder(System.lineSeparator());
    for (int i = 0; i < result.length; i++) {
      if (execResp.getCode() == TSStatusCode.MULTIPLE_ERROR.getStatusCode()) {
        result[i] = execResp.getSubStatus().get(i).code;
        if (result[i] != TSStatusCode.SUCCESS_STATUS.getStatusCode()
            && result[i] != TSStatusCode.REDIRECTION_RECOMMEND.getStatusCode()) {
          allSuccess = false;
          message
              .append(execResp.getSubStatus().get(i).message)
              .append(" for SQL: \"")
              .append(batchSQLList.get(i))
              .append("\"")
              .append(System.lineSeparator());
        }
      } else {
        allSuccess =
            allSuccess
                && (execResp.getCode() == TSStatusCode.SUCCESS_STATUS.getStatusCode()
                    || execResp.getCode() == TSStatusCode.REDIRECTION_RECOMMEND.getStatusCode());
        result[i] = execResp.getCode();
        message.setLength(0);
        message.append(execResp.getMessage());
      }
    }
    if (execResp.isSetSubStatus() && execResp.getSubStatus() != null) {
      for (TSStatus status : execResp.getSubStatus()) {
        if (status.getCode() == TSStatusCode.USE_OR_DROP_DB.getStatusCode()) {
          connection.changeDefaultDatabase(status.getMessage());
          break;
        }
      }
    }
    if (!allSuccess) {
      throw new BatchUpdateException(message.toString(), result);
    }
    return result;
  }

  @Override
  public ResultSet executeQuery(String sql) throws SQLException {
    return this.executeQuery(sql, (long) queryTimeout * 1000);
  }

  public ResultSet executeQuery(String sql, long timeoutInMS) throws SQLException {
    checkConnection("execute query");
    isClosed = false;
    try {
      return executeQuerySQL(sql, timeoutInMS);
    } catch (TException e) {
      throw new SQLException(
          "Fail to reconnect to server when execute query " + sql + ". please check server status",
          e);
    }
  }

  private ResultSet executeQuerySQL(String sql, long timeoutInMS) throws TException, SQLException {
    isCancelled = false;
    TSExecuteStatementReq execReq = new TSExecuteStatementReq(sessionId, sql, stmtId);
    int rows = fetchSize;
    if (maxRows != 0 && fetchSize > maxRows) {
      rows = maxRows;
    }
    execReq.setFetchSize(rows);
    execReq.setTimeout(timeoutInMS);
    execReq.setJdbcQuery(true);
    TSExecuteStatementResp execResp =
        callWithRetryAndReconnect(
            () -> client.executeQueryStatementV2(execReq), TSExecuteStatementResp::getStatus);
    queryId = execResp.getQueryId();
    try {
      RpcUtils.verifySuccess(execResp.getStatus());
    } catch (StatementExecutionException e) {
      throw new IoTDBSQLException(e.getMessage(), execResp.getStatus());
    }

    if (!execResp.isSetQueryResult()) {
      throw new SQLException("execResp.queryResult should never be null.");
    } else {
      this.resultSet =
          new IoTDBJDBCResultSet(
              this,
              execResp.getColumns(),
              execResp.getDataTypeList(),
              execResp.columnNameIndexMap,
              execResp.isIgnoreTimeStamp(),
              client,
              sql,
              queryId,
              sessionId,
              execResp.getQueryResult(),
              execResp.tracingInfo,
              execReq.timeout,
              execResp.moreData,
              zoneId,
              charset,
              execResp.isSetTableModel() && execResp.isTableModel(),
              execResp.getColumnIndex2TsBlockColumnIndexList());
    }
    return resultSet;
  }

  private BitSet listToBitSet(List<Byte> listAlias) {
    byte[] byteAlias = new byte[listAlias.size()];
    for (int i = 0; i < listAlias.size(); i++) {
      byteAlias[i] = listAlias.get(i);
    }
    return BitSet.valueOf(byteAlias);
  }

  @Override
  public int executeUpdate(String sql) throws SQLException {
    checkConnection("execute update");
    isClosed = false;
    try {
      return executeUpdateSQL(sql);
    } catch (TException e) {
      throw new SQLException(
          "Fail to reconnect to server when execute update " + sql + ". please check server status",
          e);
    }
  }

  @Override
  public int executeUpdate(String arg0, int arg1) throws SQLException {
    throw new SQLException(NOT_SUPPORT_EXECUTE_UPDATE);
  }

  @Override
  public int executeUpdate(String arg0, int[] arg1) throws SQLException {
    throw new SQLException(NOT_SUPPORT_EXECUTE_UPDATE);
  }

  @Override
  public int executeUpdate(String arg0, String[] arg1) throws SQLException {
    throw new SQLException(NOT_SUPPORT_EXECUTE_UPDATE);
  }

  private int executeUpdateSQL(final String sql)
      throws TException, IoTDBSQLException, SQLException {
    final TSExecuteStatementReq execReq = new TSExecuteStatementReq(sessionId, sql, stmtId);
    final TSExecuteStatementResp execResp =
        callWithRetryAndReconnect(
            () -> client.executeUpdateStatement(execReq), TSExecuteStatementResp::getStatus);
    if (execResp.isSetQueryId()) {
      queryId = execResp.getQueryId();
    }
    try {
      RpcUtils.verifySuccess(execResp.getStatus());
    } catch (final StatementExecutionException e) {
      throw new IoTDBSQLException(e.getMessage(), execResp.getStatus());
    }
    return 0;
  }

  @Override
  public Connection getConnection() {
    return connection;
  }

  @Override
  public int getFetchDirection() throws SQLException {
    checkConnection("getFetchDirection");
    return ResultSet.FETCH_FORWARD;
  }

  @Override
  public void setFetchDirection(int direction) throws SQLException {
    checkConnection("setFetchDirection");
    if (direction != ResultSet.FETCH_FORWARD) {
      throw new SQLException(String.format("direction %d is not supported!", direction));
    }
  }

  @Override
  public int getFetchSize() throws SQLException {
    checkConnection("getFetchSize");
    return fetchSize;
  }

  @Override
  public void setFetchSize(int fetchSize) throws SQLException {
    checkConnection("setFetchSize");
    if (fetchSize < 0) {
      throw new SQLException(String.format("fetchSize %d must be >= 0!", fetchSize));
    }
    this.fetchSize = fetchSize == 0 ? Config.DEFAULT_FETCH_SIZE : fetchSize;
  }

  @Override
  public ResultSet getGeneratedKeys() throws SQLException {
    throw new SQLException("Not support getGeneratedKeys");
  }

  @Override
  public int getMaxFieldSize() throws SQLException {
    throw new SQLException("Not support getMaxFieldSize");
  }

  @Override
  public void setMaxFieldSize(int arg0) throws SQLException {
    throw new SQLException("Not support getMaxFieldSize");
  }

  @Override
  public int getMaxRows() throws SQLException {
    return this.maxRows;
  }

  @Override
  public void setMaxRows(int num) throws SQLException {
    checkConnection("setMaxRows");
    if (num < 0) {
      throw new SQLException(String.format("maxRows %d must be >= 0!", num));
    }
    this.maxRows = num;
  }

  @Override
  public boolean getMoreResults() throws SQLException {
    return false;
  }

  @Override
  public boolean getMoreResults(int arg0) throws SQLException {
    throw new SQLException("Not support getMoreResults");
  }

  @Override
  public int getQueryTimeout() {
    return this.queryTimeout;
  }

  @Override
  public void setQueryTimeout(int seconds) throws SQLException {
    checkConnection("setQueryTimeout");
    this.queryTimeout = seconds;
  }

  @Override
  public ResultSet getResultSet() throws SQLException {
    checkConnection("getResultSet");
    return resultSet;
  }

  @Override
  public int getResultSetConcurrency() throws SQLException {
    throw new SQLException("Not support getResultSetConcurrency");
  }

  @Override
  public int getResultSetHoldability() throws SQLException {
    throw new SQLException("Not support getResultSetHoldability");
  }

  @Override
  public int getResultSetType() throws SQLException {
    checkConnection("getResultSetType");
    return ResultSet.TYPE_FORWARD_ONLY;
  }

  @Override
  public int getUpdateCount() {
    return -1;
  }

  @Override
  public SQLWarning getWarnings() {
    return warningChain;
  }

  @Override
  public boolean isCloseOnCompletion() throws SQLException {
    throw new SQLException("Not support isCloseOnCompletion");
  }

  @Override
  public boolean isClosed() {
    return isClosed;
  }

  @Override
  public boolean isPoolable() throws SQLException {
    throw new SQLException("Not support isPoolable");
  }

  @Override
  public void setPoolable(boolean arg0) throws SQLException {
    throw new SQLException("Not support setPoolable");
  }

  @Override
  public void setCursorName(String arg0) throws SQLException {
    throw new SQLException("Not support setCursorName");
  }

  @Override
  public void setEscapeProcessing(boolean enable) throws SQLException {
    throw new SQLException("Not support setEscapeProcessing");
  }

  private void checkConnection(String action) throws SQLException {
    if (connection == null || connection.isClosed()) {
      throw new SQLException(String.format("Cannot %s after connection has been closed!", action));
    }
  }

  private boolean reInit() throws SQLException {
    this.client = connection.getClient();
    this.sessionId = connection.getSessionId();
    try {
      this.stmtId = client.requestStatementId(sessionId);
      return true;
    } catch (Exception e) {
      throw new SQLException(
          "Cannot get id for statement after reconnecting. please check server status", e);
    }
  }

  private void requestStmtId() throws SQLException {
    try {
      this.stmtId = client.requestStatementId(sessionId);
    } catch (TException e) {
      if (reConnect()) {
        try {
          this.stmtId = client.requestStatementId(sessionId);
        } catch (TException e2) {
          throw new SQLException(
              "Cannot get id for statement after reconnecting. please check server status", e2);
        }
      } else {
        throw new SQLException(
            "Cannot get id for statement after reconnecting. please check server status", e);
      }
    }
  }

  private boolean reConnect() throws SQLException {
    boolean flag = connection.reconnect();
    flag = flag && reInit();
    return flag;
  }

  public long getSessionId() {
    return sessionId;
  }

  public long getStmtId() {
    return stmtId;
  }

  public long getMilliSecond(long time) {
    return RpcUtils.getMilliSecond(time, connection.getTimeFactor());
  }

  public int getNanoSecond(long time) {
    return RpcUtils.getNanoSecond(time, connection.getTimeFactor());
  }

  public int getTimeFactor() {
    return connection.getTimeFactor();
  }

  public String getSqlDialect() {
    if (connection != null && StringUtils.isNotBlank(connection.getSqlDialect())) {
      return connection.getSqlDialect().toLowerCase();
    } else {
      return "tree";
    }
  }
}<|MERGE_RESOLUTION|>--- conflicted
+++ resolved
@@ -47,6 +47,9 @@
 import java.util.List;
 import java.util.concurrent.TimeUnit;
 import java.util.function.Function;
+
+import static org.apache.iotdb.jdbc.Constant.TABLE;
+import static org.apache.iotdb.jdbc.Constant.TREE;
 
 public class IoTDBStatement implements Statement {
 
@@ -374,13 +377,10 @@
       connection.changeDefaultDatabase(execResp.getDatabase());
     }
 
-<<<<<<< HEAD
-=======
     if (execResp.isSetTableModel()) {
       connection.mayChangeDefaultSqlDialect(execResp.tableModel ? TABLE : TREE);
     }
 
->>>>>>> d68180b2
     if (execResp.isSetColumns()) {
       queryId = execResp.getQueryId();
       if (execResp.queryResult == null) {
