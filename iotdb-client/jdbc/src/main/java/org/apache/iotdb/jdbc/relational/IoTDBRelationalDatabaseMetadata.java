/*
 * Licensed to the Apache Software Foundation (ASF) under one
 * or more contributor license agreements.  See the NOTICE file
 * distributed with this work for additional information
 * regarding copyright ownership.  The ASF licenses this file
 * to you under the Apache License, Version 2.0 (the
 * "License"); you may not use this file except in compliance
 * with the License.  You may obtain a copy of the License at
 *
 *     http://www.apache.org/licenses/LICENSE-2.0
 *
 * Unless required by applicable law or agreed to in writing,
 * software distributed under the License is distributed on an
 * "AS IS" BASIS, WITHOUT WARRANTIES OR CONDITIONS OF ANY
 * KIND, either express or implied.  See the License for the
 * specific language governing permissions and limitations
 * under the License.
 */

package org.apache.iotdb.jdbc.relational;

import org.apache.iotdb.jdbc.Field;
import org.apache.iotdb.jdbc.IoTDBAbstractDatabaseMetadata;
import org.apache.iotdb.jdbc.IoTDBConnection;
import org.apache.iotdb.jdbc.IoTDBJDBCResultSet;
import org.apache.iotdb.service.rpc.thrift.IClientRPCService;

import org.apache.tsfile.enums.TSDataType;
import org.slf4j.Logger;
import org.slf4j.LoggerFactory;

import java.io.IOException;
import java.nio.ByteBuffer;
import java.sql.ResultSet;
import java.sql.ResultSetMetaData;
import java.sql.SQLException;
import java.sql.Statement;
import java.time.ZoneId;
import java.util.ArrayList;
import java.util.Arrays;
import java.util.Collections;
import java.util.HashMap;
import java.util.Iterator;
import java.util.List;
import java.util.Map;
import java.util.TreeMap;

public class IoTDBRelationalDatabaseMetadata extends IoTDBAbstractDatabaseMetadata {

  private static final Logger LOGGER =
      LoggerFactory.getLogger(IoTDBRelationalDatabaseMetadata.class);

  private static final String DATABASE_VERSION =
      IoTDBRelationalDatabaseMetadata.class.getPackage().getImplementationVersion() != null
          ? IoTDBRelationalDatabaseMetadata.class.getPackage().getImplementationVersion()
          : "UNKNOWN";

  public static final String SHOW_TABLES_ERROR_MSG = "Show tables error: {}";

  public static final String[] allIotdbTableSQLKeywords = {
    "ALTER",
    "AND",
    "AS",
    "BETWEEN",
    "BY",
    "CASE",
    "CAST",
    "CONSTRAINT",
    "CREATE",
    "CROSS",
    "CUBE",
    "CURRENT_CATALOG",
    "CURRENT_DATE",
    "CURRENT_ROLE",
    "CURRENT_SCHEMA",
    "CURRENT_TIME",
    "CURRENT_TIMESTAMP",
    "CURRENT_USER",
    "DEALLOCATE",
    "DELETE",
    "DESCRIBE",
    "DISTINCT",
    "DROP",
    "ELSE",
    "END",
    "ESCAPE",
    "EXCEPT",
    "EXISTS",
    "EXTRACT",
    "FALSE",
    "FOR",
    "FROM",
    "FULL",
    "GROUP",
    "GROUPING",
    "HAVING",
    "IN",
    "INNER",
    "INSERT",
    "INTERSECT",
    "INTO",
    "IS",
    "JOIN",
    "JSON_ARRAY",
    "JSON_EXISTS",
    "JSON_OBJECT",
    "JSON_QUERY",
    "JSON_TABLE",
    "JSON_VALUE",
    "LEFT",
    "LIKE",
    "LISTAGG",
    "LOCALTIME",
    "LOCALTIMESTAMP",
    "NATURAL",
    "NORMALIZE",
    "NOT",
    "NULL",
    "ON",
    "OR",
    "ORDER",
    "OUTER",
    "PREPARE",
    "RECURSIVE",
    "RIGHT",
    "ROLLUP",
    "SELECT",
    "SKIP",
    "TABLE",
    "THEN",
    "TRIM",
    "TRUE",
    "UESCAPE",
    "UNION",
    "UNNEST",
    "USING",
    "VALUES",
    "WHEN",
    "WHERE",
    "WITH",
    "FILL"
  };

  private static final String[] allIoTDBTableMathFunctions = {
    "ABS", "ACOS", "ASIN", "ATAN", "CEIL", "COS", "COSH", "DEGREES", "E", "EXP", "FLOOR", "LN",
    "LOG10", "PI", "RADIANS", "ROUND", "SIGN", "SIN", "SINH", "SQRT", "TAN", "TANH"
  };

  static {
    try {
      TreeMap<String, String> myKeywordMap = new TreeMap<>();
      for (String allIotdbSQLKeyword : allIotdbTableSQLKeywords) {
        myKeywordMap.put(allIotdbSQLKeyword, null);
      }

      HashMap<String, String> sql92KeywordMap = new HashMap<>(sql92Keywords.length);
      for (String sql92Keyword : sql92Keywords) {
        sql92KeywordMap.put(sql92Keyword, null);
      }

      Iterator<String> it = sql92KeywordMap.keySet().iterator();
      while (it.hasNext()) {
        myKeywordMap.remove(it.next());
      }

      StringBuilder keywordBuf = new StringBuilder();
      it = myKeywordMap.keySet().iterator();
      if (it.hasNext()) {
        keywordBuf.append(it.next());
      }
      while (it.hasNext()) {
        keywordBuf.append(",");
        keywordBuf.append(it.next());
      }
      sqlKeywordsThatArentSQL92 = keywordBuf.toString();

    } catch (Exception e) {
      LOGGER.error("Error when initializing SQL keywords: ", e);
      throw new RuntimeException(e);
    }
  }

  public IoTDBRelationalDatabaseMetadata(
      IoTDBConnection connection, IClientRPCService.Iface client, long sessionId, ZoneId zoneId) {
    super(connection, client, sessionId, zoneId);
  }

  @Override
  public String getDriverVersion() throws SQLException {
    return DATABASE_VERSION;
  }

  @Override
  public String getNumericFunctions() throws SQLException {
    return String.join(",", allIoTDBTableMathFunctions);
  }

  @Override
  public String getTimeDateFunctions() throws SQLException {
    return "DATE_BIN";
  }

  @Override
  public ResultSet getTables(
      String catalog, String schemaPattern, String tableNamePattern, String[] types)
      throws SQLException {

    Statement stmt = this.connection.createStatement();
    boolean legacyMode = true;

    ResultSet rs;
    try {
      String sql =
          String.format(
              "select * from information_schema.tables where database like '%s' escape '\\'",
              schemaPattern);
      rs = stmt.executeQuery(sql);
    } catch (SQLException e) {
      LOGGER.error(SHOW_TABLES_ERROR_MSG, e.getMessage());

      try {
        String sql = String.format("show tables details from %s", removeEscape(schemaPattern));
        rs = stmt.executeQuery(sql);
        legacyMode = false;
      } catch (SQLException e1) {
        LOGGER.error(SHOW_TABLES_ERROR_MSG, e.getMessage());
        throw e;
      }
    } finally {
      stmt.close();
    }

    // Setup Fields
    Field[] fields = new Field[6];
    fields[0] = new Field("", TABLE_SCHEM, "TEXT");
    fields[1] = new Field("", TABLE_NAME, "TEXT");
    fields[2] = new Field("", TABLE_TYPE, "TEXT");
    fields[3] = new Field("", REMARKS, "TEXT");
    fields[4] = new Field("", COLUMN_SIZE, INT32);
    fields[5] = new Field("", DECIMAL_DIGITS, INT32);
    List<TSDataType> tsDataTypeList =
        Arrays.asList(
            TSDataType.TEXT,
            TSDataType.TEXT,
            TSDataType.TEXT,
            TSDataType.TEXT,
            TSDataType.INT32,
            TSDataType.INT32);
    List<String> columnNameList = new ArrayList<>();
    List<String> columnTypeList = new ArrayList<>();
    Map<String, Integer> columnNameIndex = new HashMap<>();
    List<List<Object>> valuesList = new ArrayList<>();
    for (int i = 0; i < fields.length; i++) {
      columnNameList.add(fields[i].getName());
      columnTypeList.add(fields[i].getSqlType());
      columnNameIndex.put(fields[i].getName(), i);
    }

    // Extract Values
    boolean hasResultSet = false;
    while (rs.next()) {
      hasResultSet = true;
      List<Object> valueInRow = new ArrayList<>();
      for (int i = 0; i < fields.length; i++) {
        if (i == 0) {
          valueInRow.add(schemaPattern);
        } else if (i == 1) {
          // valueInRow.add(rs.getString(2));
          valueInRow.add(legacyMode ? rs.getString("table_name") : rs.getString("TableName"));
        } else if (i == 2) {
          valueInRow.add("TABLE");
        } else if (i == 3) {
          // String tgtString = "";
          // String ttl = rs.getString("ttl(ms)");
          // tgtString += "TTL(ms): " + ttl;
          String comment = legacyMode ? rs.getString("comment") : rs.getString("Comment");
          if (comment != null && !comment.isEmpty()) {
            valueInRow.add(comment);
          } else {
            valueInRow.add("");
          }
        } else if (i == 4) {
          valueInRow.add(getTypePrecision(fields[i].getSqlType()));
        } else if (i == 5) {
          valueInRow.add(getTypeScale(fields[i].getSqlType()));
        } else {
          valueInRow.add("TABLE");
        }
      }
      valuesList.add(valueInRow);
    }

    // Convert Values to ByteBuffer
    ByteBuffer tsBlock = null;
    try {
      tsBlock = convertTsBlock(valuesList, tsDataTypeList);
    } catch (IOException e) {
      LOGGER.error(CONVERT_ERROR_MSG, e.getMessage());
    } finally {
      close(rs, stmt);
    }

    return hasResultSet
        ? new IoTDBJDBCResultSet(
            stmt,
            columnNameList,
            columnTypeList,
            columnNameIndex,
            true,
            client,
            null,
            -1,
            sessionId,
            Collections.singletonList(tsBlock),
            null,
            (long) 60 * 1000,
            false,
            zoneId)
        : null;
  }

  /**
   * some tools pass in parameters that will escape '_', but some syntax does not support escaping,
   * such as dataGrip
   *
   * @param pattern eg. information\_schema
   * @return eg. information_schema
   */
  public static String removeEscape(String pattern) {
    return pattern.replaceAll("\\_", "_");
  }

  @Override
  public ResultSet getColumns(
      String catalog, String schemaPattern, String tableNamePattern, String columnNamePattern)
      throws SQLException {

    Statement stmt = this.connection.createStatement();
    boolean legacyMode = true;
    ResultSet rs;

    // Get Table Metadata
    try {
      String sql =
          String.format(
              "select * from information_schema.columns where database like '%s' escape '\\' and table_name like '%s' escape '\\'",
              schemaPattern, tableNamePattern);
      rs = stmt.executeQuery(sql);
    } catch (SQLException e) {
      LOGGER.error(SHOW_TABLES_ERROR_MSG, e.getMessage());

      try {
        String sql =
            String.format(
                "desc %s.%s details", removeEscape(schemaPattern), removeEscape(tableNamePattern));
        rs = stmt.executeQuery(sql);
        legacyMode = false;
      } catch (SQLException e1) {
        LOGGER.error(SHOW_TABLES_ERROR_MSG, e.getMessage());
        throw e;
      }

    } finally {
      stmt.close();
    }

    // Setup Fields
    Field[] fields = new Field[24];
    fields[0] = new Field("", TABLE_CAT, "TEXT");
    fields[1] = new Field("", TABLE_SCHEM, "TEXT");
    fields[2] = new Field("", TABLE_NAME, "TEXT");
    fields[3] = new Field("", COLUMN_NAME, "TEXT");
    fields[4] = new Field("", DATA_TYPE, INT32);
    fields[5] = new Field("", TYPE_NAME, "TEXT");
    fields[6] = new Field("", COLUMN_SIZE, INT32);
    fields[7] = new Field("", BUFFER_LENGTH, INT32);
    fields[8] = new Field("", DECIMAL_DIGITS, INT32);
    fields[9] = new Field("", NUM_PREC_RADIX, INT32);
    fields[10] = new Field("", NULLABLE, INT32);
    fields[11] = new Field("", REMARKS, "TEXT");
    fields[12] = new Field("", COLUMN_DEF, "TEXT");
    fields[13] = new Field("", SQL_DATA_TYPE, INT32);
    fields[14] = new Field("", SQL_DATETIME_SUB, INT32);
    fields[15] = new Field("", CHAR_OCTET_LENGTH, INT32);
    fields[16] = new Field("", ORDINAL_POSITION, INT32);
    fields[17] = new Field("", IS_NULLABLE, "TEXT");
    fields[18] = new Field("", SCOPE_CATALOG, "TEXT");
    fields[19] = new Field("", SCOPE_SCHEMA, "TEXT");
    fields[20] = new Field("", SCOPE_TABLE, "TEXT");
    fields[21] = new Field("", SOURCE_DATA_TYPE, "TEXT");
    fields[22] = new Field("", IS_AUTOINCREMENT, "TEXT");
    fields[23] = new Field("", IS_GENERATEDCOLUMN, "TEXT");

    List<TSDataType> tsDataTypeList =
        Arrays.asList(
            TSDataType.TEXT,
            TSDataType.TEXT,
            TSDataType.TEXT,
            TSDataType.TEXT,
            TSDataType.INT32,
            TSDataType.TEXT,
            TSDataType.INT32,
            TSDataType.INT32,
            TSDataType.INT32,
            TSDataType.INT32,
            TSDataType.INT32,
            TSDataType.TEXT,
            TSDataType.TEXT,
            TSDataType.INT32,
            TSDataType.INT32,
            TSDataType.INT32,
            TSDataType.INT32,
            TSDataType.TEXT,
            TSDataType.TEXT,
            TSDataType.TEXT,
            TSDataType.TEXT,
            TSDataType.TEXT,
            TSDataType.TEXT,
            TSDataType.TEXT);
    List<String> columnNameList = new ArrayList<>();
    List<String> columnTypeList = new ArrayList<>();
    Map<String, Integer> columnNameIndex = new HashMap<>();
    List<List<Object>> valuesList = new ArrayList<>();
    for (int i = 0; i < fields.length; i++) {
      columnNameList.add(fields[i].getName());
      columnTypeList.add(fields[i].getSqlType());
      columnNameIndex.put(fields[i].getName(), i);
    }

    // Extract Metadata
    int count = 1;
    while (rs.next()) {
      String columnName =
          legacyMode ? rs.getString("column_name") : rs.getString("ColumnName"); // 3
      String type = legacyMode ? rs.getString("datatype") : rs.getString("DataType"); // 4
      List<Object> valueInRow = new ArrayList<>();
      for (int i = 0; i < fields.length; i++) {
        if (i == 0) {
          valueInRow.add("");
        } else if (i == 1) {
          valueInRow.add(schemaPattern);
        } else if (i == 2) {
          valueInRow.add(tableNamePattern);
        } else if (i == 3) {
          valueInRow.add(columnName);
        } else if (i == 4) {
          valueInRow.add(getSQLType(type));
        } else if (i == 5) {
          valueInRow.add(type);
        } else if (i == 6) {
          valueInRow.add(0);
        } else if (i == 7) {
          valueInRow.add(65535);
        } else if (i == 8) {
          valueInRow.add(getTypeScale(fields[i].getSqlType()));
        } else if (i == 9) {
          valueInRow.add(0);
        } else if (i == 10) {
          if (!columnName.equals("time")) {
            valueInRow.add(ResultSetMetaData.columnNullableUnknown);
          } else {
            valueInRow.add(ResultSetMetaData.columnNoNulls);
          }
        } else if (i == 11) {
          String comment = legacyMode ? rs.getString("comment") : rs.getString("Comment");
          if (comment != null && !comment.isEmpty()) {
            valueInRow.add(comment);
          } else {
            valueInRow.add("");
          }
        } else if (i == 12) {
          valueInRow.add("");
        } else if (i == 13) {
          valueInRow.add(0);
        } else if (i == 14) {
          valueInRow.add(0);
        } else if (i == 15) {
          valueInRow.add(65535);
        } else if (i == 16) {
          valueInRow.add(count++);
        } else if (i == 17) {
          if (!columnName.equals("time")) {
            valueInRow.add("YES");
          } else {
            valueInRow.add("NO");
          }
        } else if (i == 18) {
          valueInRow.add("");
        } else if (i == 19) {
          valueInRow.add("");
        } else if (i == 20) {
          valueInRow.add("");
        } else if (i == 21) {
          valueInRow.add(0);
        } else if (i == 22) {
          valueInRow.add("");
        } else if (i == 23) {
          valueInRow.add("");
        } else {
          valueInRow.add("");
        }
      }
      valuesList.add(valueInRow);
    }

    // Convert Values to ByteBuffer
    ByteBuffer tsBlock = null;
    try {
      tsBlock = convertTsBlock(valuesList, tsDataTypeList);
    } catch (IOException e) {
      LOGGER.error(CONVERT_ERROR_MSG, e.getMessage());
    } finally {
      close(rs, stmt);
    }

    return new IoTDBJDBCResultSet(
        stmt,
        columnNameList,
        columnTypeList,
        columnNameIndex,
        true,
        client,
        null,
        -1,
        sessionId,
        Collections.singletonList(tsBlock),
        null,
        (long) 60 * 1000,
        false,
        zoneId);
  }

  @Override
  public ResultSet getPrimaryKeys(String catalog, String schemaPattern, String tableNamePattern)
      throws SQLException {

    Statement stmt = connection.createStatement();
<<<<<<< HEAD
=======
    boolean legacyMode = true;
>>>>>>> d68180b2
    ResultSet rs;

    try {
      String sql =
          String.format(
<<<<<<< HEAD
              "select * from information_schema.columns where database like '%s' and table_name like '%s' and (category='TAG' or category='TIME')",
              schemaPattern, tableNamePattern);
      rs = stmt.executeQuery(sql);
    } catch (SQLException e) {
      stmt.close();
      LOGGER.error(SHOW_TABLES_ERROR_MSG, e.getMessage());
      throw e;
=======
              "select * from information_schema.columns where database like '%s'  escape '\\' and table_name like '%s' escape '\\' and (category='TAG' or category='TIME')",
              schemaPattern, tableNamePattern);
      rs = stmt.executeQuery(sql);
    } catch (SQLException e) {
      LOGGER.error(SHOW_TABLES_ERROR_MSG, e.getMessage());

      try {
        String sql =
            String.format(
                "desc %s.%s", removeEscape(schemaPattern), removeEscape(tableNamePattern));
        rs = stmt.executeQuery(sql);
        legacyMode = false;
      } catch (SQLException e1) {
        LOGGER.error(SHOW_TABLES_ERROR_MSG, e.getMessage());
        throw e;
      }

    } finally {
      stmt.close();
>>>>>>> d68180b2
    }

    Field[] fields = new Field[6];
    fields[0] = new Field("", TABLE_CAT, "TEXT");
    fields[1] = new Field("", TABLE_SCHEM, "TEXT");
    fields[2] = new Field("", TABLE_NAME, "TEXT");
    fields[3] = new Field("", COLUMN_NAME, "TEXT");
    fields[4] = new Field("", KEY_SEQ, INT32);
    fields[5] = new Field("", PK_NAME, "TEXT");
    List<TSDataType> tsDataTypeList =
        Arrays.asList(
            TSDataType.TEXT,
            TSDataType.TEXT,
            TSDataType.TEXT,
            TSDataType.TEXT,
            TSDataType.INT32,
            TSDataType.TEXT);
    List<String> columnNameList = new ArrayList<>();
    List<String> columnTypeList = new ArrayList<>();
    Map<String, Integer> columnNameIndex = new HashMap<>();
    List<List<Object>> valuesList = new ArrayList<>();
    for (int i = 0; i < fields.length; i++) {
      columnNameList.add(fields[i].getName());
      columnTypeList.add(fields[i].getSqlType());
      columnNameIndex.put(fields[i].getName(), i);
    }

    int count = 1;
    while (rs.next()) {
<<<<<<< HEAD
      String columnName = rs.getString("column_name");
      List<Object> valueInRow = new ArrayList<>();
      for (int i = 0; i < fields.length; ++i) {
        if (i == 0) {
          valueInRow.add("");
        } else if (i == 1) {
          valueInRow.add("");
        } else if (i == 2) {
          valueInRow.add("");
        } else if (i == 3) {
          valueInRow.add(columnName);
        } else if (i == 4) {
          valueInRow.add(count++);
        } else {
          valueInRow.add(PRIMARY);
        }
      }
      valuesList.add(valueInRow);
=======
      String columnName = legacyMode ? rs.getString("column_name") : rs.getString("ColumnName");
      String category = legacyMode ? rs.getString("category") : rs.getString("Category");
      if (category.equals("TAG") || category.equals("TIME")) {
        List<Object> valueInRow = new ArrayList<>();
        for (int i = 0; i < fields.length; ++i) {
          if (i == 0) {
            valueInRow.add(schemaPattern);
          } else if (i == 1) {
            valueInRow.add(schemaPattern);
          } else if (i == 2) {
            valueInRow.add(tableNamePattern);
          } else if (i == 3) {
            valueInRow.add(columnName);
          } else if (i == 4) {
            valueInRow.add(count++);
          } else {
            valueInRow.add(PRIMARY);
          }
        }
        valuesList.add(valueInRow);
      }
>>>>>>> d68180b2
    }

    ByteBuffer tsBlock = null;
    try {
      tsBlock = convertTsBlock(valuesList, tsDataTypeList);
    } catch (IOException e) {
      LOGGER.error("Get primary keys error: {}", e.getMessage());
    } finally {
      close(null, stmt);
    }

    return new IoTDBJDBCResultSet(
        stmt,
        columnNameList,
        columnTypeList,
        columnNameIndex,
        true,
        client,
        null,
        -1,
        sessionId,
        Collections.singletonList(tsBlock),
        null,
        (long) 60 * 1000,
        false,
        zoneId);
  }

  @Override
  public boolean supportsSchemasInDataManipulation() throws SQLException {
    return true;
  }

  @Override
  public String getIdentifierQuoteString() throws SQLException {
    return "\"";
  }

  @Override
  public String getSchemaTerm() throws SQLException {
    return "";
  }
}<|MERGE_RESOLUTION|>--- conflicted
+++ resolved
@@ -535,24 +535,12 @@
       throws SQLException {
 
     Statement stmt = connection.createStatement();
-<<<<<<< HEAD
-=======
     boolean legacyMode = true;
->>>>>>> d68180b2
     ResultSet rs;
 
     try {
       String sql =
           String.format(
-<<<<<<< HEAD
-              "select * from information_schema.columns where database like '%s' and table_name like '%s' and (category='TAG' or category='TIME')",
-              schemaPattern, tableNamePattern);
-      rs = stmt.executeQuery(sql);
-    } catch (SQLException e) {
-      stmt.close();
-      LOGGER.error(SHOW_TABLES_ERROR_MSG, e.getMessage());
-      throw e;
-=======
               "select * from information_schema.columns where database like '%s'  escape '\\' and table_name like '%s' escape '\\' and (category='TAG' or category='TIME')",
               schemaPattern, tableNamePattern);
       rs = stmt.executeQuery(sql);
@@ -572,7 +560,6 @@
 
     } finally {
       stmt.close();
->>>>>>> d68180b2
     }
 
     Field[] fields = new Field[6];
@@ -602,26 +589,6 @@
 
     int count = 1;
     while (rs.next()) {
-<<<<<<< HEAD
-      String columnName = rs.getString("column_name");
-      List<Object> valueInRow = new ArrayList<>();
-      for (int i = 0; i < fields.length; ++i) {
-        if (i == 0) {
-          valueInRow.add("");
-        } else if (i == 1) {
-          valueInRow.add("");
-        } else if (i == 2) {
-          valueInRow.add("");
-        } else if (i == 3) {
-          valueInRow.add(columnName);
-        } else if (i == 4) {
-          valueInRow.add(count++);
-        } else {
-          valueInRow.add(PRIMARY);
-        }
-      }
-      valuesList.add(valueInRow);
-=======
       String columnName = legacyMode ? rs.getString("column_name") : rs.getString("ColumnName");
       String category = legacyMode ? rs.getString("category") : rs.getString("Category");
       if (category.equals("TAG") || category.equals("TIME")) {
@@ -643,7 +610,6 @@
         }
         valuesList.add(valueInRow);
       }
->>>>>>> d68180b2
     }
 
     ByteBuffer tsBlock = null;
