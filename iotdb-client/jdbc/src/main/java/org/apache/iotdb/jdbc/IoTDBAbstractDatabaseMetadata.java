--- conflicted
+++ resolved
@@ -855,14 +855,7 @@
     return true;
   }
 
-<<<<<<< HEAD
-  @Override
-  public String getSchemaTerm() throws SQLException {
-    return "database";
-  }
-=======
   public abstract String getSchemaTerm() throws SQLException;
->>>>>>> d68180b2
 
   @Override
   public String getProcedureTerm() throws SQLException {
