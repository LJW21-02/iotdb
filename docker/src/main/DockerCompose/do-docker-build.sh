--- conflicted
+++ resolved
@@ -110,10 +110,7 @@
     else
         docker_build="docker build" ;
         docker_publish="" ;
-<<<<<<< HEAD
-=======
             # for Linux
->>>>>>> d68180b2
         find ${current_path}/../ -name 'Dockerfile-1.0.0*' | xargs sed -i 's#FROM --platform=$TARGETPLATFORM eclipse-temurin:17-jre-focal#FROM eclipse-temurin:17-jre-focal#g'
     fi
 }
